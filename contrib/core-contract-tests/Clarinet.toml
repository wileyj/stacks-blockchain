
[project]
name = "core-contracts"

[repl]
costs_version = 1

[contracts.bns]
path = "../../stackslib/src/chainstate/stacks/boot/bns.clar"
depends_on = []
epoch = 2.4

<<<<<<< HEAD
[contracts.pox-4]
path = "../../stackslib/src/chainstate/stacks/boot/pox-4.clar"
depends_on = []
clarity = 2
epoch = 2.4

=======
>>>>>>> 97751022
[contracts.signers]
path = "../../stackslib/src/chainstate/stacks/boot/signers.clar"
depends_on = []
clarity = 2
epoch = 2.4

[contracts.signers-voting]
path = "../../stackslib/src/chainstate/stacks/boot/signers-voting.clar"
depends_on = []
clarity = 2
<<<<<<< HEAD
=======
epoch = 2.4

[contracts.pox-4]
path = "../../stackslib/src/chainstate/stacks/boot/pox-4.clar"
clarity_version = 2
epoch = 2.4
depends_on = ["pox-mainnet"]

[contracts.pox-mainnet]
path = "../../stackslib/src/chainstate/stacks/boot/pox-mainnet.clar"
clarity_version = 2
epoch = 2.4
depends_on = []

[contracts.bns_test]
path = "./tests/bns_test.clar"
clarity_version = 2
epoch = 2.4

[contracts.pox_4_test]
path = "./tests/pox_4_test.clar"
clarity_version = 2
>>>>>>> 97751022
epoch = 2.4<|MERGE_RESOLUTION|>--- conflicted
+++ resolved
@@ -10,15 +10,6 @@
 depends_on = []
 epoch = 2.4
 
-<<<<<<< HEAD
-[contracts.pox-4]
-path = "../../stackslib/src/chainstate/stacks/boot/pox-4.clar"
-depends_on = []
-clarity = 2
-epoch = 2.4
-
-=======
->>>>>>> 97751022
 [contracts.signers]
 path = "../../stackslib/src/chainstate/stacks/boot/signers.clar"
 depends_on = []
@@ -29,8 +20,6 @@
 path = "../../stackslib/src/chainstate/stacks/boot/signers-voting.clar"
 depends_on = []
 clarity = 2
-<<<<<<< HEAD
-=======
 epoch = 2.4
 
 [contracts.pox-4]
@@ -53,5 +42,4 @@
 [contracts.pox_4_test]
 path = "./tests/pox_4_test.clar"
 clarity_version = 2
->>>>>>> 97751022
 epoch = 2.4