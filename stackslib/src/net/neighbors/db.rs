// Copyright (C) 2013-2020 Blockstack PBC, a public benefit corporation
// Copyright (C) 2020-2023 Stacks Open Internet Foundation
//
// This program is free software: you can redistribute it and/or modify
// it under the terms of the GNU General Public License as published by
// the Free Software Foundation, either version 3 of the License, or
// (at your option) any later version.
//
// This program is distributed in the hope that it will be useful,
// but WITHOUT ANY WARRANTY; without even the implied warranty of
// MERCHANTABILITY or FITNESS FOR A PARTICULAR PURPOSE.  See the
// GNU General Public License for more details.
//
// You should have received a copy of the GNU General Public License
// along with this program.  If not, see <http://www.gnu.org/licenses/>.

use std::collections::{HashMap, HashSet};
use std::{cmp, mem};

use rand::prelude::*;
use rand::thread_rng;
use stacks_common::util::hash::Hash160;
use stacks_common::util::{get_epoch_time_secs, log};

use crate::burnchains::{Address, Burnchain, BurnchainView};
use crate::net::db::PeerDB;
use crate::net::neighbors::{NeighborWalkResult, NEIGHBOR_MINIMUM_CONTACT_INTERVAL, NUM_NEIGHBORS};
use crate::net::p2p::{DropReason, DropSource, PeerNetwork};
use crate::net::{
    DropNeighbor, Error as net_error, HandshakeAcceptData, HandshakeData, Neighbor,
    NeighborAddress, NeighborKey, Preamble, StackerDBHandshakeData, StacksMessage,
};
use crate::util_lib::db::{DBConn, DBTx};

/// Capture replacement state
#[derive(Debug, Clone, PartialEq)]
pub struct NeighborReplacements {
    /// neighbors to be replaced
    replacements: HashMap<NeighborAddress, Neighbor>,
    /// slots in the peer DB into which a neighbor will be stored if it must be replaced
    replaced_neighbors: HashMap<NeighborAddress, u32>,
}

impl NeighborReplacements {
    pub fn new() -> NeighborReplacements {
        NeighborReplacements {
            replacements: HashMap::new(),
            replaced_neighbors: HashMap::new(),
        }
    }

    pub fn add_neighbor(&mut self, naddr: NeighborAddress, neighbor: Neighbor, slot: u32) {
        self.replacements.insert(naddr.clone(), neighbor);
        self.replaced_neighbors.insert(naddr, slot);
    }

    pub fn get_slot(&self, naddr: &NeighborAddress) -> Option<u32> {
        self.replaced_neighbors.get(naddr).copied()
    }

    pub fn get_neighbor(&self, naddr: &NeighborAddress) -> Option<&Neighbor> {
        self.replacements.get(naddr)
    }

    pub fn iter_slots(&self) -> impl Iterator<Item = (&NeighborAddress, &u32)> {
        self.replaced_neighbors.iter()
    }

    pub fn clear(&mut self) {
        self.replacements.clear();
        self.replaced_neighbors.clear();
    }

    pub fn has_neighbor(&self, naddr: &NeighborAddress) -> bool {
        self.replacements.contains_key(naddr)
    }

    pub fn remove(&mut self, naddr: &NeighborAddress) {
        self.replacements.remove(naddr);
        self.replaced_neighbors.remove(naddr);
    }
}

/// Trait that captures all of the DB I/O that the neighbor walk state machine needs to do
pub trait NeighborWalkDB {
    /// Gets a list of random neighbors to crawl for the purposes of continuing a random neighbor
    /// walk that have been contacted no earlier than the given `last_contact_time`.
    ///
    /// Returns a list of one or more neighbors on success.
    /// Returns NoSuchNeighbor if there are no known neighbors
    /// Returns DBError if there's a problem reading the DB
    fn get_fresh_random_neighbors(
        &self,
        network: &PeerNetwork,
        num_neighbors: u64,
    ) -> Result<Vec<Neighbor>, net_error>;

    /// Get the initial peers for a walk, depending on whether or not we're in IBD.
    /// If we're in IBD, then we have to use the bootstrap nodes.
    fn get_initial_walk_neighbors(
        &self,
        network: &PeerNetwork,
        ibd: bool,
    ) -> Result<Vec<Neighbor>, net_error>;

    /// Find the neighbor addresses and neighbor state that we need to resolve to neighbors,
    /// and find out the neighbor addresses that we already have fresh neighbor data for.
    /// If we know of a neighbor, and contacted it recently, then consider it resolved _even if_
    /// the reported NeighborAddress public key hash doesn't match our records.
    fn lookup_stale_neighbors(
        &self,
        network: &PeerNetwork,
        addrs: &[NeighborAddress],
    ) -> Result<(HashMap<NeighborAddress, Neighbor>, Vec<NeighborAddress>), net_error>;

    /// Add a neighbor to the DB, or if there's no slot available for it, schedule it to be
    /// replaced.  The neighbor info is identified by the handshake message components
    /// (captured in `preamble`, `handshake`, and `db_data`).  If there is no space in the DB for
    /// this neighbor, an _existing_ neighbor is loaded from the DB and added to `replacements`.
    ///
    /// Returns (was-new?, neighbor-record)
    fn add_or_schedule_replace_neighbor(
        &self,
        network: &mut PeerNetwork,
        preamble: &Preamble,
        handshake: &HandshakeData,
        db_data: Option<&StackerDBHandshakeData>,
        replacements: &mut NeighborReplacements,
    ) -> Result<(bool, Neighbor), net_error>;

    /// Is a peer denied?
    fn check_neighbor_denied(
        &self,
        network: &PeerNetwork,
        nk: &NeighborKey,
    ) -> Result<(), net_error>;

    /// Replace a set of neighbors in the peer DB with the given set.
    /// The network result will be updated with a list of replaced neighbors.
    fn replace_neighbors(
        &self,
        network: &mut PeerNetwork,
        replacements: &NeighborReplacements,
        result: &mut NeighborWalkResult,
    ) -> Result<(), net_error>;

    /// Get a neighbor record from a handshake.
    /// If any data for this neighbor exists in the DB already, then load that in as well.
    fn neighbor_from_handshake(
        &self,
        network: &PeerNetwork,
        preamble: &Preamble,
        data: &HandshakeAcceptData,
    ) -> Result<Neighbor, net_error>;

    /// Save a new neighbor to the DB from its handshake data.
    /// Returns the neighbor the handshake data represents.
    fn save_neighbor_from_handshake(
        &self,
        network: &mut PeerNetwork,
        preamble: &Preamble,
        data: &HandshakeAcceptData,
        db_data: Option<&StackerDBHandshakeData>,
    ) -> Result<Neighbor, net_error>;

    /// Update the given neighbor with optional new handshake state and save it to the DB.
    /// Returns the updated neighbor.
    fn update_neighbor(
        &self,
        network: &mut PeerNetwork,
        cur_neighbor: Neighbor,
        new_data: Option<&HandshakeAcceptData>,
        new_db_data: Option<&StackerDBHandshakeData>,
    ) -> Result<Neighbor, net_error>;

    /// Get the number of peers in a given AS
    fn get_asn_count(&self, network: &PeerNetwork, asn: u32) -> u64;

    /// Pick neighbors with a minimum age for a walk.
    /// If there are none, then fall back to seed nodes.
    fn pick_walk_neighbors(
        network: &PeerNetwork,
        num_neighbors: u64,
        min_age: u64,
    ) -> Result<Vec<Neighbor>, net_error> {
        let block_height = network.get_chain_view().burn_block_height;
        let cur_epoch = network.get_current_epoch();
        let neighbors = PeerDB::get_random_walk_neighbors(
            network.peerdb_conn(),
            network.get_local_peer().network_id,
            cur_epoch.network_epoch,
            min_age,
            num_neighbors as u32,
            block_height,
        )
        .map_err(net_error::DBError)?;

        if neighbors.is_empty() {
            debug!(
                "{:?}: No neighbors available in the peer DB newer than {}!",
                network.get_local_peer(),
                min_age
            );
            let seed_nodes = PeerDB::get_bootstrap_peers(
                network.peerdb_conn(),
                network.get_local_peer().network_id,
            )?;
            if seed_nodes.is_empty() {
                return Err(net_error::NoSuchNeighbor);
            }
            return Ok(seed_nodes);
        }
        Ok(neighbors)
    }

    /// Get a random starting neighbor for an ongoing walk.
    /// Older but still fresh neighbors will be preferred -- a neighbor from the first 50th
    /// percentile of neighbors (by last contact time) will be selected at random.
    /// Returns the random neighbor on success
    /// Returns NoSuchNeighbor if there are no candidates
    fn get_next_walk_neighbor(&self, network: &PeerNetwork) -> Result<Neighbor, net_error> {
        // pick a random neighbor as a walking point.
        // favor neighbors with older last-contact times
        let next_neighbors_res = self
            .get_fresh_random_neighbors(network, (NUM_NEIGHBORS as u64) * 2)
            .map_err(|e| {
                debug!(
                    "{:?}: Failed to load fresh initial walk neighbors: {:?}",
                    network.get_local_peer(),
                    &e
                );
                e
            });

        let db_neighbors = if let Ok(neighbors) = next_neighbors_res {
            neighbors
        } else {
            let any_neighbors = Self::pick_walk_neighbors(network, (NUM_NEIGHBORS as u64) * 2, 0)
                .map_err(|e| {
                info!(
                    "{:?}: Failed to load any initial walk neighbors: {:?}",
                    network.get_local_peer(),
                    &e
                );
                e
            })?;

            any_neighbors
        };

        let mut next_neighbors: Vec<_> = db_neighbors
            .into_iter()
            .filter_map(|neighbor| {
                if !network.get_connection_opts().private_neighbors
                    && neighbor.addr.addrbytes.is_in_private_range()
                {
                    None
                } else {
                    Some(neighbor)
                }
            })
            .collect();

        if next_neighbors.is_empty() {
            return Err(net_error::NoSuchNeighbor);
        }

        next_neighbors.sort_by(|n1, n2| n1.last_contact_time.cmp(&n2.last_contact_time));
        let median_neighbor_idx = next_neighbors.len() / 2;
        let random_neighbor_idx = if median_neighbor_idx > 0 {
            thread_rng().gen::<usize>() % median_neighbor_idx
        } else {
            0
        };

        Ok(next_neighbors[random_neighbor_idx].clone())
    }
}

/// Production database I/O implementation that uses PeerDB
pub struct PeerDBNeighborWalk {}

/// Database I/O helpers for the NeighborWalkDB implementation
impl PeerDBNeighborWalk {
    pub fn new() -> Self {
        Self {}
    }

    /// Given a neighbor we tried to insert into the peer database, find one of the existing
    /// neighbors it collided with.  Return its slot in the peer db.
    fn find_replaced_neighbor_slot(
        conn: &DBConn,
        nk: &NeighborKey,
    ) -> Result<Option<u32>, net_error> {
        let mut slots = PeerDB::peer_slots(conn, nk.network_id, &nk.addrbytes, nk.port)
            .map_err(net_error::DBError)?;

        if slots.is_empty() {
            // not present
            return Ok(None);
        }

        let mut rng = thread_rng();
        slots.shuffle(&mut rng);
        Ok(Some(slots[0]))
    }
}

impl NeighborWalkDB for PeerDBNeighborWalk {
    fn get_fresh_random_neighbors(
        &self,
        network: &PeerNetwork,
        num_neighbors: u64,
    ) -> Result<Vec<Neighbor>, net_error> {
        let min_age =
            get_epoch_time_secs().saturating_sub(network.connection_opts.max_neighbor_age);
        Self::pick_walk_neighbors(network, num_neighbors, min_age)
    }

    fn lookup_stale_neighbors(
        &self,
        network: &PeerNetwork,
        addrs: &[NeighborAddress],
    ) -> Result<(HashMap<NeighborAddress, Neighbor>, Vec<NeighborAddress>), net_error> {
        let network_id = network.bound_neighbor_key().network_id;
        let block_height = network.get_chain_view().burn_block_height;
        let dbconn = network.peerdb_conn();
        let mut to_resolve = vec![];
        let mut resolved: HashMap<NeighborAddress, Neighbor> = HashMap::new();
        for naddr in addrs {
            let neighbor_opt = Neighbor::load_by_address(dbconn, network_id, block_height, naddr)?;

            if let Some(neighbor) = neighbor_opt {
                // already know about this neighbor, so look at its last contact time
                if neighbor.last_contact_time + NEIGHBOR_MINIMUM_CONTACT_INTERVAL
                    < get_epoch_time_secs()
                {
                    // stale
                    to_resolve.push((*naddr).clone());
                } else {
                    // our copy is still fresh
                    resolved.insert(naddr.clone(), neighbor);
                }
                continue;
            }

            // need to resolve this one, but don't talk to it if we did so recently (even
            // if we have stale information for it -- the remote node could be trying to trick
            // us into DDoS'ing this node).
            let peer_opt = PeerDB::get_peer(dbconn, network_id, &naddr.addrbytes, naddr.port)
                .map_err(net_error::DBError)?;

            if let Some(n) = peer_opt {
                // we know about this neighbor, but its key didn't match the
                // neighboraddress.  Only try to re-connect with it if we haven't done
                // so recently, so a rogue neighbor can't force us to DDoS another
                // peer.
                if n.last_contact_time + NEIGHBOR_MINIMUM_CONTACT_INTERVAL < get_epoch_time_secs() {
                    to_resolve.push((*naddr).clone());
                } else {
                    // recently contacted
                    resolved.insert(naddr.clone(), n);
                }
            } else {
                // okay, we really don't know about this neighbor
                to_resolve.push((*naddr).clone());
            }
        }
        Ok((resolved, to_resolve))
    }

    fn add_or_schedule_replace_neighbor(
        &self,
        network: &mut PeerNetwork,
        preamble: &Preamble,
        handshake: &HandshakeData,
        db_data: Option<&StackerDBHandshakeData>,
        replacements: &mut NeighborReplacements,
    ) -> Result<(bool, Neighbor), net_error> {
        let local_peer_str = format!("{:?}", network.get_local_peer());
        let tx = network.peerdb_tx_begin()?;
        let (mut neighbor_from_handshake, was_present) =
            Neighbor::load_and_update(&tx, preamble.peer_version, preamble.network_id, handshake)?;

        if was_present {
            test_debug!(
                "{}: already know about neighbor {:?}",
                &local_peer_str,
                &neighbor_from_handshake.addr
            );
            neighbor_from_handshake
                .save_update(&tx, db_data.map(|x| x.smart_contracts.as_slice()))?;
            tx.commit()?;

            // seen this neighbor before
            return Ok((false, neighbor_from_handshake));
        }

        debug!(
            "{}: new neighbor {:?}",
            &local_peer_str, &neighbor_from_handshake.addr
        );

        // didn't know about this neighbor yet. Try to add it.
        let added =
            neighbor_from_handshake.save(&tx, db_data.map(|x| x.smart_contracts.as_slice()))?;

        if added {
            // neighbor was new, and we had space to add it.
            tx.commit()?;
            return Ok((true, neighbor_from_handshake));
        }

        // neighbor was new, but we don't have space to insert it.
        // find and record a neighbor it would replace.
        let replaced_neighbor_slot_opt =
            Self::find_replaced_neighbor_slot(&tx, &neighbor_from_handshake.addr)?;
        if let Some(slot) = replaced_neighbor_slot_opt {
            replacements.add_neighbor(
                NeighborAddress::from_neighbor(&neighbor_from_handshake),
                neighbor_from_handshake.clone(),
                slot,
            );
        }

        tx.commit()?;

        // neighbor was new
        Ok((true, neighbor_from_handshake))
    }

    fn get_initial_walk_neighbors(
        &self,
        network: &PeerNetwork,
        ibd: bool,
    ) -> Result<Vec<Neighbor>, net_error> {
        let allowed_peers = if ibd {
            // only get bootstrap peers (will be randomized)
            PeerDB::get_bootstrap_peers(network.peerdb_conn(), network.get_local_peer().network_id)?
        } else {
            // can be any peer marked 'always-allowed' (will be randomized)
            PeerDB::get_always_allowed_peers(
                network.peerdb_conn(),
                network.get_local_peer().network_id,
            )?
        };
        Ok(allowed_peers)
    }

    fn check_neighbor_denied(
        &self,
        network: &PeerNetwork,
        nk: &NeighborKey,
    ) -> Result<(), net_error> {
        // don't proceed if denied
        if PeerDB::is_peer_denied(network.peerdb_conn(), nk.network_id, &nk.addrbytes, nk.port)? {
            debug!(
                "{:?}: neighbor {:?} is denied",
                network.get_local_peer(),
                nk
            );
            return Err(net_error::Denied);
        }
        Ok(())
    }

    fn replace_neighbors(
        &self,
        network: &mut PeerNetwork,
        replacements: &NeighborReplacements,
        result: &mut NeighborWalkResult,
    ) -> Result<(), net_error> {
        let network_id = network.bound_neighbor_key().network_id;
        let local_peer_str = format!("{:?}", network.get_local_peer());

        let tx = network.peerdb_tx_begin()?;
        for (replaceable_naddr, slot) in replacements.iter_slots() {
            let replacement = match replacements.get_neighbor(replaceable_naddr) {
                Some(n) => n,
                None => {
                    continue;
                }
            };

            let replaced_opt = PeerDB::get_peer_at(&tx, network_id, *slot)?;
            if let Some(replaced) = replaced_opt {
                if PeerDB::is_address_denied(&tx, &replacement.addr.addrbytes)? {
                    debug!(
                        "{:?}: Will not replace {:?} with {:?} -- is denied",
                        local_peer_str, &replaced.addr, &replacement.addr
                    );
                    continue;
                }
                debug!(
                    "{:?}: Replace {:?} with {:?}",
                    local_peer_str, &replaced.addr, &replacement.addr
                );

<<<<<<< HEAD
                PeerDB::insert_or_replace_peer(&tx, &replacement, *slot)?;
                result.add_replaced(DropNeighbor {
                    key: replaced.addr.clone(),
                    reason: DropReason::ReplacedConnection,
                    source: DropSource::NeighborWalkPeerDB,
                });
=======
                PeerDB::insert_or_replace_peer(&tx, replacement, *slot)?;
                result.add_replaced(replaced.addr.clone());
>>>>>>> 36d49b0e
            }
        }
        tx.commit()?;
        Ok(())
    }

    fn neighbor_from_handshake(
        &self,
        network: &PeerNetwork,
        preamble: &Preamble,
        data: &HandshakeAcceptData,
    ) -> Result<Neighbor, net_error> {
        Neighbor::load_and_update(
            network.peerdb_conn(),
            preamble.peer_version,
            preamble.network_id,
            &data.handshake,
        )
        .map(|(neighbor, _)| neighbor)
    }

    fn save_neighbor_from_handshake(
        &self,
        network: &mut PeerNetwork,
        preamble: &Preamble,
        data: &HandshakeAcceptData,
        db_data: Option<&StackerDBHandshakeData>,
    ) -> Result<Neighbor, net_error> {
        let tx = network.peerdb_tx_begin()?;
        let (mut neighbor_from_handshake, _) = Neighbor::load_and_update(
            &tx,
            preamble.peer_version,
            preamble.network_id,
            &data.handshake,
        )?;
        neighbor_from_handshake.save_update(&tx, db_data.map(|x| x.smart_contracts.as_slice()))?;
        tx.commit()?;
        Ok(neighbor_from_handshake)
    }

    fn update_neighbor(
        &self,
        network: &mut PeerNetwork,
        mut cur_neighbor: Neighbor,
        new_data: Option<&HandshakeAcceptData>,
        new_db_data: Option<&StackerDBHandshakeData>,
    ) -> Result<Neighbor, net_error> {
        let tx = network.peerdb_tx_begin()?;

        if let Some(data) = new_data {
            cur_neighbor.handshake_update(&tx, &data.handshake)?;
        }

        if let Some(db_data) = new_db_data {
            cur_neighbor.save_update(&tx, Some(db_data.smart_contracts.as_slice()))?;
        } else {
            cur_neighbor.save_update(&tx, None)?;
        }

        tx.commit()?;
        Ok(cur_neighbor)
    }

    fn get_asn_count(&self, network: &PeerNetwork, asn: u32) -> u64 {
        PeerDB::asn_count(network.peerdb_conn(), asn).unwrap_or(1)
    }
}<|MERGE_RESOLUTION|>--- conflicted
+++ resolved
@@ -496,17 +496,12 @@
                     local_peer_str, &replaced.addr, &replacement.addr
                 );
 
-<<<<<<< HEAD
-                PeerDB::insert_or_replace_peer(&tx, &replacement, *slot)?;
+                PeerDB::insert_or_replace_peer(&tx, replacement, *slot)?;
                 result.add_replaced(DropNeighbor {
                     key: replaced.addr.clone(),
                     reason: DropReason::ReplacedConnection,
                     source: DropSource::NeighborWalkPeerDB,
                 });
-=======
-                PeerDB::insert_or_replace_peer(&tx, replacement, *slot)?;
-                result.add_replaced(replaced.addr.clone());
->>>>>>> 36d49b0e
             }
         }
         tx.commit()?;
