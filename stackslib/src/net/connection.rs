--- conflicted
+++ resolved
@@ -415,11 +415,8 @@
     /// the reward cycle in which Nakamoto activates, and thus needs to run both the epoch
     /// 2.x and Nakamoto state machines.
     pub force_nakamoto_epoch_transition: bool,
-<<<<<<< HEAD
-=======
     /// The authorization token to enable the block proposal RPC endpoint
     pub block_proposal_token: Option<String>,
->>>>>>> 97751022
 }
 
 impl std::default::Default for ConnectionOptions {
@@ -513,10 +510,7 @@
             disable_stackerdb_get_chunks: false,
             force_disconnect_interval: None,
             force_nakamoto_epoch_transition: false,
-<<<<<<< HEAD
-=======
             block_proposal_token: None,
->>>>>>> 97751022
         }
     }
 }
