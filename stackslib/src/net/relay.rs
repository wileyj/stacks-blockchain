--- conflicted
+++ resolved
@@ -657,10 +657,7 @@
         sort_handle: &mut SortitionHandleConn,
         chainstate: &mut StacksChainState,
         block: NakamotoBlock,
-<<<<<<< HEAD
-=======
         coord_comms: Option<&CoordinatorChannels>,
->>>>>>> 97751022
     ) -> Result<bool, chainstate_error> {
         debug!(
             "Handle incoming Nakamoto block {}/{}",
@@ -669,14 +666,9 @@
         );
 
         // do we have this block?  don't lock the DB needlessly if so.
-<<<<<<< HEAD
-        if let Some(_) =
-            NakamotoChainState::get_block_header(chainstate.db(), &block.header.block_id())?
-=======
         if chainstate
             .nakamoto_blocks_db()
             .has_nakamoto_block(&block.header.block_id())?
->>>>>>> 97751022
         {
             debug!("Already have Nakamoto block {}", &block.header.block_id());
             return Ok(false);
@@ -753,14 +745,11 @@
 
         if accepted {
             debug!("{}", &accept_msg);
-<<<<<<< HEAD
-=======
             if let Some(coord_comms) = coord_comms {
                 if !coord_comms.announce_new_stacks_block() {
                     return Err(chainstate_error::NetError(net_error::CoordinatorClosed));
                 }
             }
->>>>>>> 97751022
         } else {
             debug!("{}", &reject_msg);
         }
@@ -768,8 +757,6 @@
         Ok(accepted)
     }
 
-<<<<<<< HEAD
-=======
     /// Process nakamoto blocks.
     /// Log errors but do not return them.
     pub fn process_nakamoto_blocks(
@@ -795,7 +782,6 @@
         Ok(())
     }
 
->>>>>>> 97751022
     /// Coalesce a set of microblocks into relayer hints and MicroblocksData messages, as calculated by
     /// process_new_blocks().  Make sure the messages don't get too big.
     fn make_microblocksdata_messages(
