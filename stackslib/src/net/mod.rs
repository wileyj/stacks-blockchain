// Copyright (C) 2013-2020 Blockstack PBC, a public benefit corporation
// Copyright (C) 2020-2023 Stacks Open Internet Foundation
//
// This program is free software: you can redistribute it and/or modify
// it under the terms of the GNU General Public License as published by
// the Free Software Foundation, either version 3 of the License, or
// (at your option) any later version.
//
// This program is distributed in the hope that it will be useful,
// but WITHOUT ANY WARRANTY; without even the implied warranty of
// MERCHANTABILITY or FITNESS FOR A PARTICULAR PURPOSE.  See the
// GNU General Public License for more details.
//
// You should have received a copy of the GNU General Public License
// along with this program.  If not, see <http://www.gnu.org/licenses/>.

#[warn(unused_imports)]
use std::collections::HashMap;
use std::collections::HashSet;
use std::hash::{Hash, Hasher};
use std::io::prelude::*;
use std::io::{Read, Write};
use std::net::{IpAddr, Ipv4Addr, Ipv6Addr, SocketAddr};
use std::ops::Deref;
use std::str::FromStr;
use std::{error, fmt, io};

use clarity::vm::analysis::contract_interface_builder::ContractInterface;
use clarity::vm::costs::ExecutionCost;
use clarity::vm::errors::Error as InterpreterError;
use clarity::vm::types::{
    PrincipalData, QualifiedContractIdentifier, StandardPrincipalData, TraitIdentifier,
};
use clarity::vm::{ClarityName, ContractName, Value};
use libstackerdb::{
    Error as libstackerdb_error, SlotMetadata, StackerDBChunkAckData, StackerDBChunkData,
};
use rand::{thread_rng, RngCore};
use regex::Regex;
use rusqlite::types::{ToSql, ToSqlOutput};
use serde::de::Error as de_Error;
use serde::ser::Error as ser_Error;
use serde::{Deserialize, Serialize};
use stacks_common::bitvec::BitVec;
use stacks_common::codec::{
    read_next, write_next, Error as codec_error, StacksMessageCodec,
    BURNCHAIN_HEADER_HASH_ENCODED_SIZE,
};
use stacks_common::types::chainstate::{
    BlockHeaderHash, BurnchainHeaderHash, PoxId, StacksAddress, StacksBlockId,
};
use stacks_common::types::net::{Error as AddrError, PeerAddress, PeerHost};
use stacks_common::types::StacksPublicKeyBuffer;
use stacks_common::util::hash::{
    hex_bytes, to_hex, Hash160, Sha256Sum, DOUBLE_SHA256_ENCODED_SIZE, HASH160_ENCODED_SIZE,
};
use stacks_common::util::secp256k1::{
    MessageSignature, Secp256k1PublicKey, MESSAGE_SIGNATURE_ENCODED_SIZE,
};
use stacks_common::util::{get_epoch_time_secs, log};
use {rusqlite, serde_json, url};

use self::dns::*;
use crate::burnchains::affirmation::AffirmationMap;
use crate::burnchains::{Error as burnchain_error, Txid};
use crate::chainstate::burn::db::sortdb::SortitionDB;
use crate::chainstate::burn::{ConsensusHash, Opcodes};
use crate::chainstate::coordinator::comm::CoordinatorChannels;
use crate::chainstate::coordinator::Error as coordinator_error;
use crate::chainstate::nakamoto::{NakamotoBlock, NakamotoChainState};
use crate::chainstate::stacks::boot::{
    BOOT_TEST_POX_4_AGG_KEY_CONTRACT, BOOT_TEST_POX_4_AGG_KEY_FNAME,
};
use crate::chainstate::stacks::db::blocks::MemPoolRejection;
use crate::chainstate::stacks::db::StacksChainState;
use crate::chainstate::stacks::index::Error as marf_error;
use crate::chainstate::stacks::{
    Error as chainstate_error, Error as chain_error, StacksBlock, StacksBlockHeader,
    StacksMicroblock, StacksPublicKey, StacksTransaction, TransactionPayload,
};
use crate::clarity_vm::clarity::Error as clarity_error;
use crate::core::mempool::*;
use crate::core::{StacksEpoch, POX_REWARD_CYCLE_LENGTH};
use crate::cost_estimates::metrics::CostMetric;
use crate::cost_estimates::{CostEstimator, FeeEstimator, FeeRateEstimate};
use crate::net::atlas::{Attachment, AttachmentInstance};
use crate::net::dns::*;
use crate::net::http::error::{HttpNotFound, HttpServerError};
use crate::net::http::{
    Error as HttpErr, HttpRequestContents, HttpRequestPreamble, HttpResponsePreamble,
};
use crate::net::httpcore::{
    HttpRequestContentsExtensions, StacksHttp, StacksHttpRequest, StacksHttpResponse, TipRequest,
};
use crate::net::p2p::{PeerNetwork, PendingMessages};
use crate::util_lib::bloom::{BloomFilter, BloomNodeHasher};
use crate::util_lib::boot::boot_code_tx_auth;
use crate::util_lib::db::{DBConn, Error as db_error};
use crate::util_lib::strings::UrlString;

/// Implements RPC API
pub mod api;
/// Implements `ASEntry4` object, which is used in db.rs to store the AS number of an IP address.
pub mod asn;
/// Implements the Atlas network. This network uses the infrastructure created in `src/net` to
/// discover peers, query attachment inventories, and download attachments.
pub mod atlas;
/// Implements the `ConversationP2P` object, a host-to-host session abstraction which allows
/// the node to recieve `StacksMessage` instances. The downstream consumer of this API is `PeerNetwork`.
/// To use OSI terminology, this module implements the session & presentation layers of the P2P network.
/// Other functionality includes (but is not limited to):
///     * set up & tear down of sessions
///     * dealing with and responding to invalid messages
///     * rate limiting messages
pub mod chat;
/// Implements serialization and deserialization for `StacksMessage` types.
/// Also has functionality to sign, verify, and ensure well-formedness of messages.
pub mod codec;
pub mod connection;
pub mod db;
/// Implements `DNSResolver`, a simple DNS resolver state machine. Also implements `DNSClient`,
/// which serves as an API for `DNSResolver`.
pub mod dns;
pub mod download;
pub mod http;
/// Links http crate to Stacks
pub mod httpcore;
pub mod inv;
pub mod mempool;
pub mod neighbors;
pub mod p2p;
/// Implements wrapper around `mio` crate, which itself is a wrapper around Linux's `epoll(2)` syscall.
/// Creates a pollable interface for sockets, and provides an API for registering and deregistering
/// sockets. This is used to control how many sockets are allocated for the two network servers: the
/// p2p server and the http server.
pub mod poll;
pub mod prune;
pub mod relay;
pub mod rpc;
pub mod server;
pub mod stackerdb;
pub mod unsolicited;

pub use crate::net::neighbors::{NeighborComms, PeerNetworkComms};
use crate::net::stackerdb::{StackerDBConfig, StackerDBSync, StackerDBSyncResult, StackerDBs};

#[cfg(test)]
pub mod tests;

#[derive(Debug)]
pub enum Error {
    /// Failed to encode
    SerializeError(String),
    /// Failed to read
    ReadError(io::Error),
    /// Failed to decode
    DeserializeError(String),
    /// Failed to write
    WriteError(io::Error),
    /// Underflow -- not enough bytes to form the message
    UnderflowError(String),
    /// Overflow -- message too big
    OverflowError(String),
    /// Wrong protocol family
    WrongProtocolFamily,
    /// Array is too big
    ArrayTooLong,
    /// Receive timed out
    RecvTimeout,
    /// Error signing a message
    SigningError(String),
    /// Error verifying a message
    VerifyingError(String),
    /// Read stream is drained.  Try again
    TemporarilyDrained,
    /// Read stream has reached EOF (socket closed, end-of-file reached, etc.)
    PermanentlyDrained,
    /// Failed to read from the FS
    FilesystemError,
    /// Database error
    DBError(db_error),
    /// Socket mutex was poisoned
    SocketMutexPoisoned,
    /// Socket not instantiated
    SocketNotConnectedToPeer,
    /// Not connected to peer
    ConnectionBroken,
    /// Connection could not be (re-)established
    ConnectionError,
    /// Too many outgoing messages
    OutboxOverflow,
    /// Too many incoming messages
    InboxOverflow,
    /// Send error
    SendError(String),
    /// Recv error
    RecvError(String),
    /// Invalid message
    InvalidMessage,
    /// Invalid network handle
    InvalidHandle,
    /// Network handle is full
    FullHandle,
    /// Invalid handshake
    InvalidHandshake,
    /// Stale neighbor
    StaleNeighbor,
    /// No such neighbor
    NoSuchNeighbor,
    /// Failed to bind
    BindError,
    /// Failed to poll
    PollError,
    /// Failed to accept
    AcceptError,
    /// Failed to register socket with poller
    RegisterError,
    /// Failed to query socket metadata
    SocketError,
    /// server is not bound to a socket
    NotConnected,
    /// Remote peer is not connected
    PeerNotConnected,
    /// Too many peers
    TooManyPeers,
    /// Peer already connected
    AlreadyConnected(usize, NeighborKey),
    /// Message already in progress
    InProgress,
    /// Peer is denied
    Denied,
    /// Data URL is not known
    NoDataUrl,
    /// Peer is transmitting too fast
    PeerThrottled,
    /// Error resolving a DNS name
    LookupError(String),
    /// MARF error, percolated up from chainstate
    MARFError(marf_error),
    /// Clarity VM error, percolated up from chainstate
    ClarityError(clarity_error),
    /// Catch-all for chainstate errors that don't map cleanly into network errors
    ChainstateError(String),
    /// Coordinator hung up
    CoordinatorClosed,
    /// view of state is stale (e.g. from the sortition db)
    StaleView,
    /// Tried to connect to myself
    ConnectionCycle,
    /// Requested data not found
    NotFoundError,
    /// Transient error (akin to EAGAIN)
    Transient(String),
    /// Expected end-of-stream, but had more data
    ExpectedEndOfStream,
    /// burnchain error
    BurnchainError(burnchain_error),
    /// chunk is stale
    StaleChunk {
        supplied_version: u32,
        latest_version: u32,
    },
    /// no such slot
    NoSuchSlot(QualifiedContractIdentifier, u32),
    /// no such DB
    NoSuchStackerDB(QualifiedContractIdentifier),
    /// stacker DB exists
    StackerDBExists(QualifiedContractIdentifier),
    /// slot signer is wrong
    BadSlotSigner(StacksAddress, u32),
    /// too many writes to a slot
    TooManySlotWrites {
        supplied_version: u32,
        max_writes: u32,
    },
    /// too frequent writes to a slot
    TooFrequentSlotWrites(u64),
    /// Invalid control smart contract for a Stacker DB
    InvalidStackerDBContract(QualifiedContractIdentifier, String),
    /// state machine step took too long
    StepTimeout,
    /// stacker DB chunk is too big
    StackerDBChunkTooBig(usize),
    /// HTTP error
    Http(HttpErr),
    /// Invalid state machine state reached
    InvalidState,
    /// Waiting for DNS resolution
    WaitingForDNS,
    /// No reward set for given reward cycle
    NoPoXRewardSet(u64),
}

impl From<libstackerdb_error> for Error {
    fn from(e: libstackerdb_error) -> Self {
        match e {
            libstackerdb_error::SigningError(s) => Error::SigningError(s),
            libstackerdb_error::VerifyingError(s) => Error::VerifyingError(s),
        }
    }
}

impl From<codec_error> for Error {
    fn from(e: codec_error) -> Self {
        match e {
            codec_error::SerializeError(s) => Error::SerializeError(s),
            codec_error::ReadError(e) => Error::ReadError(e),
            codec_error::DeserializeError(s) => Error::DeserializeError(s),
            codec_error::WriteError(e) => Error::WriteError(e),
            codec_error::UnderflowError(s) => Error::UnderflowError(s),
            codec_error::OverflowError(s) => Error::OverflowError(s),
            codec_error::ArrayTooLong => Error::ArrayTooLong,
            codec_error::SigningError(s) => Error::SigningError(s),
            codec_error::GenericError(_) => Error::InvalidMessage,
        }
    }
}

impl From<HttpErr> for Error {
    fn from(e: HttpErr) -> Error {
        Error::Http(e)
    }
}

impl From<AddrError> for Error {
    fn from(e: AddrError) -> Error {
        match e {
            AddrError::DecodeError(s) => Error::DeserializeError(s),
        }
    }
}

impl fmt::Display for Error {
    fn fmt(&self, f: &mut fmt::Formatter) -> fmt::Result {
        match self {
            Error::SerializeError(ref s) => fmt::Display::fmt(s, f),
            Error::DeserializeError(ref s) => fmt::Display::fmt(s, f),
            Error::ReadError(ref io) => fmt::Display::fmt(io, f),
            Error::WriteError(ref io) => fmt::Display::fmt(io, f),
            Error::UnderflowError(ref s) => fmt::Display::fmt(s, f),
            Error::OverflowError(ref s) => fmt::Display::fmt(s, f),
            Error::WrongProtocolFamily => write!(f, "Improper use of protocol family"),
            Error::ArrayTooLong => write!(f, "Array too long"),
            Error::RecvTimeout => write!(f, "Packet receive timeout"),
            Error::SigningError(ref s) => fmt::Display::fmt(s, f),
            Error::VerifyingError(ref s) => fmt::Display::fmt(s, f),
            Error::TemporarilyDrained => {
                write!(f, "Temporarily out of bytes to read; try again later")
            }
            Error::PermanentlyDrained => write!(f, "Out of bytes to read"),
            Error::FilesystemError => write!(f, "Disk I/O error"),
            Error::DBError(ref e) => fmt::Display::fmt(e, f),
            Error::SocketMutexPoisoned => write!(f, "socket mutex was poisoned"),
            Error::SocketNotConnectedToPeer => write!(f, "not connected to peer"),
            Error::ConnectionBroken => write!(f, "connection to peer node is broken"),
            Error::ConnectionError => write!(f, "connection to peer could not be (re-)established"),
            Error::OutboxOverflow => write!(f, "too many outgoing messages queued"),
            Error::InboxOverflow => write!(f, "too many messages pending"),
            Error::SendError(ref s) => fmt::Display::fmt(s, f),
            Error::RecvError(ref s) => fmt::Display::fmt(s, f),
            Error::InvalidMessage => write!(f, "invalid message (malformed or bad signature)"),
            Error::InvalidHandle => write!(f, "invalid network handle"),
            Error::FullHandle => write!(f, "network handle is full and needs to be drained"),
            Error::InvalidHandshake => write!(f, "invalid handshake from remote peer"),
            Error::StaleNeighbor => write!(f, "neighbor is too far behind the chain tip"),
            Error::NoSuchNeighbor => write!(f, "no such neighbor"),
            Error::BindError => write!(f, "Failed to bind to the given address"),
            Error::PollError => write!(f, "Failed to poll"),
            Error::AcceptError => write!(f, "Failed to accept connection"),
            Error::RegisterError => write!(f, "Failed to register socket with poller"),
            Error::SocketError => write!(f, "Socket error"),
            Error::NotConnected => write!(f, "Not connected to peer network"),
            Error::PeerNotConnected => write!(f, "Remote peer is not connected to us"),
            Error::TooManyPeers => write!(f, "Too many peer connections open"),
            Error::AlreadyConnected(ref _id, ref _nk) => write!(f, "Peer already connected"),
            Error::InProgress => write!(f, "Message already in progress"),
            Error::Denied => write!(f, "Peer is denied"),
            Error::NoDataUrl => write!(f, "No data URL available"),
            Error::PeerThrottled => write!(f, "Peer is transmitting too fast"),
            Error::LookupError(ref s) => fmt::Display::fmt(s, f),
            Error::ChainstateError(ref s) => fmt::Display::fmt(s, f),
            Error::ClarityError(ref e) => fmt::Display::fmt(e, f),
            Error::MARFError(ref e) => fmt::Display::fmt(e, f),
            Error::CoordinatorClosed => write!(f, "Coordinator hung up"),
            Error::StaleView => write!(f, "State view is stale"),
            Error::ConnectionCycle => write!(f, "Tried to connect to myself"),
            Error::NotFoundError => write!(f, "Requested data not found"),
            Error::Transient(ref s) => write!(f, "Transient network error: {}", s),
            Error::ExpectedEndOfStream => write!(f, "Expected end-of-stream"),
            Error::BurnchainError(ref e) => fmt::Display::fmt(e, f),
            Error::StaleChunk {
                supplied_version,
                latest_version,
            } => {
                write!(
                    f,
                    "Stale DB chunk (supplied={},latest={})",
                    supplied_version, latest_version
                )
            }
            Error::NoSuchSlot(ref addr, ref slot_id) => {
                write!(f, "No such DB slot ({},{})", addr, slot_id)
            }
            Error::NoSuchStackerDB(ref addr) => {
                write!(f, "No such StackerDB {}", addr)
            }
            Error::StackerDBExists(ref addr) => {
                write!(f, "StackerDB already exists: {}", addr)
            }
            Error::BadSlotSigner(ref addr, ref slot_id) => {
                write!(f, "Bad DB slot signer ({},{})", addr, slot_id)
            }
            Error::TooManySlotWrites {
                supplied_version,
                max_writes,
            } => {
                write!(
                    f,
                    "Too many slot writes (max={},given={})",
                    max_writes, supplied_version
                )
            }
            Error::TooFrequentSlotWrites(ref deadline) => {
                write!(f, "Too frequent slot writes (deadline={})", deadline)
            }
            Error::InvalidStackerDBContract(ref contract_id, ref reason) => {
                write!(
                    f,
                    "Invalid StackerDB control smart contract {}: {}",
                    contract_id, reason
                )
            }
            Error::StepTimeout => write!(f, "State-machine step took too long"),
            Error::StackerDBChunkTooBig(ref sz) => {
                write!(f, "StackerDB chunk size is too big ({})", sz)
            }
            Error::Http(e) => fmt::Display::fmt(&e, f),
            Error::InvalidState => write!(f, "Invalid state-machine state reached"),
            Error::WaitingForDNS => write!(f, "Waiting for DNS resolution"),
            Error::NoPoXRewardSet(rc) => write!(f, "No PoX reward set for cycle {}", rc),
        }
    }
}

impl error::Error for Error {
    fn cause(&self) -> Option<&dyn error::Error> {
        match *self {
            Error::SerializeError(ref _s) => None,
            Error::ReadError(ref io) => Some(io),
            Error::DeserializeError(ref _s) => None,
            Error::WriteError(ref io) => Some(io),
            Error::UnderflowError(ref _s) => None,
            Error::OverflowError(ref _s) => None,
            Error::WrongProtocolFamily => None,
            Error::ArrayTooLong => None,
            Error::RecvTimeout => None,
            Error::SigningError(ref _s) => None,
            Error::VerifyingError(ref _s) => None,
            Error::TemporarilyDrained => None,
            Error::PermanentlyDrained => None,
            Error::FilesystemError => None,
            Error::DBError(ref e) => Some(e),
            Error::SocketMutexPoisoned => None,
            Error::SocketNotConnectedToPeer => None,
            Error::ConnectionBroken => None,
            Error::ConnectionError => None,
            Error::OutboxOverflow => None,
            Error::InboxOverflow => None,
            Error::SendError(ref _s) => None,
            Error::RecvError(ref _s) => None,
            Error::InvalidMessage => None,
            Error::InvalidHandle => None,
            Error::FullHandle => None,
            Error::InvalidHandshake => None,
            Error::StaleNeighbor => None,
            Error::NoSuchNeighbor => None,
            Error::BindError => None,
            Error::PollError => None,
            Error::AcceptError => None,
            Error::RegisterError => None,
            Error::SocketError => None,
            Error::NotConnected => None,
            Error::PeerNotConnected => None,
            Error::TooManyPeers => None,
            Error::AlreadyConnected(ref _id, ref _nk) => None,
            Error::InProgress => None,
            Error::Denied => None,
            Error::NoDataUrl => None,
            Error::PeerThrottled => None,
            Error::LookupError(ref _s) => None,
            Error::ChainstateError(ref _s) => None,
            Error::ClarityError(ref e) => Some(e),
            Error::MARFError(ref e) => Some(e),
            Error::CoordinatorClosed => None,
            Error::StaleView => None,
            Error::ConnectionCycle => None,
            Error::NotFoundError => None,
            Error::Transient(ref _s) => None,
            Error::ExpectedEndOfStream => None,
            Error::BurnchainError(ref e) => Some(e),
            Error::StaleChunk { .. } => None,
            Error::NoSuchSlot(..) => None,
            Error::NoSuchStackerDB(..) => None,
            Error::StackerDBExists(..) => None,
            Error::BadSlotSigner(..) => None,
            Error::TooManySlotWrites { .. } => None,
            Error::TooFrequentSlotWrites(..) => None,
            Error::InvalidStackerDBContract(..) => None,
            Error::StepTimeout => None,
            Error::StackerDBChunkTooBig(..) => None,
            Error::Http(ref e) => Some(e),
            Error::InvalidState => None,
            Error::WaitingForDNS => None,
            Error::NoPoXRewardSet(..) => None,
        }
    }
}

impl From<chain_error> for Error {
    fn from(e: chain_error) -> Error {
        match e {
            chain_error::InvalidStacksBlock(s) => {
                Error::ChainstateError(format!("Invalid stacks block: {}", s))
            }
            chain_error::InvalidStacksMicroblock(msg, hash) => {
                Error::ChainstateError(format!("Invalid stacks microblock {:?}: {}", hash, msg))
            }
            chain_error::InvalidStacksTransaction(s, _) => {
                Error::ChainstateError(format!("Invalid stacks transaction: {}", s))
            }
            chain_error::PostConditionFailed(s) => {
                Error::ChainstateError(format!("Postcondition failed: {}", s))
            }
            chain_error::ClarityError(e) => Error::ClarityError(e),
            chain_error::DBError(e) => Error::DBError(e),
            chain_error::NetError(e) => e,
            chain_error::MARFError(e) => Error::MARFError(e),
            chain_error::ReadError(e) => Error::ReadError(e),
            chain_error::WriteError(e) => Error::WriteError(e),
            _ => Error::ChainstateError(format!("Stacks chainstate error: {:?}", &e)),
        }
    }
}

impl From<db_error> for Error {
    fn from(e: db_error) -> Error {
        Error::DBError(e)
    }
}

impl From<rusqlite::Error> for Error {
    fn from(e: rusqlite::Error) -> Error {
        Error::DBError(db_error::SqliteError(e))
    }
}

impl From<burnchain_error> for Error {
    fn from(e: burnchain_error) -> Self {
        Error::BurnchainError(e)
    }
}

impl From<clarity_error> for Error {
    fn from(e: clarity_error) -> Self {
        Error::ClarityError(e)
    }
}

impl From<InterpreterError> for Error {
    fn from(e: InterpreterError) -> Self {
        Error::ClarityError(e.into())
    }
}

#[cfg(test)]
impl PartialEq for Error {
    /// (make I/O errors comparable for testing purposes)
    fn eq(&self, other: &Self) -> bool {
        let s1 = format!("{:?}", self);
        let s2 = format!("{:?}", other);
        s1 == s2
    }
}

/// Extension trait for PeerHost to decode it from a UrlString
pub trait PeerHostExtensions {
    fn try_from_url(url_str: &UrlString) -> Option<PeerHost>;
}

impl PeerHostExtensions for PeerHost {
    fn try_from_url(url_str: &UrlString) -> Option<PeerHost> {
        let url = match url_str.parse_to_block_url() {
            Ok(url) => url,
            Err(_e) => {
                return None;
            }
        };

        let port = match url.port_or_known_default() {
            Some(port) => port,
            None => {
                return None;
            }
        };

        match url.host() {
            Some(url::Host::Domain(name)) => Some(PeerHost::DNS(name.to_string(), port)),
            Some(url::Host::Ipv4(addr)) => Some(PeerHost::from_socketaddr(&SocketAddr::new(
                IpAddr::V4(addr),
                port,
            ))),
            Some(url::Host::Ipv6(addr)) => Some(PeerHost::from_socketaddr(&SocketAddr::new(
                IpAddr::V6(addr),
                port,
            ))),
            None => None,
        }
    }
}

/// Runtime arguments to an RPC handler
#[derive(Default)]
pub struct RPCHandlerArgs<'a> {
    /// What height at which this node will terminate (testnet only)
    pub exit_at_block_height: Option<u64>,
    /// What's the hash of the genesis chainstate?
    pub genesis_chainstate_hash: Sha256Sum,
    /// event observer for the mempool
    pub event_observer: Option<&'a dyn MemPoolEventDispatcher>,
    /// tx runtime cost estimator
    pub cost_estimator: Option<&'a dyn CostEstimator>,
    /// tx fee estimator
    pub fee_estimator: Option<&'a dyn FeeEstimator>,
    /// tx runtime cost metric
    pub cost_metric: Option<&'a dyn CostMetric>,
    /// coordinator channels
    pub coord_comms: Option<&'a CoordinatorChannels>,
}

impl RPCHandlerArgs<'_> {
    pub fn get_estimators_ref(
        &self,
    ) -> Option<(&dyn CostEstimator, &dyn FeeEstimator, &dyn CostMetric)> {
        match (self.cost_estimator, self.fee_estimator, self.cost_metric) {
            (Some(a), Some(b), Some(c)) => Some((a, b, c)),
            _ => None,
        }
    }
}

/// Wrapper around Stacks chainstate data that an HTTP request handler might need
pub struct StacksNodeState<'a> {
    inner_network: Option<&'a mut PeerNetwork>,
    inner_sortdb: Option<&'a SortitionDB>,
    inner_chainstate: Option<&'a mut StacksChainState>,
    inner_mempool: Option<&'a mut MemPoolDB>,
    inner_rpc_args: Option<&'a RPCHandlerArgs<'a>>,
    relay_message: Option<StacksMessageType>,
    /// Are we in Initial Block Download (IBD) phase?
    ibd: bool,
}

impl<'a> StacksNodeState<'a> {
    pub fn new(
        inner_network: &'a mut PeerNetwork,
        inner_sortdb: &'a SortitionDB,
        inner_chainstate: &'a mut StacksChainState,
        inner_mempool: &'a mut MemPoolDB,
        inner_rpc_args: &'a RPCHandlerArgs<'a>,
        ibd: bool,
    ) -> StacksNodeState<'a> {
        StacksNodeState {
            inner_network: Some(inner_network),
            inner_sortdb: Some(inner_sortdb),
            inner_chainstate: Some(inner_chainstate),
            inner_mempool: Some(inner_mempool),
            inner_rpc_args: Some(inner_rpc_args),
            relay_message: None,
            ibd,
        }
    }

    /// Run func() with the inner state
    pub fn with_node_state<F, R>(&mut self, func: F) -> R
    where
        F: FnOnce(
            &mut PeerNetwork,
            &SortitionDB,
            &mut StacksChainState,
            &mut MemPoolDB,
            &RPCHandlerArgs<'a>,
        ) -> R,
    {
        let network = self
            .inner_network
            .take()
            .expect("FATAL: network not restored");
        let sortdb = self
            .inner_sortdb
            .take()
            .expect("FATAL: sortdb not restored");
        let chainstate = self
            .inner_chainstate
            .take()
            .expect("FATAL: chainstate not restored");
        let mempool = self
            .inner_mempool
            .take()
            .expect("FATAL: mempool not restored");
        let rpc_args = self
            .inner_rpc_args
            .take()
            .expect("FATAL: rpc args not restored");

        let res = func(network, sortdb, chainstate, mempool, rpc_args);

        self.inner_network = Some(network);
        self.inner_sortdb = Some(sortdb);
        self.inner_chainstate = Some(chainstate);
        self.inner_mempool = Some(mempool);
        self.inner_rpc_args = Some(rpc_args);

        res
    }

    pub fn canonical_stacks_tip_height(&mut self) -> u32 {
        self.with_node_state(|network, _, _, _, _| {
            network.burnchain_tip.canonical_stacks_tip_height as u32
        })
    }

    pub fn set_relay_message(&mut self, msg: StacksMessageType) {
        self.relay_message = Some(msg);
    }

    pub fn take_relay_message(&mut self) -> Option<StacksMessageType> {
        self.relay_message.take()
    }

    /// Load up the canonical Stacks chain tip.  Note that this is subject to both burn chain block
    /// Stacks block availability -- different nodes with different partial replicas of the Stacks chain state
    /// will return different values here.
    ///
    /// # Warn
    /// - There is a potential race condition. If this function is loading the latest unconfirmed
    /// tip, that tip may get invalidated by the time it is used in `maybe_read_only_clarity_tx`,
    /// which is used to load clarity state at a particular tip (which would lead to a 404 error).
    /// If this race condition occurs frequently, we can modify `maybe_read_only_clarity_tx` to
    /// re-load the unconfirmed chain tip. Refer to issue #2997.
    ///
    /// # Inputs
    /// - `tip_req` is given by the HTTP request as the optional query parameter for the chain tip
    /// hash.  It will be UseLatestAnchoredTip if there was no parameter given. If it is set to
    /// `latest`, the parameter will be set to UseLatestUnconfirmedTip.
    ///
    /// Returns the requested chain tip on success.
    /// If the chain tip could not be found, then it returns Err(HttpNotFound)
    /// If there was an error querying the DB, then it returns Err(HttpServerError)
    pub fn load_stacks_chain_tip(
        &mut self,
        preamble: &HttpRequestPreamble,
        contents: &HttpRequestContents,
    ) -> Result<StacksBlockId, StacksHttpResponse> {
        self.with_node_state(|_network, sortdb, chainstate, _mempool, _rpc_args| {
            let tip_req = contents.tip_request();
            match tip_req {
                TipRequest::UseLatestUnconfirmedTip => {
                    let unconfirmed_chain_tip_opt = match &mut chainstate.unconfirmed_state {
                        Some(unconfirmed_state) => {
                            match unconfirmed_state.get_unconfirmed_state_if_exists() {
                                Ok(res) => res,
                                Err(msg) => {
                                    return Err(StacksHttpResponse::new_error(
                                        preamble,
                                        &HttpNotFound::new(format!("No unconfirmed tip: {}", &msg)),
                                    ));
                                }
                            }
                        }
                        None => None,
                    };

                    if let Some(unconfirmed_chain_tip) = unconfirmed_chain_tip_opt {
                        Ok(unconfirmed_chain_tip)
                    } else {
                        match NakamotoChainState::get_canonical_block_header(
                            chainstate.db(),
                            sortdb,
                        ) {
                            Ok(Some(tip)) => Ok(StacksBlockId::new(
                                &tip.consensus_hash,
                                &tip.anchored_header.block_hash(),
                            )),
                            Ok(None) => {
                                return Err(StacksHttpResponse::new_error(
                                    preamble,
                                    &HttpNotFound::new("No such confirmed tip".to_string()),
                                ));
                            }
                            Err(e) => {
                                return Err(StacksHttpResponse::new_error(
                                    preamble,
                                    &HttpServerError::new(format!(
                                        "Failed to load chain tip: {:?}",
                                        &e
                                    )),
                                ));
                            }
                        }
                    }
                }
                TipRequest::SpecificTip(tip) => Ok(tip.clone()),
                TipRequest::UseLatestAnchoredTip => {
                    match NakamotoChainState::get_canonical_block_header(chainstate.db(), sortdb) {
                        Ok(Some(tip)) => Ok(StacksBlockId::new(
                            &tip.consensus_hash,
                            &tip.anchored_header.block_hash(),
                        )),
                        Ok(None) => {
                            return Err(StacksHttpResponse::new_error(
                                preamble,
                                &HttpNotFound::new(
                                    "No stacks chain tip exists at this point in time.".to_string(),
                                ),
                            ));
                        }
                        Err(e) => {
                            return Err(StacksHttpResponse::new_error(
                                preamble,
                                &HttpServerError::new(format!(
                                    "Failed to load chain tip: {:?}",
                                    &e
                                )),
                            ));
                        }
                    }
                }
            }
        })
    }
}

pub const STACKS_PUBLIC_KEY_ENCODED_SIZE: u32 = 33;

/// P2P message preamble -- included in all p2p network messages
#[derive(Debug, Clone, PartialEq)]
pub struct Preamble {
    pub peer_version: u32,                           // software version
    pub network_id: u32,                             // mainnet, testnet, etc.
    pub seq: u32, // message sequence number -- pairs this message to a request
    pub burn_block_height: u64, // last-seen block height (at chain tip)
    pub burn_block_hash: BurnchainHeaderHash, // hash of the last-seen burn block
    pub burn_stable_block_height: u64, // latest stable block height (e.g. chain tip minus 7)
    pub burn_stable_block_hash: BurnchainHeaderHash, // latest stable burnchain header hash.
    pub additional_data: u32, // RESERVED; pointer to additional data (should be all 0's if not used)
    pub signature: MessageSignature, // signature from the peer that sent this
    pub payload_len: u32,     // length of the following payload, including relayers vector
}

/// Request for a block inventory or a list of blocks.
/// Aligned to a PoX reward cycle.
/// This struct is used only in Stacks 2.x for Stacks 2.x inventories
#[derive(Debug, Clone, PartialEq)]
pub struct GetBlocksInv {
    /// Consensus hash at thestart of the reward cycle
    pub consensus_hash: ConsensusHash,
    /// Number of sortitions to ask for. Can be up to the reward cycle length.
    pub num_blocks: u16,
}

/// A bit vector that describes which block and microblock data node has data for in a given burn
/// chain block range.  Sent in reply to a GetBlocksInv for Stacks 2.x block data.
#[derive(Debug, Clone, PartialEq)]
pub struct BlocksInvData {
    /// Number of bits in the block bit vector (not to exceed the reward cycle length)
    pub bitlen: u16,
    /// The block bitvector. block_bitvec[i] & (1 << j) != 0 means that this peer has the block for
    /// sortition 8*i + j.
    pub block_bitvec: Vec<u8>,
    /// The microblock bitvector. microblocks_bitvec[i] & (1 << j) != 0 means that this peer has
    /// the microblocks for sortition 8*i + j
    pub microblocks_bitvec: Vec<u8>,
}

/// Request for a tenure inventroy.
/// Aligned to a PoX reward cycle.
/// This struct is used only in Nakamoto, for Nakamoto inventories
#[derive(Debug, Clone, PartialEq)]
pub struct GetNakamotoInvData {
    /// Consensus hash at the start of the reward cycle
    pub consensus_hash: ConsensusHash,
}

/// A bit vector that describes Nakamoto tenure availability.  Sent in reply for GetBlocksInv for
/// Nakamoto block data.  The ith bit in `tenures` will be set if (1) there is a sortition in the
/// ith burnchain block in the requested reward cycle (note that 0 <= i < 2100 in production), and
/// (2) the remote node not only has the tenure blocks, but has processed them.
#[derive(Debug, Clone, PartialEq)]
pub struct NakamotoInvData {
    /// The tenure bitvector.  tenures[i] & (1 << j) != 0 means that this peer has all the blocks
    /// for the tenure which began in sortition 8*i + j.  There will never be more than 1 reward
    /// cycle's worth of bits here, and since the largest supported reward cycle is 2100 blocks
    /// long (i.e. mainnet),
    pub tenures: BitVec<2100>,
}

/// Request for a PoX bitvector range.
/// Requests bits for [start_reward_cycle, start_reward_cycle + num_anchor_blocks)
#[derive(Debug, Clone, PartialEq)]
pub struct GetPoxInv {
    pub consensus_hash: ConsensusHash,
    pub num_cycles: u16, // how many bits to expect
}

/// Response to a GetPoxInv request
#[derive(Debug, Clone, PartialEq)]
pub struct PoxInvData {
    pub bitlen: u16,         // number of bits represented
    pub pox_bitvec: Vec<u8>, // a bit will be '1' if the node knows for sure the status of its reward cycle's anchor block; 0 if not.
}

/// Stacks epoch 2.x pushed block
#[derive(Debug, Clone, PartialEq)]
pub struct BlocksDatum(pub ConsensusHash, pub StacksBlock);

/// Stacks epoch 2.x blocks pushed
#[derive(Debug, Clone, PartialEq)]
pub struct BlocksData {
    pub blocks: Vec<BlocksDatum>,
}

/// Nakamoto epoch 3.x blocks pushed.
/// No need for a separate NakamotoBlocksDatum struct, because the consensus hashes that place this
/// block into the block stream are already embedded within the header
#[derive(Debug, Clone, PartialEq)]
pub struct NakamotoBlocksData {
    pub blocks: Vec<NakamotoBlock>,
}

/// Microblocks pushed
#[derive(Debug, Clone, PartialEq)]
pub struct MicroblocksData {
    pub index_anchor_block: StacksBlockId,
    pub microblocks: Vec<StacksMicroblock>,
}

/// Block available hint
#[derive(Debug, Clone, PartialEq)]
pub struct BlocksAvailableData {
    pub available: Vec<(ConsensusHash, BurnchainHeaderHash)>,
}

/// A descriptor of a peer
#[derive(Clone, PartialEq, Eq, Hash, PartialOrd, Ord, Serialize, Deserialize)]
pub struct NeighborAddress {
    #[serde(rename = "ip")]
    pub addrbytes: PeerAddress,
    pub port: u16,
    pub public_key_hash: Hash160, // used as a hint; useful for when a node trusts another node to be honest about this
}

impl fmt::Display for NeighborAddress {
    fn fmt(&self, f: &mut fmt::Formatter) -> fmt::Result {
        write!(
            f,
            "{:?}://{:?}",
            &self.public_key_hash,
            &self.addrbytes.to_socketaddr(self.port)
        )
    }
}

impl fmt::Debug for NeighborAddress {
    fn fmt(&self, f: &mut fmt::Formatter) -> fmt::Result {
        write!(
            f,
            "{:?}://{:?}",
            &self.public_key_hash,
            &self.addrbytes.to_socketaddr(self.port)
        )
    }
}

impl NeighborAddress {
    pub fn clear_public_key(&mut self) {
        self.public_key_hash = Hash160([0u8; 20]);
    }

    pub fn from_neighbor_key(nk: NeighborKey, pkh: Hash160) -> NeighborAddress {
        NeighborAddress {
            addrbytes: nk.addrbytes,
            port: nk.port,
            public_key_hash: pkh,
        }
    }

    pub fn to_socketaddr(&self) -> SocketAddr {
        self.addrbytes.to_socketaddr(self.port)
    }
}

/// A descriptor of a list of known peers
#[derive(Debug, Clone, PartialEq, Serialize, Deserialize)]
pub struct NeighborsData {
    pub neighbors: Vec<NeighborAddress>,
}

/// Handshake request -- this is the first message sent to a peer.
/// The remote peer will reply a HandshakeAccept with just a preamble
/// if the peer accepts.  Otherwise it will get a HandshakeReject with just
/// a preamble.
///
/// To keep peer knowledge fresh, nodes will send handshakes to each other
/// as heartbeat messages.
#[derive(Debug, Clone, PartialEq)]
pub struct HandshakeData {
    pub addrbytes: PeerAddress,
    pub port: u16,
    pub services: u16, // bit field representing services this node offers
    pub node_public_key: StacksPublicKeyBuffer,
    pub expire_block_height: u64, // burn block height after which this node's key will be revoked,
    pub data_url: UrlString,
}

#[repr(u8)]
pub enum ServiceFlags {
    RELAY = 0x01,
    RPC = 0x02,
    STACKERDB = 0x04,
}

#[derive(Debug, Clone, PartialEq)]
pub struct HandshakeAcceptData {
    pub handshake: HandshakeData, // this peer's handshake information
    pub heartbeat_interval: u32,  // hint as to how long this peer will remember you
}

#[derive(Debug, Clone, PartialEq)]
pub struct NackData {
    pub error_code: u32,
}
pub mod NackErrorCodes {
    /// A handshake has not yet been completed with the requester
    /// and it is required before the protocol can proceed
    pub const HandshakeRequired: u32 = 1;
    /// The request depends on a burnchain block that this peer does not recognize
    pub const NoSuchBurnchainBlock: u32 = 2;
    /// The remote peer has exceeded local per-peer bandwidth limits
    pub const Throttled: u32 = 3;
    /// The request depends on a PoX fork that this peer does not recognize as canonical
    pub const InvalidPoxFork: u32 = 4;
    /// The message received is not appropriate for the ongoing step in the protocol being executed
    pub const InvalidMessage: u32 = 5;
    /// The StackerDB requested is not known or configured on this node
    pub const NoSuchDB: u32 = 6;
    /// The StackerDB chunk request referred to an older copy of the chunk than this node has
    pub const StaleVersion: u32 = 7;
    /// The remote peer's view of the burnchain is too out-of-date for the protocol to continue
    pub const StaleView: u32 = 8;
    /// The StackerDB chunk request referred to a newer copy of the chunk that this node has
    pub const FutureVersion: u32 = 9;
    /// The referenced StackerDB state view is stale locally relative to the requested version
    pub const FutureView: u32 = 10;
}

#[derive(Debug, Clone, PartialEq)]
pub struct PingData {
    pub nonce: u32,
}

#[derive(Debug, Clone, PartialEq)]
pub struct PongData {
    pub nonce: u32,
}

#[derive(Debug, Clone, PartialEq)]
pub struct NatPunchData {
    pub addrbytes: PeerAddress,
    pub port: u16,
    pub nonce: u32,
}

/// Inform the remote peer of (a page of) the list of stacker DB contracts this node supports
#[derive(Debug, Clone, PartialEq)]
pub struct StackerDBHandshakeData {
    /// current reward cycle consensus hash (i.e. the consensus hash of the Stacks tip in the
    /// current reward cycle, which commits to both the Stacks block tip and the underlying PoX
    /// history).
    pub rc_consensus_hash: ConsensusHash,
    /// list of smart contracts that we index.
    /// there can be as many as 256 entries.
    pub smart_contracts: Vec<QualifiedContractIdentifier>,
}

/// Request for a chunk inventory
#[derive(Debug, Clone, PartialEq)]
pub struct StackerDBGetChunkInvData {
    /// smart contract being used to determine chunk quantity and order
    pub contract_id: QualifiedContractIdentifier,
    /// consensus hash of the Stacks chain tip in this reward cycle
    pub rc_consensus_hash: ConsensusHash,
}

/// Inventory bitvector for chunks this node contains
#[derive(Debug, Clone, PartialEq)]
pub struct StackerDBChunkInvData {
    /// version vector of chunks available.
    /// The max-length is a protocol constant.
    pub slot_versions: Vec<u32>,
    /// number of outbound replicas the sender is connected to
    pub num_outbound_replicas: u32,
}

/// Request for a stacker DB chunk.
#[derive(Debug, Clone, PartialEq)]
pub struct StackerDBGetChunkData {
    /// smart contract being used to determine slot quantity and order
    pub contract_id: QualifiedContractIdentifier,
    /// consensus hash of the Stacks chain tip in this reward cycle
    pub rc_consensus_hash: ConsensusHash,
    /// slot ID
    pub slot_id: u32,
    /// last-seen slot version
    pub slot_version: u32,
}

/// Stacker DB chunk push
#[derive(Debug, Clone, PartialEq)]
pub struct StackerDBPushChunkData {
    /// smart contract being used to determine chunk quantity and order
    pub contract_id: QualifiedContractIdentifier,
    /// consensus hash of the Stacks chain tip in this reward cycle
    pub rc_consensus_hash: ConsensusHash,
    /// the pushed chunk
    pub chunk_data: StackerDBChunkData,
}

#[derive(Debug, Clone, PartialEq, Eq, Hash)]
pub struct RelayData {
    pub peer: NeighborAddress,
    pub seq: u32,
}

/// All P2P message types
#[derive(Debug, Clone, PartialEq)]
pub enum StacksMessageType {
    Handshake(HandshakeData),
    HandshakeAccept(HandshakeAcceptData),
    HandshakeReject,
    GetNeighbors,
    Neighbors(NeighborsData),
    GetBlocksInv(GetBlocksInv),
    BlocksInv(BlocksInvData),
    GetPoxInv(GetPoxInv),
    PoxInv(PoxInvData),
    BlocksAvailable(BlocksAvailableData),
    MicroblocksAvailable(BlocksAvailableData),
    Blocks(BlocksData),
    Microblocks(MicroblocksData),
    Transaction(StacksTransaction),
    Nack(NackData),
    Ping(PingData),
    Pong(PongData),
    NatPunchRequest(u32),
    NatPunchReply(NatPunchData),
    // stacker DB
    StackerDBHandshakeAccept(HandshakeAcceptData, StackerDBHandshakeData),
    StackerDBGetChunkInv(StackerDBGetChunkInvData),
    StackerDBChunkInv(StackerDBChunkInvData),
    StackerDBGetChunk(StackerDBGetChunkData),
    StackerDBChunk(StackerDBChunkData),
    StackerDBPushChunk(StackerDBPushChunkData),
    // Nakamoto-specific
    GetNakamotoInv(GetNakamotoInvData),
    NakamotoInv(NakamotoInvData),
    NakamotoBlocks(NakamotoBlocksData),
}

#[derive(Debug, Clone, Copy, PartialEq, Eq, Hash)]
#[repr(u8)]
pub enum StacksMessageID {
    Handshake = 0,
    HandshakeAccept = 1,
    HandshakeReject = 2,
    GetNeighbors = 3,
    Neighbors = 4,
    GetBlocksInv = 5,
    BlocksInv = 6,
    GetPoxInv = 7,
    PoxInv = 8,
    BlocksAvailable = 9,
    MicroblocksAvailable = 10,
    Blocks = 11,
    Microblocks = 12,
    Transaction = 13,
    Nack = 14,
    Ping = 15,
    Pong = 16,
    NatPunchRequest = 17,
    NatPunchReply = 18,
    // stackerdb
    StackerDBHandshakeAccept = 19,
    StackerDBGetChunkInv = 21,
    StackerDBChunkInv = 22,
    StackerDBGetChunk = 23,
    StackerDBChunk = 24,
    StackerDBPushChunk = 25,
    // nakamoto
    GetNakamotoInv = 26,
    NakamotoInv = 27,
    NakamotoBlocks = 28,
    // reserved
    Reserved = 255,
}

/// Message type for all P2P Stacks network messages
#[derive(Debug, Clone, PartialEq)]
pub struct StacksMessage {
    pub preamble: Preamble,
    pub relayers: Vec<RelayData>,
    pub payload: StacksMessageType,
}

/// Network messages implement this to have multiple messages in flight.
pub trait MessageSequence {
    fn request_id(&self) -> u32;
    fn get_message_name(&self) -> &'static str;
}

pub trait ProtocolFamily {
    type Preamble: StacksMessageCodec + Send + Sync + Clone + PartialEq + std::fmt::Debug;
    type Message: MessageSequence + Send + Sync + Clone + PartialEq + std::fmt::Debug;

    /// Return the maximum possible length of the serialized Preamble type
    fn preamble_size_hint(&mut self) -> usize;

    /// Determine how long the message payload will be, given the Preamble (may return None if the
    /// payload length cannot be determined solely by the Preamble).
    fn payload_len(&mut self, preamble: &Self::Preamble) -> Option<usize>;

    /// Given a byte buffer of a length at last that of the value returned by preamble_size_hint,
    /// parse a Preamble and return both the Preamble and the number of bytes actually consumed by it.
    fn read_preamble(&mut self, buf: &[u8]) -> Result<(Self::Preamble, usize), Error>;

    /// Given a preamble and a byte buffer, parse out a message and return both the message and the
    /// number of bytes actually consumed by it.  Only used if the message is _not_ streamed.  The
    /// buf slice is guaranteed to have at least `payload_len()` bytes if `payload_len()` returns
    /// Some(...).
    fn read_payload(
        &mut self,
        preamble: &Self::Preamble,
        buf: &[u8],
    ) -> Result<(Self::Message, usize), Error>;

    /// Given a preamble and a Read, attempt to stream a message.  This will be called if
    /// `payload_len()` returns None.  This method will be repeatedly called with new data until a
    /// message can be obtained; therefore, the ProtocolFamily implementation will need to do its
    /// own bufferring and state-tracking.
    fn stream_payload<R: Read>(
        &mut self,
        preamble: &Self::Preamble,
        fd: &mut R,
    ) -> Result<(Option<(Self::Message, usize)>, usize), Error>;

    /// Given a public key, a preamble, and the yet-to-be-parsed message bytes, verify the message
    /// authenticity.  Not all protocols need to do this.
    fn verify_payload_bytes(
        &mut self,
        key: &StacksPublicKey,
        preamble: &Self::Preamble,
        bytes: &[u8],
    ) -> Result<(), Error>;

    /// Given a Write and a Message, write it out.  This method is also responsible for generating
    /// and writing out a Preamble for its Message.
    fn write_message<W: Write>(&mut self, fd: &mut W, message: &Self::Message)
        -> Result<(), Error>;
}

// these implement the ProtocolFamily trait
#[derive(Debug, Clone, PartialEq)]
pub struct StacksP2P {}

// an array in our protocol can't exceed this many items
pub const ARRAY_MAX_LEN: u32 = u32::MAX;

// maximum number of neighbors in a NeighborsData
pub const MAX_NEIGHBORS_DATA_LEN: u32 = 128;

// number of peers to relay to, depending on outbound or inbound
pub const MAX_BROADCAST_OUTBOUND_RECEIVERS: usize = 8;
pub const MAX_BROADCAST_INBOUND_RECEIVERS: usize = 16;

// maximum number of blocks that can be announced as available
pub const BLOCKS_AVAILABLE_MAX_LEN: u32 = 32;

// maximum number of PoX reward cycles we can ask about
#[cfg(not(test))]
pub const GETPOXINV_MAX_BITLEN: u64 = 4096;
#[cfg(test)]
pub const GETPOXINV_MAX_BITLEN: u64 = 8;

// maximum number of Stacks epoch2.x blocks that can be pushed at once (even if the entire message is undersized).
// This bound is needed since it bounds the amount of I/O a peer can be asked to do to validate the
// message.
pub const BLOCKS_PUSHED_MAX: u32 = 32;

// maximum number of Nakamoto blocks that can be pushed at once (even if the entire message is undersized).
// This bound is needed since it bounds the amount of I/O a peer can be asked to do to validate the
// message.
pub const NAKAMOTO_BLOCKS_PUSHED_MAX: u32 = 32;

/// neighbor identifier
#[derive(Clone, Eq, PartialOrd, Ord)]
pub struct NeighborKey {
    pub peer_version: u32,
    pub network_id: u32,
    pub addrbytes: PeerAddress,
    pub port: u16,
}

impl Hash for NeighborKey {
    fn hash<H: Hasher>(&self, state: &mut H) {
        // ignores peer version and network ID -- we don't accept or deal with messages that have
        // incompatible versions or network IDs in the first place
        let peer_major_version = self.peer_version & 0xff000000;
        peer_major_version.hash(state);
        self.addrbytes.hash(state);
        self.port.hash(state);
    }
}

impl PartialEq for NeighborKey {
    fn eq(&self, other: &NeighborKey) -> bool {
        // only check major version byte in peer_version
        self.network_id == other.network_id
            && (self.peer_version & 0xff000000) == (other.peer_version & 0xff000000)
            && self.addrbytes == other.addrbytes
            && self.port == other.port
    }
}

impl fmt::Display for NeighborKey {
    fn fmt(&self, f: &mut fmt::Formatter) -> fmt::Result {
        let peer_version_str = if self.peer_version > 0 {
            format!("{:08x}", self.peer_version)
        } else {
            "UNKNOWN".to_string()
        };
        let network_id_str = if self.network_id > 0 {
            format!("{:08x}", self.network_id)
        } else {
            "UNKNOWN".to_string()
        };
        write!(
            f,
            "{}+{}://{:?}",
            peer_version_str,
            network_id_str,
            &self.addrbytes.to_socketaddr(self.port)
        )
    }
}

impl fmt::Debug for NeighborKey {
    fn fmt(&self, f: &mut fmt::Formatter) -> fmt::Result {
        fmt::Display::fmt(self, f)
    }
}

impl NeighborKey {
    pub fn empty() -> NeighborKey {
        NeighborKey {
            peer_version: 0,
            network_id: 0,
            addrbytes: PeerAddress([0u8; 16]),
            port: 0,
        }
    }

    pub fn from_neighbor_address(
        peer_version: u32,
        network_id: u32,
        na: &NeighborAddress,
    ) -> NeighborKey {
        NeighborKey {
            peer_version,
            network_id,
            addrbytes: na.addrbytes.clone(),
            port: na.port,
        }
    }

    pub fn to_socketaddr(&self) -> SocketAddr {
        self.addrbytes.to_socketaddr(self.port)
    }
}

/// Entry in the neighbor set
#[derive(Debug, Clone)]
pub struct Neighbor {
    pub addr: NeighborKey,

    // fields below this can change at runtime
    pub public_key: Secp256k1PublicKey,
    pub expire_block: u64,
    pub last_contact_time: u64, // time when we last authenticated with this peer via a Handshake

    pub allowed: i64, // allow deadline (negative == "forever")
    pub denied: i64,  // deny deadline (negative == "forever")

    pub asn: u32, // AS number
    pub org: u32, // organization identifier

    pub in_degree: u32,  // number of peers who list this peer as a neighbor
    pub out_degree: u32, // number of neighbors this peer has
}

impl PartialEq for Neighbor {
    /// Neighbor equality is based on having the same address and public key.
    /// Everything else can change at runtime
    fn eq(&self, other: &Neighbor) -> bool {
        self.addr == other.addr && self.public_key == other.public_key
    }
}

impl Neighbor {
    pub fn is_allowed(&self) -> bool {
        let now = get_epoch_time_secs();
        (self.allowed < 0 || (self.allowed as u64) > now)
            && !(self.denied < 0 || (self.denied as u64) > now)
    }

    pub fn is_always_allowed(&self) -> bool {
        self.allowed < 0
    }

    pub fn is_denied(&self) -> bool {
        let now = get_epoch_time_secs();
        !(self.allowed < 0 || (self.allowed as u64) > now)
            && (self.denied < 0 || (self.denied as u64) > now)
    }
}

impl fmt::Display for Neighbor {
    fn fmt(&self, f: &mut fmt::Formatter) -> fmt::Result {
        write!(f, "{}@{}", self.public_key.to_hex(), self.addr)
    }
}

pub const NUM_NEIGHBORS: usize = 32;

// maximum number of unconfirmed microblocks can get streamed to us
pub const MAX_MICROBLOCKS_UNCONFIRMED: usize = 1024;

// maximum number of block headers we'll get streamed to us
pub const MAX_HEADERS: usize = 2100;

// how long a peer will be denied for if it misbehaves
#[cfg(test)]
pub const DENY_BAN_DURATION: u64 = 30; // seconds
#[cfg(not(test))]
pub const DENY_BAN_DURATION: u64 = 86400; // seconds (1 day)

pub const DENY_MIN_BAN_DURATION: u64 = 2;

/// Result of doing network work
#[derive(Clone, PartialEq, Debug)]
pub struct NetworkResult {
    /// Stacks chain tip when we began this pass
    pub stacks_tip: StacksBlockId,
    /// PoX ID as it was when we begin downloading blocks (set if we have downloaded new blocks)
    pub download_pox_id: Option<PoxId>,
    /// Network messages we received but did not handle
    pub unhandled_messages: HashMap<NeighborKey, Vec<StacksMessage>>,
    /// Stacks 2.x blocks we downloaded, and time taken
    pub blocks: Vec<(ConsensusHash, StacksBlock, u64)>,
    /// Stacks 2.x confiremd microblocks we downloaded, and time taken
    pub confirmed_microblocks: Vec<(ConsensusHash, Vec<StacksMicroblock>, u64)>,
    /// Nakamoto blocks we downloaded
    pub nakamoto_blocks: HashMap<StacksBlockId, NakamotoBlock>,
    /// all transactions pushed to us and their message relay hints
    pub pushed_transactions: HashMap<NeighborKey, Vec<(Vec<RelayData>, StacksTransaction)>>,
    /// all Stacks 2.x blocks pushed to us
    pub pushed_blocks: HashMap<NeighborKey, Vec<BlocksData>>,
    /// all Stacks 2.x microblocks pushed to us, and the relay hints from the message
    pub pushed_microblocks: HashMap<NeighborKey, Vec<(Vec<RelayData>, MicroblocksData)>>,
    /// all Stacks 3.x blocks pushed to us
    pub pushed_nakamoto_blocks: HashMap<NeighborKey, Vec<(Vec<RelayData>, NakamotoBlocksData)>>,
    /// transactions sent to us by the http server
    pub uploaded_transactions: Vec<StacksTransaction>,
    /// blocks sent to us via the http server
    pub uploaded_blocks: Vec<BlocksData>,
    /// blocks sent to us via the http server
    pub uploaded_nakamoto_blocks: Vec<NakamotoBlock>,
    /// microblocks sent to us by the http server
    pub uploaded_microblocks: Vec<MicroblocksData>,
    /// chunks we received from the HTTP server
    pub uploaded_stackerdb_chunks: Vec<StackerDBPushChunkData>,
    /// chunks we received from p2p push
    pub pushed_stackerdb_chunks: Vec<StackerDBPushChunkData>,
    /// Atlas attachments we obtained
    pub attachments: Vec<(AttachmentInstance, Attachment)>,
    /// transactions we downloaded via a mempool sync
    pub synced_transactions: Vec<StacksTransaction>,
    /// chunks for stacker DBs we downloaded
    pub stacker_db_sync_results: Vec<StackerDBSyncResult>,
    /// Number of times the network state machine has completed one pass
    pub num_state_machine_passes: u64,
    /// Number of times the Stacks 2.x inventory synchronization has completed one pass
    pub num_inv_sync_passes: u64,
    /// Number of times the Stacks 2.x block downloader has completed one pass
    pub num_download_passes: u64,
    /// Number of connected peers
    pub num_connected_peers: usize,
    /// The observed burnchain height
    pub burn_height: u64,
    /// The observed stacks coinbase height
    pub coinbase_height: u64,
    /// The observed stacks tip height (different in Nakamoto from coinbase height)
    pub stacks_tip_height: u64,
    /// The consensus hash of the stacks tip (prefixed `rc_` for historical reasons)
    pub rc_consensus_hash: ConsensusHash,
    /// The current StackerDB configs
    pub stacker_db_configs: HashMap<QualifiedContractIdentifier, StackerDBConfig>,
}

impl NetworkResult {
    pub fn new(
        stacks_tip: StacksBlockId,
        num_state_machine_passes: u64,
        num_inv_sync_passes: u64,
        num_download_passes: u64,
        num_connected_peers: usize,
        burn_height: u64,
        coinbase_height: u64,
        stacks_tip_height: u64,
        rc_consensus_hash: ConsensusHash,
        stacker_db_configs: HashMap<QualifiedContractIdentifier, StackerDBConfig>,
    ) -> NetworkResult {
        NetworkResult {
            stacks_tip,
            unhandled_messages: HashMap::new(),
            download_pox_id: None,
            blocks: vec![],
            confirmed_microblocks: vec![],
            nakamoto_blocks: HashMap::new(),
            pushed_transactions: HashMap::new(),
            pushed_blocks: HashMap::new(),
            pushed_microblocks: HashMap::new(),
            pushed_nakamoto_blocks: HashMap::new(),
            uploaded_transactions: vec![],
            uploaded_nakamoto_blocks: vec![],
            uploaded_blocks: vec![],
            uploaded_microblocks: vec![],
            uploaded_stackerdb_chunks: vec![],
            pushed_stackerdb_chunks: vec![],
            attachments: vec![],
            synced_transactions: vec![],
            stacker_db_sync_results: vec![],
            num_state_machine_passes,
            num_inv_sync_passes,
            num_download_passes,
            num_connected_peers,
            burn_height,
            coinbase_height,
            stacks_tip_height,
            rc_consensus_hash,
            stacker_db_configs,
        }
    }

    /// Get the set of all StacksBlocks represented
    fn all_block_ids(&self) -> HashSet<StacksBlockId> {
        let mut blocks: HashSet<_> = self
            .blocks
            .iter()
            .map(|(ch, blk, _)| StacksBlockId::new(ch, &blk.block_hash()))
            .collect();

        let pushed_blocks: HashSet<_> = self
            .pushed_blocks
            .values()
            .flat_map(|block_list| {
                block_list.iter().flat_map(|block_data| {
                    block_data
                        .blocks
                        .iter()
                        .map(|block_datum| {
                            StacksBlockId::new(&block_datum.0, &block_datum.1.block_hash())
                        })
                        .collect::<HashSet<_>>()
                })
            })
            .collect();

        let uploaded_blocks: HashSet<_> = self
            .uploaded_blocks
            .iter()
            .flat_map(|blk_data| {
                blk_data
                    .blocks
                    .iter()
                    .map(|blk| StacksBlockId::new(&blk.0, &blk.1.block_hash()))
            })
            .collect();

        blocks.extend(pushed_blocks);
        blocks.extend(uploaded_blocks);
        blocks
    }

    /// Get the set of all microblocks represented
    fn all_microblock_hashes(&self) -> HashSet<BlockHeaderHash> {
        let mut mblocks: HashSet<_> = self
            .confirmed_microblocks
            .iter()
            .flat_map(|(_, mblocks, _)| mblocks.iter().map(|mblk| mblk.block_hash()))
            .collect();

        let pushed_microblocks: HashSet<_> = self
            .pushed_microblocks
            .values()
            .flat_map(|mblock_list| {
                mblock_list.iter().flat_map(|(_, mblock_data)| {
                    mblock_data
                        .microblocks
                        .iter()
                        .map(|mblock| mblock.block_hash())
                })
            })
            .collect();

        let uploaded_microblocks: HashSet<_> = self
            .uploaded_microblocks
            .iter()
            .flat_map(|mblk_data| mblk_data.microblocks.iter().map(|mblk| mblk.block_hash()))
            .collect();

        mblocks.extend(pushed_microblocks);
        mblocks.extend(uploaded_microblocks);
        mblocks
    }

    /// Get the set of all nakamoto blocks represented
    fn all_nakamoto_block_ids(&self) -> HashSet<StacksBlockId> {
        let mut naka_block_ids: HashSet<_> = self
            .nakamoto_blocks
            .values()
            .map(|nblk| nblk.block_id())
            .collect();

        let pushed_nakamoto_blocks: HashSet<_> = self
            .pushed_nakamoto_blocks
            .values()
            .map(|naka_blocks_list| {
                naka_blocks_list
                    .iter()
                    .map(|(_, naka_blocks)| {
                        naka_blocks
                            .blocks
                            .iter()
                            .map(|nblk| nblk.block_id())
                            .collect::<HashSet<_>>()
                    })
                    .collect::<Vec<HashSet<_>>>()
            })
            .collect::<Vec<Vec<HashSet<_>>>>()
            .into_iter()
            .flatten()
            .fold(HashSet::new(), |mut acc, next| {
                acc.extend(next);
                acc
            });

        let uploaded_nakamoto_blocks: HashSet<_> = self
            .uploaded_nakamoto_blocks
            .iter()
            .map(|nblk| nblk.block_id())
            .collect();

        naka_block_ids.extend(pushed_nakamoto_blocks);
        naka_block_ids.extend(uploaded_nakamoto_blocks);
        naka_block_ids
    }

    /// Get the set of all txids represented
    fn all_txids(&self) -> HashSet<Txid> {
        let mut txids: HashSet<_> = self
            .uploaded_transactions
            .iter()
            .map(|tx| tx.txid())
            .collect();
        let pushed_txids: HashSet<_> = self
            .pushed_transactions
            .values()
            .map(|tx_list| {
                tx_list
                    .iter()
                    .map(|(_, tx)| tx.txid())
                    .collect::<HashSet<_>>()
            })
            .collect::<Vec<HashSet<_>>>()
            .into_iter()
            .fold(HashSet::new(), |mut acc, next| {
                acc.extend(next);
                acc
            });

        let synced_txids: HashSet<_> = self
            .synced_transactions
            .iter()
            .map(|tx| tx.txid())
            .collect();

        txids.extend(pushed_txids);
        txids.extend(synced_txids);
        txids
    }

    /// Get all unhandled message signatures.
    /// This is unique per message.
    fn all_msg_sigs(&self) -> HashSet<MessageSignature> {
        self.unhandled_messages
            .values()
            .map(|msgs| {
                msgs.iter()
                    .map(|msg| msg.preamble.signature.clone())
                    .collect::<HashSet<_>>()
            })
            .fold(HashSet::new(), |mut acc, next| {
                acc.extend(next);
                acc
            })
    }

    /// Merge self into `newer`, and return `newer`.
    /// deduplicate messages when possible.
    pub fn update(mut self, mut newer: NetworkResult) -> Self {
        // merge unhandled messaegs, but deduplicate
        let newer_msgs = newer.all_msg_sigs();
        for (nk, mut msgs) in self.unhandled_messages.drain() {
            msgs.retain(|msg| {
                let retain = !newer_msgs.contains(&msg.preamble.signature);
                if !retain {
                    debug!(
                        "Drop duplicate p2p message {} seq {}",
                        &msg.get_message_name(),
                        &msg.preamble.seq
                    );
                }
                retain
            });
            if let Some(newer_msgs) = newer.unhandled_messages.get_mut(&nk) {
                newer_msgs.append(&mut msgs);
            } else {
                newer.unhandled_messages.insert(nk, msgs);
            }
        }

        let newer_blocks = newer.all_block_ids();
        let newer_microblocks = newer.all_microblock_hashes();
        let newer_naka_blocks = newer.all_nakamoto_block_ids();
        let newer_txids = newer.all_txids();

        // only retain blocks not found in `newer`
        self.blocks.retain(|(ch, blk, _)| {
            let block_id = StacksBlockId::new(ch, &blk.block_hash());
            let retain = !newer_blocks.contains(&block_id);
            if !retain {
                debug!("Drop duplicate downloaded block {}", &block_id);
            }
            retain
        });
        newer.blocks.append(&mut self.blocks);

        // merge microblocks, but deduplicate
        self.confirmed_microblocks
            .retain_mut(|(_, ref mut mblocks, _)| {
                mblocks.retain(|mblk| {
                    let retain = !newer_microblocks.contains(&mblk.block_hash());
                    if !retain {
                        debug!(
                            "Drop duplicate downloaded microblock {}",
                            &mblk.block_hash()
                        );
                    }
                    retain
                });
                !mblocks.is_empty()
            });
        newer
            .confirmed_microblocks
            .append(&mut self.confirmed_microblocks);

        // merge nakamoto blocks, but deduplicate
        self.nakamoto_blocks.retain(|_, nblk| {
            let retain = !newer_naka_blocks.contains(&nblk.block_id());
            if !retain {
                debug!(
                    "Drop duplicate downloaded nakamoto block {}",
                    &nblk.block_id()
                );
            }
            retain
        });
        newer.nakamoto_blocks.extend(self.nakamoto_blocks.drain());

        // merge pushed transactions, but deduplicate
        for (nk, mut tx_data) in self.pushed_transactions.drain() {
            tx_data.retain(|(_, tx)| {
                let retain = !newer_txids.contains(&tx.txid());
                if !retain {
                    debug!("Drop duplicate pushed transaction {}", &tx.txid());
                }
                retain
            });
            if tx_data.is_empty() {
                continue;
            }

            if let Some(newer_tx_data) = newer.pushed_transactions.get_mut(&nk) {
                newer_tx_data.append(&mut tx_data);
            } else {
                newer.pushed_transactions.insert(nk, tx_data);
            }
        }

        // merge pushed blocks, but deduplicate
        for (nk, mut block_list) in self.pushed_blocks.drain() {
            block_list.retain_mut(|ref mut block_data| {
                block_data.blocks.retain(|blk_datum| {
                    let block_id = StacksBlockId::new(&blk_datum.0, &blk_datum.1.block_hash());
                    let retain = !newer_blocks.contains(&block_id);
                    if !retain {
                        debug!("Drop duplicate pushed block {}", &block_id);
                    }
                    retain
                });
                !block_data.blocks.is_empty()
            });
            if block_list.is_empty() {
                continue;
            }

            if let Some(newer_block_data) = newer.pushed_blocks.get_mut(&nk) {
                newer_block_data.append(&mut block_list);
            } else {
                newer.pushed_blocks.insert(nk, block_list);
            }
        }

        // merge pushed microblocks, but deduplicate
        for (nk, mut microblock_data) in self.pushed_microblocks.drain() {
            microblock_data.retain_mut(|(_, ref mut mblock_data)| {
                mblock_data.microblocks.retain(|mblk| {
                    let retain = !newer_microblocks.contains(&mblk.block_hash());
                    if !retain {
                        debug!("Drop duplicate pushed microblock {}", &mblk.block_hash());
                    }
                    retain
                });
                !mblock_data.microblocks.is_empty()
            });
            if microblock_data.is_empty() {
                continue;
            }

            if let Some(newer_microblock_data) = newer.pushed_microblocks.get_mut(&nk) {
                newer_microblock_data.append(&mut microblock_data);
            } else {
                newer.pushed_microblocks.insert(nk, microblock_data);
            }
        }

        // merge pushed nakamoto blocks, but deduplicate
        for (nk, mut nakamoto_block_data) in self.pushed_nakamoto_blocks.drain() {
            nakamoto_block_data.retain_mut(|(_, ref mut naka_blocks)| {
                naka_blocks.blocks.retain(|nblk| {
                    let retain = !newer_naka_blocks.contains(&nblk.block_id());
                    if !retain {
                        debug!("Drop duplicate pushed nakamoto block {}", &nblk.block_id());
                    }
                    retain
                });
                !naka_blocks.blocks.is_empty()
            });
            if nakamoto_block_data.is_empty() {
                continue;
            }

            if let Some(newer_nakamoto_data) = newer.pushed_nakamoto_blocks.get_mut(&nk) {
                newer_nakamoto_data.append(&mut nakamoto_block_data);
            } else {
                newer.pushed_nakamoto_blocks.insert(nk, nakamoto_block_data);
            }
        }

        // merge uploaded data, but deduplicate
        self.uploaded_transactions.retain(|tx| {
            let retain = !newer_txids.contains(&tx.txid());
            if !retain {
                debug!("Drop duplicate uploaded transaction {}", &tx.txid());
            }
            retain
        });
        self.uploaded_blocks.retain_mut(|ref mut blk_data| {
            blk_data.blocks.retain(|blk| {
                let block_id = StacksBlockId::new(&blk.0, &blk.1.block_hash());
                let retain = !newer_blocks.contains(&block_id);
                if !retain {
                    debug!("Drop duplicate uploaded block {}", &block_id);
                }
                retain
            });

            !blk_data.blocks.is_empty()
        });
        self.uploaded_microblocks.retain_mut(|ref mut mblock_data| {
            mblock_data.microblocks.retain(|mblk| {
                let retain = !newer_microblocks.contains(&mblk.block_hash());
                if !retain {
                    debug!("Drop duplicate uploaded microblock {}", &mblk.block_hash());
                }
                retain
            });

            !mblock_data.microblocks.is_empty()
        });
        self.uploaded_nakamoto_blocks.retain(|nblk| {
            let retain = !newer_naka_blocks.contains(&nblk.block_id());
            if !retain {
                debug!(
                    "Drop duplicate uploaded nakamoto block {}",
                    &nblk.block_id()
                );
            }
            retain
        });

        newer
            .uploaded_transactions
            .append(&mut self.uploaded_transactions);
        newer.uploaded_blocks.append(&mut self.uploaded_blocks);
        newer
            .uploaded_microblocks
            .append(&mut self.uploaded_microblocks);
        newer
            .uploaded_nakamoto_blocks
            .append(&mut self.uploaded_nakamoto_blocks);

        // merge uploaded/pushed stackerdb, but drop stale versions
        let newer_stackerdb_chunk_versions: HashMap<_, _> = newer
            .uploaded_stackerdb_chunks
            .iter()
            .chain(newer.pushed_stackerdb_chunks.iter())
            .map(|chunk| {
                (
                    (
                        chunk.contract_id.clone(),
                        chunk.rc_consensus_hash.clone(),
                        chunk.chunk_data.slot_id,
                    ),
                    chunk.chunk_data.slot_version,
                )
            })
            .collect();

        self.uploaded_stackerdb_chunks.retain(|push_chunk| {
            if push_chunk.rc_consensus_hash != newer.rc_consensus_hash {
                debug!(
                    "Drop pushed StackerDB chunk for {} due to stale view ({} != {}): {:?}",
                    &push_chunk.contract_id,
                    &push_chunk.rc_consensus_hash,
                    &newer.rc_consensus_hash,
                    &push_chunk.chunk_data
                );
                return false;
            }
            if let Some(version) = newer_stackerdb_chunk_versions.get(&(
                push_chunk.contract_id.clone(),
                push_chunk.rc_consensus_hash.clone(),
                push_chunk.chunk_data.slot_id,
            )) {
                let retain = push_chunk.chunk_data.slot_version > *version;
                if !retain {
                    debug!(
                        "Drop pushed StackerDB chunk for {} due to stale version: {:?}",
                        &push_chunk.contract_id, &push_chunk.chunk_data
                    );
                }
                retain
            } else {
                true
            }
        });

        self.pushed_stackerdb_chunks.retain(|push_chunk| {
            if push_chunk.rc_consensus_hash != newer.rc_consensus_hash {
                debug!(
                    "Drop uploaded StackerDB chunk for {} due to stale view ({} != {}): {:?}",
                    &push_chunk.contract_id,
                    &push_chunk.rc_consensus_hash,
                    &newer.rc_consensus_hash,
                    &push_chunk.chunk_data
                );
                return false;
            }
            if let Some(version) = newer_stackerdb_chunk_versions.get(&(
                push_chunk.contract_id.clone(),
                push_chunk.rc_consensus_hash.clone(),
                push_chunk.chunk_data.slot_id,
            )) {
                let retain = push_chunk.chunk_data.slot_version > *version;
                if !retain {
                    debug!(
                        "Drop uploaded StackerDB chunk for {} due to stale version: {:?}",
                        &push_chunk.contract_id, &push_chunk.chunk_data
                    );
                }
                retain
            } else {
                true
            }
        });

        newer
            .uploaded_stackerdb_chunks
            .append(&mut self.uploaded_stackerdb_chunks);
        newer
            .pushed_stackerdb_chunks
            .append(&mut self.pushed_stackerdb_chunks);

        // dedup sync'ed transactions
        self.synced_transactions.retain(|tx| {
            let retain = !newer_txids.contains(&tx.txid());
            if !retain {
                debug!("Drop duplicate sync'ed transaction {}", &tx.txid());
            }
            retain
        });

        newer
            .synced_transactions
            .append(&mut self.synced_transactions);

        // no dedup here, but do merge
        newer
            .stacker_db_sync_results
            .append(&mut self.stacker_db_sync_results);
        newer.attachments.append(&mut self.attachments);

        newer
    }

    pub fn has_blocks(&self) -> bool {
        !self.blocks.is_empty() || !self.pushed_blocks.is_empty()
    }

    pub fn has_microblocks(&self) -> bool {
        !self.confirmed_microblocks.is_empty()
            || !self.pushed_microblocks.is_empty()
            || !self.uploaded_microblocks.is_empty()
    }

    pub fn has_nakamoto_blocks(&self) -> bool {
        !self.nakamoto_blocks.is_empty()
            || !self.pushed_nakamoto_blocks.is_empty()
            || !self.uploaded_nakamoto_blocks.is_empty()
    }

    pub fn has_transactions(&self) -> bool {
        !self.pushed_transactions.is_empty()
            || !self.uploaded_transactions.is_empty()
            || !self.synced_transactions.is_empty()
    }

    pub fn has_attachments(&self) -> bool {
        !self.attachments.is_empty()
    }

    pub fn has_stackerdb_chunks(&self) -> bool {
        self.stacker_db_sync_results
            .iter()
            .any(|x| !x.chunks_to_store.is_empty())
            || !self.uploaded_stackerdb_chunks.is_empty()
            || !self.pushed_stackerdb_chunks.is_empty()
    }

    pub fn transactions(&self) -> Vec<StacksTransaction> {
        self.pushed_transactions
            .values()
            .flat_map(|pushed_txs| pushed_txs.iter().map(|(_, tx)| tx.clone()))
            .chain(self.uploaded_transactions.iter().cloned())
            .chain(self.synced_transactions.iter().cloned())
            .collect()
    }

    pub fn has_data_to_store(&self) -> bool {
        self.has_blocks()
            || self.has_microblocks()
            || self.has_nakamoto_blocks()
            || self.has_transactions()
            || self.has_attachments()
            || self.has_stackerdb_chunks()
    }

    pub fn has_block_data_to_store(&self) -> bool {
        self.has_blocks() || self.has_microblocks() || self.has_nakamoto_blocks()
    }

    pub fn consume_unsolicited(&mut self, unhandled_messages: PendingMessages) {
        for ((_event_id, neighbor_key), messages) in unhandled_messages.into_iter() {
            for message in messages.into_iter() {
                match message.payload {
                    StacksMessageType::Blocks(block_data) => {
                        if let Some(blocks_msgs) = self.pushed_blocks.get_mut(&neighbor_key) {
                            blocks_msgs.push(block_data);
                        } else {
                            self.pushed_blocks
                                .insert(neighbor_key.clone(), vec![block_data]);
                        }
                    }
                    StacksMessageType::Microblocks(mblock_data) => {
                        if let Some(mblocks_msgs) = self.pushed_microblocks.get_mut(&neighbor_key) {
                            mblocks_msgs.push((message.relayers, mblock_data));
                        } else {
                            self.pushed_microblocks.insert(
                                neighbor_key.clone(),
                                vec![(message.relayers, mblock_data)],
                            );
                        }
                    }
                    StacksMessageType::Transaction(tx_data) => {
                        if let Some(tx_msgs) = self.pushed_transactions.get_mut(&neighbor_key) {
                            tx_msgs.push((message.relayers, tx_data));
                        } else {
                            self.pushed_transactions
                                .insert(neighbor_key.clone(), vec![(message.relayers, tx_data)]);
                        }
                    }
                    StacksMessageType::NakamotoBlocks(block_data) => {
                        if let Some(nakamoto_blocks_msgs) =
                            self.pushed_nakamoto_blocks.get_mut(&neighbor_key)
                        {
                            nakamoto_blocks_msgs.push((message.relayers, block_data));
                        } else {
                            self.pushed_nakamoto_blocks
                                .insert(neighbor_key.clone(), vec![(message.relayers, block_data)]);
                        }
                    }
                    StacksMessageType::StackerDBPushChunk(chunk_data) => {
                        self.pushed_stackerdb_chunks.push(chunk_data)
                    }
                    _ => {
                        // forward along
                        if let Some(messages) = self.unhandled_messages.get_mut(&neighbor_key) {
                            messages.push(message);
                        } else {
                            self.unhandled_messages
                                .insert(neighbor_key.clone(), vec![message]);
                        }
                    }
                }
            }
        }
    }

    pub fn consume_http_uploads(&mut self, msgs: Vec<StacksMessageType>) {
        for msg in msgs.into_iter() {
            match msg {
                StacksMessageType::Transaction(tx_data) => {
                    self.uploaded_transactions.push(tx_data);
                }
                StacksMessageType::Blocks(block_data) => {
                    self.uploaded_blocks.push(block_data);
                }
                StacksMessageType::Microblocks(mblock_data) => {
                    self.uploaded_microblocks.push(mblock_data);
                }
                StacksMessageType::StackerDBPushChunk(chunk_data) => {
                    self.uploaded_stackerdb_chunks.push(chunk_data);
                }
                StacksMessageType::NakamotoBlocks(data) => {
                    self.uploaded_nakamoto_blocks.extend(data.blocks);
                }
                _ => {
                    // drop
                    warn!("Dropping unknown HTTP message");
                }
            }
        }
    }

    pub fn consume_stacker_db_sync_results(&mut self, mut msgs: Vec<StackerDBSyncResult>) {
        self.stacker_db_sync_results.append(&mut msgs);
    }

    pub fn consume_nakamoto_blocks(&mut self, blocks: HashMap<ConsensusHash, Vec<NakamotoBlock>>) {
        for (_ch, blocks) in blocks.into_iter() {
            for block in blocks.into_iter() {
                let block_id = block.block_id();
                if self.nakamoto_blocks.contains_key(&block_id) {
                    continue;
                }
                self.nakamoto_blocks.insert(block_id, block);
            }
        }
    }
}

pub trait Requestable: std::fmt::Display {
    fn get_url(&self) -> &UrlString;

    fn make_request_type(&self, peer_host: PeerHost) -> StacksHttpRequest;
}

#[cfg(test)]
pub mod test {
    use std::collections::HashMap;
    use std::io::{Cursor, ErrorKind, Read, Write};
    use std::net::*;
    use std::ops::{Deref, DerefMut};
    use std::sync::mpsc::sync_channel;
    use std::sync::Mutex;
    use std::{fs, io, thread};

    use clarity::boot_util::boot_code_id;
    use clarity::types::sqlite::NO_PARAMS;
    use clarity::vm::ast::parser::v1::CONTRACT_MAX_NAME_LENGTH;
    use clarity::vm::ast::ASTRules;
    use clarity::vm::costs::ExecutionCost;
    use clarity::vm::database::STXBalance;
    use clarity::vm::types::*;
    use clarity::vm::ClarityVersion;
    use rand::{Rng, RngCore};
    use stacks_common::address::*;
    use stacks_common::codec::StacksMessageCodec;
    use stacks_common::deps_common::bitcoin::network::serialize::BitcoinHash;
    use stacks_common::types::chainstate::TrieHash;
    use stacks_common::types::StacksEpochId;
    use stacks_common::util::get_epoch_time_secs;
    use stacks_common::util::hash::*;
    use stacks_common::util::secp256k1::*;
    use stacks_common::util::uint::*;
    use stacks_common::util::vrf::*;
    use {mio, rand};

    use self::nakamoto::test_signers::TestSigners;
    use super::*;
    use crate::burnchains::bitcoin::address::*;
    use crate::burnchains::bitcoin::indexer::BitcoinIndexer;
    use crate::burnchains::bitcoin::keys::*;
    use crate::burnchains::bitcoin::spv::BITCOIN_GENESIS_BLOCK_HASH_REGTEST;
    use crate::burnchains::bitcoin::*;
    use crate::burnchains::burnchain::*;
    use crate::burnchains::db::{BurnchainDB, BurnchainHeaderReader};
    use crate::burnchains::tests::*;
    use crate::burnchains::*;
    use crate::chainstate::burn::db::sortdb;
    use crate::chainstate::burn::db::sortdb::*;
    use crate::chainstate::burn::operations::*;
    use crate::chainstate::burn::*;
    use crate::chainstate::coordinator::tests::*;
    use crate::chainstate::coordinator::*;
    use crate::chainstate::nakamoto::tests::node::TestStacker;
    use crate::chainstate::stacks::address::PoxAddress;
    use crate::chainstate::stacks::boot::test::get_parent_tip;
    use crate::chainstate::stacks::boot::*;
    use crate::chainstate::stacks::db::accounts::MinerReward;
    use crate::chainstate::stacks::db::{StacksChainState, *};
    use crate::chainstate::stacks::events::{StacksBlockEventData, StacksTransactionReceipt};
    use crate::chainstate::stacks::miner::*;
    use crate::chainstate::stacks::tests::chain_histories::mine_smart_contract_block_contract_call_microblock;
    use crate::chainstate::stacks::tests::*;
    use crate::chainstate::stacks::{StacksMicroblockHeader, *};
    use crate::chainstate::*;
    use crate::clarity::vm::clarity::TransactionConnection;
    use crate::core::{EpochList, StacksEpoch, StacksEpochExtension, NETWORK_P2P_PORT};
    use crate::net::asn::*;
    use crate::net::atlas::*;
    use crate::net::chat::*;
    use crate::net::codec::*;
    use crate::net::connection::*;
    use crate::net::db::*;
    use crate::net::neighbors::*;
    use crate::net::p2p::*;
    use crate::net::poll::*;
    use crate::net::relay::*;
    use crate::net::Error as net_error;
    use crate::util_lib::boot::boot_code_test_addr;
    use crate::util_lib::strings::*;

    impl StacksMessageCodec for BlockstackOperationType {
        fn consensus_serialize<W: Write>(&self, fd: &mut W) -> Result<(), codec_error> {
            match self {
                BlockstackOperationType::LeaderKeyRegister(ref op) => op.consensus_serialize(fd),
                BlockstackOperationType::LeaderBlockCommit(ref op) => op.consensus_serialize(fd),
                BlockstackOperationType::TransferStx(_)
                | BlockstackOperationType::DelegateStx(_)
                | BlockstackOperationType::PreStx(_)
                | BlockstackOperationType::VoteForAggregateKey(_)
                | BlockstackOperationType::StackStx(_) => Ok(()),
            }
        }

        fn consensus_deserialize<R: Read>(
            fd: &mut R,
        ) -> Result<BlockstackOperationType, codec_error> {
            panic!("not used");
        }
    }

    // emulate a socket
    pub struct NetCursor<T> {
        c: Cursor<T>,
        closed: bool,
        block: bool,
        read_error: Option<io::ErrorKind>,
        write_error: Option<io::ErrorKind>,
    }

    impl<T> NetCursor<T> {
        pub fn new(inner: T) -> NetCursor<T> {
            NetCursor {
                c: Cursor::new(inner),
                closed: false,
                block: false,
                read_error: None,
                write_error: None,
            }
        }

        pub fn close(&mut self) {
            self.closed = true;
        }

        pub fn block(&mut self) {
            self.block = true;
        }

        pub fn unblock(&mut self) {
            self.block = false;
        }

        pub fn set_read_error(&mut self, e: Option<io::ErrorKind>) {
            self.read_error = e;
        }

        pub fn set_write_error(&mut self, e: Option<io::ErrorKind>) {
            self.write_error = e;
        }
    }

    impl<T> Deref for NetCursor<T> {
        type Target = Cursor<T>;
        fn deref(&self) -> &Cursor<T> {
            &self.c
        }
    }

    impl<T> DerefMut for NetCursor<T> {
        fn deref_mut(&mut self) -> &mut Cursor<T> {
            &mut self.c
        }
    }

    impl<T> Read for NetCursor<T>
    where
        T: AsRef<[u8]>,
    {
        fn read(&mut self, buf: &mut [u8]) -> io::Result<usize> {
            if self.block {
                return Err(io::Error::from(ErrorKind::WouldBlock));
            }
            if self.closed {
                return Ok(0);
            }
            if let Some(ref e) = self.read_error {
                return Err(io::Error::from((*e).clone()));
            }

            let sz = self.c.read(buf)?;
            if sz == 0 {
                // when reading from a non-blocking socket, a return value of 0 indicates the
                // remote end was closed.  For this reason, when we're out of bytes to read on our
                // inner cursor, but still have bytes, we need to re-interpret this as EWOULDBLOCK.
                return Err(io::Error::from(ErrorKind::WouldBlock));
            } else {
                return Ok(sz);
            }
        }
    }

    impl Write for NetCursor<&mut [u8]> {
        fn write(&mut self, buf: &[u8]) -> io::Result<usize> {
            if self.block {
                return Err(io::Error::from(ErrorKind::WouldBlock));
            }
            if self.closed {
                return Err(io::Error::from(ErrorKind::Other)); // EBADF
            }
            if let Some(ref e) = self.write_error {
                return Err(io::Error::from((*e).clone()));
            }
            self.c.write(buf)
        }
        fn flush(&mut self) -> io::Result<()> {
            self.c.flush()
        }
    }

    impl Write for NetCursor<&mut Vec<u8>> {
        fn write(&mut self, buf: &[u8]) -> io::Result<usize> {
            self.c.write(buf)
        }
        fn flush(&mut self) -> io::Result<()> {
            self.c.flush()
        }
    }

    impl Write for NetCursor<Vec<u8>> {
        fn write(&mut self, buf: &[u8]) -> io::Result<usize> {
            self.c.write(buf)
        }
        fn flush(&mut self) -> io::Result<()> {
            self.c.flush()
        }
    }

    /// make a TCP server and a pair of TCP client sockets
    pub fn make_tcp_sockets() -> (
        mio::tcp::TcpListener,
        mio::tcp::TcpStream,
        mio::tcp::TcpStream,
    ) {
        let mut rng = rand::thread_rng();
        let (std_listener, port) = {
            let std_listener;
            let mut next_port;
            loop {
                next_port = 1024 + (rng.next_u32() % (65535 - 1024));
                let hostport = format!("127.0.0.1:{}", next_port);
                std_listener = match std::net::TcpListener::bind(
                    &hostport.parse::<std::net::SocketAddr>().unwrap(),
                ) {
                    Ok(sock) => sock,
                    Err(e) => match e.kind() {
                        io::ErrorKind::AddrInUse => {
                            continue;
                        }
                        _ => {
                            assert!(false, "TcpListener::bind({}): {:?}", &hostport, &e);
                            unreachable!();
                        }
                    },
                };
                break;
            }
            (std_listener, next_port)
        };

        let std_sock_1 = std::net::TcpStream::connect(
            &format!("127.0.0.1:{}", port)
                .parse::<std::net::SocketAddr>()
                .unwrap(),
        )
        .unwrap();
        let sock_1 = mio::tcp::TcpStream::from_stream(std_sock_1).unwrap();
        let (std_sock_2, _) = std_listener.accept().unwrap();
        let sock_2 = mio::tcp::TcpStream::from_stream(std_sock_2).unwrap();

        sock_1.set_nodelay(true).unwrap();
        sock_2.set_nodelay(true).unwrap();

        let listener = mio::tcp::TcpListener::from_std(std_listener).unwrap();

        (listener, sock_1, sock_2)
    }

    #[derive(Clone)]
    pub struct TestEventObserverBlock {
        pub block: StacksBlockEventData,
        pub metadata: StacksHeaderInfo,
        pub receipts: Vec<StacksTransactionReceipt>,
        pub parent: StacksBlockId,
        pub winner_txid: Txid,
        pub matured_rewards: Vec<MinerReward>,
        pub matured_rewards_info: Option<MinerRewardInfo>,
        pub reward_set_data: Option<RewardSetData>,
    }

    pub struct TestEventObserver {
        blocks: Mutex<Vec<TestEventObserverBlock>>,
    }

    impl TestEventObserver {
        pub fn get_blocks(&self) -> Vec<TestEventObserverBlock> {
            self.blocks.lock().unwrap().deref().to_vec()
        }

        pub fn new() -> TestEventObserver {
            TestEventObserver {
                blocks: Mutex::new(vec![]),
            }
        }
    }

    impl BlockEventDispatcher for TestEventObserver {
        fn announce_block(
            &self,
            block: &StacksBlockEventData,
            metadata: &StacksHeaderInfo,
            receipts: &[events::StacksTransactionReceipt],
            parent: &StacksBlockId,
            winner_txid: Txid,
            matured_rewards: &[accounts::MinerReward],
            matured_rewards_info: Option<&MinerRewardInfo>,
            parent_burn_block_hash: BurnchainHeaderHash,
            parent_burn_block_height: u32,
            parent_burn_block_timestamp: u64,
            _anchor_block_cost: &ExecutionCost,
            _confirmed_mblock_cost: &ExecutionCost,
            pox_constants: &PoxConstants,
            reward_set_data: &Option<RewardSetData>,
            _signer_bitvec: &Option<BitVec<4000>>,
            _block_timestamp: Option<u64>,
            _coinbase_height: u64,
        ) {
            self.blocks.lock().unwrap().push(TestEventObserverBlock {
                block: block.clone(),
                metadata: metadata.clone(),
                receipts: receipts.to_owned(),
                parent: parent.clone(),
                winner_txid,
                matured_rewards: matured_rewards.to_owned(),
                matured_rewards_info: matured_rewards_info.cloned(),
                reward_set_data: reward_set_data.clone(),
            })
        }

        fn announce_burn_block(
            &self,
            _burn_block: &BurnchainHeaderHash,
            _burn_block_height: u64,
            _rewards: Vec<(PoxAddress, u64)>,
            _burns: u64,
            _reward_recipients: Vec<PoxAddress>,
            _consensus_hash: &ConsensusHash,
        ) {
            // pass
        }
    }

    // describes a peer's initial configuration
    #[derive(Debug, Clone)]
    pub struct TestPeerConfig {
        pub network_id: u32,
        pub peer_version: u32,
        pub current_block: u64,
        pub private_key: Secp256k1PrivateKey,
        pub private_key_expire: u64,
        pub initial_neighbors: Vec<Neighbor>,
        pub asn4_entries: Vec<ASEntry4>,
        pub burnchain: Burnchain,
        pub connection_opts: ConnectionOptions,
        pub server_port: u16,
        pub http_port: u16,
        pub asn: u32,
        pub org: u32,
        pub allowed: i64,
        pub denied: i64,
        pub data_url: UrlString,
        pub test_name: String,
        pub initial_balances: Vec<(PrincipalData, u64)>,
        pub initial_lockups: Vec<ChainstateAccountLockup>,
        pub spending_account: TestMiner,
        pub setup_code: String,
        pub epochs: Option<EpochList>,
        /// If some(), TestPeer should check the PoX-2 invariants
        /// on cycle numbers bounded (inclusive) by the supplied u64s
        pub check_pox_invariants: Option<(u64, u64)>,
        /// Which stacker DBs will this peer replicate?
        pub stacker_dbs: Vec<QualifiedContractIdentifier>,
        /// Stacker DB configurations for each stacker_dbs entry above, if different from
        /// StackerDBConfig::noop()
        pub stacker_db_configs: Vec<Option<StackerDBConfig>>,
        /// What services should this peer support?
        pub services: u16,
        /// aggregate public key to use
        /// (NOTE: will be used post-Nakamoto)
        pub aggregate_public_key: Option<Vec<u8>>,
        pub test_stackers: Option<Vec<TestStacker>>,
        pub test_signers: Option<TestSigners>,
    }

    impl TestPeerConfig {
        pub fn default() -> TestPeerConfig {
            let conn_opts = ConnectionOptions::default();
            let start_block = 0;
            let mut burnchain = Burnchain::default_unittest(
                start_block,
                &BurnchainHeaderHash::from_hex(BITCOIN_GENESIS_BLOCK_HASH_REGTEST).unwrap(),
            );

            burnchain.pox_constants = PoxConstants::test_20_no_sunset();
            let mut spending_account = TestMinerFactory::new().next_miner(
                &burnchain,
                1,
                1,
                AddressHashMode::SerializeP2PKH,
            );
            spending_account.test_with_tx_fees = false; // manually set transaction fees

            TestPeerConfig {
                network_id: 0x80000000,
                peer_version: 0x01020304,
                current_block: start_block + (burnchain.consensus_hash_lifetime + 1) as u64,
                private_key: Secp256k1PrivateKey::new(),
                private_key_expire: start_block + conn_opts.private_key_lifetime,
                initial_neighbors: vec![],
                asn4_entries: vec![],
                burnchain,
                connection_opts: conn_opts,
                server_port: 32000,
                http_port: 32001,
                asn: 0,
                org: 0,
                allowed: 0,
                denied: 0,
                data_url: "".into(),
                test_name: "".into(),
                initial_balances: vec![],
                initial_lockups: vec![],
                spending_account,
                setup_code: "".into(),
                epochs: None,
                check_pox_invariants: None,
                stacker_db_configs: vec![],
                stacker_dbs: vec![],
                services: (ServiceFlags::RELAY as u16)
                    | (ServiceFlags::RPC as u16)
                    | (ServiceFlags::STACKERDB as u16),
                aggregate_public_key: None,
                test_stackers: None,
                test_signers: None,
            }
        }

        pub fn from_port(p: u16) -> TestPeerConfig {
            let mut config = TestPeerConfig {
                server_port: p,
                http_port: p + 1,
                ..TestPeerConfig::default()
            };
            config.data_url =
                UrlString::try_from(format!("http://127.0.0.1:{}", config.http_port).as_str())
                    .unwrap();
            config
        }

        pub fn new(test_name: &str, p2p_port: u16, rpc_port: u16) -> TestPeerConfig {
            let mut config = TestPeerConfig {
                test_name: test_name.into(),
                server_port: p2p_port,
                http_port: rpc_port,
                ..TestPeerConfig::default()
            };
            config.data_url =
                UrlString::try_from(format!("http://127.0.0.1:{}", config.http_port).as_str())
                    .unwrap();
            config
        }

        pub fn add_neighbor(&mut self, n: &Neighbor) {
            self.initial_neighbors.push(n.clone());
        }

        pub fn to_neighbor(&self) -> Neighbor {
            Neighbor {
                addr: NeighborKey {
                    peer_version: self.peer_version,
                    network_id: self.network_id,
                    addrbytes: PeerAddress([
                        0, 0, 0, 0, 0, 0, 0, 0, 0, 0, 0xff, 0xff, 127, 0, 0, 1,
                    ]),
                    port: self.server_port,
                },
                public_key: Secp256k1PublicKey::from_private(&self.private_key),
                expire_block: self.private_key_expire,

                // not known yet
                last_contact_time: 0,
                allowed: self.allowed,
                denied: self.denied,
                asn: self.asn,
                org: self.org,
                in_degree: 0,
                out_degree: 0,
            }
        }

        pub fn to_peer_host(&self) -> PeerHost {
            PeerHost::IP(
                PeerAddress([0, 0, 0, 0, 0, 0, 0, 0, 0, 0, 0xff, 0xff, 127, 0, 0, 1]),
                self.http_port,
            )
        }

        pub fn get_stacker_db_configs(
            &self,
        ) -> HashMap<QualifiedContractIdentifier, StackerDBConfig> {
            let mut ret = HashMap::new();
            for (contract_id, config_opt) in
                self.stacker_dbs.iter().zip(self.stacker_db_configs.iter())
            {
                if let Some(config) = config_opt {
                    ret.insert(contract_id.clone(), config.clone());
                } else {
                    ret.insert(contract_id.clone(), StackerDBConfig::noop());
                }
            }
            ret
        }

        pub fn add_stacker_db(
            &mut self,
            contract_id: QualifiedContractIdentifier,
            config: StackerDBConfig,
        ) {
            self.stacker_dbs.push(contract_id);
            self.stacker_db_configs.push(Some(config));
        }
    }

    pub fn dns_thread_start(max_inflight: u64) -> (DNSClient, thread::JoinHandle<()>) {
        let (mut resolver, client) = DNSResolver::new(max_inflight);
        let jh = thread::spawn(move || {
            resolver.thread_main();
        });
        (client, jh)
    }

    pub fn dns_thread_shutdown(dns_client: DNSClient, thread_handle: thread::JoinHandle<()>) {
        drop(dns_client);
        thread_handle.join().unwrap();
    }

    pub struct TestPeer<'a> {
        pub config: TestPeerConfig,
        pub network: PeerNetwork,
        pub sortdb: Option<SortitionDB>,
        pub miner: TestMiner,
        pub stacks_node: Option<TestStacksNode>,
        pub relayer: Relayer,
        pub mempool: Option<MemPoolDB>,
        pub chainstate_path: String,
        pub indexer: Option<BitcoinIndexer>,
        pub coord: ChainsCoordinator<
            'a,
            TestEventObserver,
            (),
            OnChainRewardSetProvider<'a, TestEventObserver>,
            (),
            (),
            BitcoinIndexer,
        >,
        /// list of malleablized blocks produced when mining.
        pub malleablized_blocks: Vec<NakamotoBlock>,
        pub mine_malleablized_blocks: bool,
        /// tenure-start block of tenure to mine on.
        /// gets consumed on the call to begin_nakamoto_tenure
        pub nakamoto_parent_tenure_opt: Option<Vec<NakamotoBlock>>,
    }

    impl<'a> TestPeer<'a> {
        pub fn new(config: TestPeerConfig) -> TestPeer<'a> {
            TestPeer::new_with_observer(config, None)
        }

        pub fn test_path(config: &TestPeerConfig) -> String {
            let random = thread_rng().gen::<u64>();
            let random_bytes = to_hex(&random.to_be_bytes());
            format!(
                "/tmp/stacks-node-tests/units-test-peer/{}-{}",
                &config.test_name, random_bytes
            )
        }

        pub fn stackerdb_path(config: &TestPeerConfig) -> String {
            format!("{}/stacker_db.sqlite", &Self::test_path(config))
        }

        pub fn make_test_path(config: &TestPeerConfig) -> String {
<<<<<<< HEAD
            let test_path = TestPeer::test_path(&config);
            if fs::metadata(&test_path).is_ok() {
                fs::remove_dir_all(&test_path).unwrap();
=======
            let test_path = TestPeer::test_path(config);
            match fs::metadata(&test_path) {
                Ok(_) => {
                    fs::remove_dir_all(&test_path).unwrap();
                }
                Err(_) => {}
>>>>>>> a46254d8
            };

            fs::create_dir_all(&test_path).unwrap();
            test_path
        }

        fn init_stackerdb_syncs(
            root_path: &str,
            peerdb: &PeerDB,
            stacker_dbs: &mut HashMap<QualifiedContractIdentifier, StackerDBConfig>,
        ) -> HashMap<QualifiedContractIdentifier, (StackerDBConfig, StackerDBSync<PeerNetworkComms>)>
        {
            let stackerdb_path = format!("{}/stacker_db.sqlite", root_path);
            let mut stacker_db_syncs = HashMap::new();
            let local_peer = PeerDB::get_local_peer(peerdb.conn()).unwrap();
            for (i, (contract_id, db_config)) in stacker_dbs.iter_mut().enumerate() {
                let initial_peers = PeerDB::find_stacker_db_replicas(
                    peerdb.conn(),
                    local_peer.network_id,
                    contract_id,
                    0,
                    10000000,
                )
                .unwrap()
                .into_iter()
                .map(|neighbor| NeighborAddress::from_neighbor(&neighbor))
                .collect();

                db_config.hint_replicas = initial_peers;
                let stacker_dbs = StackerDBs::connect(&stackerdb_path, true).unwrap();
                let stacker_db_sync = StackerDBSync::new(
                    contract_id.clone(),
                    db_config,
                    PeerNetworkComms::new(),
                    stacker_dbs,
                );

                stacker_db_syncs.insert(contract_id.clone(), (db_config.clone(), stacker_db_sync));
            }
            stacker_db_syncs
        }

        pub fn neighbor_with_observer(
            &self,
            privkey: StacksPrivateKey,
            observer: Option<&'a TestEventObserver>,
        ) -> TestPeer<'a> {
            let mut config = self.config.clone();
            config.private_key = privkey;
            config.test_name = format!(
                "{}.neighbor-{}",
                &self.config.test_name,
                Hash160::from_node_public_key(&StacksPublicKey::from_private(
                    &self.config.private_key
                ))
            );
            config.server_port = 0;
            config.http_port = 0;
            config.test_stackers = self.config.test_stackers.clone();
            config.initial_neighbors = vec![self.to_neighbor()];

            let peer = TestPeer::new_with_observer(config, observer);
            peer
        }

        pub fn new_with_observer(
            mut config: TestPeerConfig,
            observer: Option<&'a TestEventObserver>,
        ) -> TestPeer<'a> {
            let test_path = TestPeer::make_test_path(&config);
            let mut miner_factory = TestMinerFactory::new();
            miner_factory.chain_id = config.network_id;
            let mut miner =
                miner_factory.next_miner(&config.burnchain, 1, 1, AddressHashMode::SerializeP2PKH);
            // manually set fees
            miner.test_with_tx_fees = false;

            config.burnchain.working_dir = get_burnchain(&test_path, None).working_dir;

            let epochs = config.epochs.clone().unwrap_or_else(|| {
                StacksEpoch::unit_test_pre_2_05(config.burnchain.first_block_height)
            });

            let mut sortdb = SortitionDB::connect(
                &config.burnchain.get_db_path(),
                config.burnchain.first_block_height,
                &config.burnchain.first_block_hash,
                0,
                &epochs,
                config.burnchain.pox_constants.clone(),
                None,
                true,
            )
            .unwrap();

            let first_burnchain_block_height = config.burnchain.first_block_height;
            let first_burnchain_block_hash = config.burnchain.first_block_hash;

            let _burnchain_blocks_db = BurnchainDB::connect(
                &config.burnchain.get_burnchaindb_path(),
                &config.burnchain,
                true,
            )
            .unwrap();

            let chainstate_path = get_chainstate_path_str(&test_path);
            let peerdb_path = format!("{}/peers.sqlite", &test_path);

            let mut peerdb = PeerDB::connect(
                &peerdb_path,
                true,
                config.network_id,
                config.burnchain.network_id,
                None,
                config.private_key_expire,
                PeerAddress::from_ipv4(127, 0, 0, 1),
                config.server_port,
                config.data_url.clone(),
                &config.asn4_entries,
                Some(&config.initial_neighbors),
                &config.stacker_dbs,
            )
            .unwrap();
            {
                // bootstrap nodes *always* allowed
                let tx = peerdb.tx_begin().unwrap();
                for initial_neighbor in config.initial_neighbors.iter() {
                    PeerDB::set_allow_peer(
                        &tx,
                        initial_neighbor.addr.network_id,
                        &initial_neighbor.addr.addrbytes,
                        initial_neighbor.addr.port,
                        -1,
                    )
                    .unwrap();
                }
                PeerDB::set_local_services(&tx, config.services).unwrap();
                tx.commit().unwrap();
            }

            let atlasdb_path = format!("{}/atlas.sqlite", &test_path);
            let atlasdb = AtlasDB::connect(AtlasConfig::new(false), &atlasdb_path, true).unwrap();

            let agg_pub_key_opt = config.aggregate_public_key.clone();

            let conf = config.clone();
            let post_flight_callback = move |clarity_tx: &mut ClarityTx| {
                let mut receipts = vec![];

                if let Some(agg_pub_key) = agg_pub_key_opt {
                    debug!("Setting aggregate public key to {}", &to_hex(&agg_pub_key));
                    NakamotoChainState::aggregate_public_key_bootcode(clarity_tx, agg_pub_key);
                } else {
                    debug!("Not setting aggregate public key");
                }
                // add test-specific boot code
                if !conf.setup_code.is_empty() {
                    let receipt = clarity_tx.connection().as_transaction(|clarity| {
                        let boot_code_addr = boot_code_test_addr();
                        let boot_code_account = StacksAccount {
                            principal: boot_code_addr.to_account_principal(),
                            nonce: 0,
                            stx_balance: STXBalance::zero(),
                        };

                        let boot_code_auth = boot_code_tx_auth(boot_code_addr);

                        debug!(
                            "Instantiate test-specific boot code contract '{}.{}' ({} bytes)...",
                            &boot_code_addr.to_string(),
                            &conf.test_name,
                            conf.setup_code.len()
                        );

                        let smart_contract = TransactionPayload::SmartContract(
                            TransactionSmartContract {
                                name: ContractName::try_from(
                                    conf.test_name
                                        .replace("::", "-")
                                        .chars()
                                        .skip(
                                            conf.test_name
                                                .len()
                                                .saturating_sub(CONTRACT_MAX_NAME_LENGTH),
                                        )
                                        .collect::<String>()
                                        .trim_start_matches(|c: char| !c.is_alphabetic())
                                        .to_string(),
                                )
                                .expect("FATAL: invalid boot-code contract name"),
                                code_body: StacksString::from_str(&conf.setup_code)
                                    .expect("FATAL: invalid boot code body"),
                            },
                            None,
                        );

                        let boot_code_smart_contract = StacksTransaction::new(
                            TransactionVersion::Testnet,
                            boot_code_auth,
                            smart_contract,
                        );
                        StacksChainState::process_transaction_payload(
                            clarity,
                            &boot_code_smart_contract,
                            &boot_code_account,
                            ASTRules::PrecheckSize,
                        )
                        .unwrap()
                    });
                    receipts.push(receipt);
                }
                debug!("Bootup receipts: {:?}", &receipts);
            };

            let mut boot_data = ChainStateBootData::new(
                &config.burnchain,
                config.initial_balances.clone(),
                Some(Box::new(post_flight_callback)),
            );

            if !config.initial_lockups.is_empty() {
                let lockups = config.initial_lockups.clone();
                boot_data.get_bulk_initial_lockups =
                    Some(Box::new(move || Box::new(lockups.into_iter())));
            }

            let (chainstate, _) = StacksChainState::open_and_exec(
                false,
                config.network_id,
                &chainstate_path,
                Some(&mut boot_data),
                None,
            )
            .unwrap();

            let indexer = BitcoinIndexer::new_unit_test(&config.burnchain.working_dir);
            let mut coord = ChainsCoordinator::test_new_full(
                &config.burnchain,
                config.network_id,
                &test_path,
                OnChainRewardSetProvider(observer),
                observer,
                indexer,
                None,
            );
            coord.handle_new_burnchain_block().unwrap();

            let mut stacks_node = TestStacksNode::from_chainstate(chainstate);

            {
                // pre-populate burnchain, if running on bitcoin
                let prev_snapshot = SortitionDB::get_first_block_snapshot(sortdb.conn()).unwrap();
                let mut fork = TestBurnchainFork::new(
                    prev_snapshot.block_height,
                    &prev_snapshot.burn_header_hash,
                    &prev_snapshot.index_root,
                    0,
                );
                for i in prev_snapshot.block_height..config.current_block {
                    let burn_block = {
                        let ic = sortdb.index_conn();
                        let mut burn_block = fork.next_block(&ic);
                        stacks_node.add_key_register(&mut burn_block, &mut miner);
                        burn_block
                    };
                    fork.append_block(burn_block);

                    fork.mine_pending_blocks_pox(&mut sortdb, &config.burnchain, &mut coord);
                }
            }

            let local_addr =
                SocketAddr::new(IpAddr::V4(Ipv4Addr::new(0, 0, 0, 0)), config.server_port);
            let http_local_addr =
                SocketAddr::new(IpAddr::V4(Ipv4Addr::new(0, 0, 0, 0)), config.http_port);

            {
                let tx = peerdb.tx_begin().unwrap();
                PeerDB::set_local_ipaddr(
                    &tx,
                    &PeerAddress::from_socketaddr(&SocketAddr::new(
                        IpAddr::V4(Ipv4Addr::new(127, 0, 0, 1)),
                        config.server_port,
                    )),
                    config.server_port,
                )
                .unwrap();
                PeerDB::set_local_private_key(&tx, &config.private_key, config.private_key_expire)
                    .unwrap();

                tx.commit().unwrap();
            }

            let local_peer = PeerDB::get_local_peer(peerdb.conn()).unwrap();
            let burnchain_view = {
                let chaintip = SortitionDB::get_canonical_burn_chain_tip(sortdb.conn()).unwrap();
                SortitionDB::get_burnchain_view(&sortdb.index_conn(), &config.burnchain, &chaintip)
                    .unwrap()
            };
            let stackerdb_path = format!("{}/stacker_db.sqlite", &test_path);
            let mut stacker_dbs_conn = StackerDBs::connect(&stackerdb_path, true).unwrap();
            let relayer_stacker_dbs = StackerDBs::connect(&stackerdb_path, true).unwrap();
            let p2p_stacker_dbs = StackerDBs::connect(&stackerdb_path, true).unwrap();

            let mut old_stackerdb_configs = HashMap::new();
            for (i, contract) in config.stacker_dbs.iter().enumerate() {
                old_stackerdb_configs.insert(
                    contract.clone(),
                    config
                        .stacker_db_configs
                        .get(i)
                        .map(|config| config.clone().unwrap_or(StackerDBConfig::noop()))
                        .unwrap_or(StackerDBConfig::noop()),
                );
            }
            let mut stackerdb_configs = stacker_dbs_conn
                .create_or_reconfigure_stackerdbs(
                    &mut stacks_node.chainstate,
                    &sortdb,
                    old_stackerdb_configs,
                    &config.connection_opts,
                )
                .expect("Failed to refresh stackerdb configs");

            let stacker_db_syncs =
                Self::init_stackerdb_syncs(&test_path, &peerdb, &mut stackerdb_configs);

            let stackerdb_contracts: Vec<_> = stacker_db_syncs.keys().cloned().collect();

            let burnchain_db = config.burnchain.open_burnchain_db(false).unwrap();

            let mut peer_network = PeerNetwork::new(
                peerdb,
                atlasdb,
                p2p_stacker_dbs,
                burnchain_db,
                local_peer,
                config.peer_version,
                config.burnchain.clone(),
                burnchain_view,
                config.connection_opts.clone(),
                stacker_db_syncs,
                epochs,
            );
            peer_network.set_stacker_db_configs(config.get_stacker_db_configs());

            peer_network.bind(&local_addr, &http_local_addr).unwrap();
            let relayer = Relayer::from_p2p(&mut peer_network, relayer_stacker_dbs);
            let mempool = MemPoolDB::open_test(false, config.network_id, &chainstate_path).unwrap();
            let indexer = BitcoinIndexer::new_unit_test(&config.burnchain.working_dir);

            // extract bound ports (which may be different from what's in the config file, if e.g.
            // they were 0)
            let p2p_port = peer_network.bound_neighbor_key().port;
            let http_port = peer_network.http.as_ref().unwrap().http_server_addr.port();

            debug!("Bound to (p2p={}, http={})", p2p_port, http_port);
            config.server_port = p2p_port;
            config.http_port = http_port;

            config.data_url =
                UrlString::try_from(format!("http://127.0.0.1:{}", http_port).as_str()).unwrap();

            peer_network
                .peerdb
                .update_local_peer(
                    config.network_id,
                    config.burnchain.network_id,
                    config.data_url.clone(),
                    p2p_port,
                    &stackerdb_contracts,
                )
                .unwrap();

            let local_peer = PeerDB::get_local_peer(peer_network.peerdb.conn()).unwrap();
            debug!(
                "{:?}: initial neighbors: {:?}",
                &local_peer, &config.initial_neighbors
            );
            peer_network.local_peer = local_peer;

            TestPeer {
                config,
                network: peer_network,
                sortdb: Some(sortdb),
                miner,
                stacks_node: Some(stacks_node),
                relayer,
                mempool: Some(mempool),
                chainstate_path,
                coord,
                indexer: Some(indexer),
                malleablized_blocks: vec![],
                mine_malleablized_blocks: true,
                nakamoto_parent_tenure_opt: None,
            }
        }

        pub fn connect_initial(&mut self) -> Result<(), net_error> {
            let local_peer = PeerDB::get_local_peer(self.network.peerdb.conn()).unwrap();
            let chain_view = match self.sortdb {
                Some(ref mut sortdb) => {
                    let chaintip =
                        SortitionDB::get_canonical_burn_chain_tip(sortdb.conn()).unwrap();
                    SortitionDB::get_burnchain_view(
                        &sortdb.index_conn(),
                        &self.config.burnchain,
                        &chaintip,
                    )
                    .unwrap()
                }
                None => panic!("Misconfigured peer: no sortdb"),
            };

            self.network.local_peer = local_peer;
            self.network.chain_view = chain_view;

            for n in self.config.initial_neighbors.iter() {
                self.network.connect_peer(&n.addr).map(|_| ())?;
            }
            Ok(())
        }

        pub fn local_peer(&self) -> &LocalPeer {
            &self.network.local_peer
        }

        pub fn add_neighbor(
            &mut self,
            n: &mut Neighbor,
            stacker_dbs: Option<&[QualifiedContractIdentifier]>,
            bootstrap: bool,
        ) {
            let tx = self.network.peerdb.tx_begin().unwrap();
            n.save(&tx, stacker_dbs).unwrap();
            if bootstrap {
                PeerDB::set_initial_peer(
                    &tx,
                    self.config.network_id,
                    &n.addr.addrbytes,
                    n.addr.port,
                )
                .unwrap();
            }
            tx.commit().unwrap();
        }

        // TODO: DRY up from PoxSyncWatchdog
        pub fn infer_initial_burnchain_block_download(
            burnchain: &Burnchain,
            last_processed_height: u64,
            burnchain_height: u64,
        ) -> bool {
            let ibd =
                last_processed_height + (burnchain.stable_confirmations as u64) < burnchain_height;
            if ibd {
                debug!(
                    "PoX watchdog: {} + {} < {}, so initial block download",
                    last_processed_height, burnchain.stable_confirmations, burnchain_height
                );
            } else {
                debug!(
                    "PoX watchdog: {} + {} >= {}, so steady-state",
                    last_processed_height, burnchain.stable_confirmations, burnchain_height
                );
            }
            ibd
        }

        pub fn step(&mut self) -> Result<NetworkResult, net_error> {
            let sortdb = self.sortdb.take().unwrap();
            let stacks_node = self.stacks_node.take().unwrap();
            let burn_tip_height = SortitionDB::get_canonical_burn_chain_tip(sortdb.conn())
                .unwrap()
                .block_height;
            let stacks_tip_height = NakamotoChainState::get_canonical_block_header(
                stacks_node.chainstate.db(),
                &sortdb,
            )
            .unwrap()
            .map(|hdr| hdr.anchored_header.height())
            .unwrap_or(0);
            let ibd = TestPeer::infer_initial_burnchain_block_download(
                &self.config.burnchain,
                stacks_tip_height,
                burn_tip_height,
            );
            self.sortdb = Some(sortdb);
            self.stacks_node = Some(stacks_node);

            self.step_with_ibd(ibd)
        }

        pub fn step_with_ibd(&mut self, ibd: bool) -> Result<NetworkResult, net_error> {
            self.step_with_ibd_and_dns(ibd, None)
        }

        pub fn step_with_ibd_and_dns(
            &mut self,
            ibd: bool,
            dns_client: Option<&mut DNSClient>,
        ) -> Result<NetworkResult, net_error> {
            let sortdb = self.sortdb.take().unwrap();
            let mut stacks_node = self.stacks_node.take().unwrap();
            let mut mempool = self.mempool.take().unwrap();
            let indexer = self.indexer.take().unwrap();

            let old_tip = self.network.stacks_tip.clone();

            let ret = self.network.run(
                &indexer,
                &sortdb,
                &mut stacks_node.chainstate,
                &mut mempool,
                dns_client,
                false,
                ibd,
                100,
                &RPCHandlerArgs::default(),
            );

            self.sortdb = Some(sortdb);
            self.stacks_node = Some(stacks_node);
            self.mempool = Some(mempool);
            self.indexer = Some(indexer);

            ret
        }

        pub fn run_with_ibd(
            &mut self,
            ibd: bool,
            dns_client: Option<&mut DNSClient>,
        ) -> Result<(NetworkResult, ProcessedNetReceipts), net_error> {
            let net_result = self.step_with_ibd_and_dns(ibd, dns_client)?;
            let mut sortdb = self.sortdb.take().unwrap();
            let mut stacks_node = self.stacks_node.take().unwrap();
            let mut mempool = self.mempool.take().unwrap();
            let indexer = self.indexer.take().unwrap();

            let receipts_res = self.relayer.process_network_result(
                self.network.get_local_peer(),
                &mut net_result.clone(),
                &self.network.burnchain,
                &mut sortdb,
                &mut stacks_node.chainstate,
                &mut mempool,
                ibd,
                None,
                None,
            );

            self.sortdb = Some(sortdb);
            self.stacks_node = Some(stacks_node);
            self.mempool = Some(mempool);
            self.indexer = Some(indexer);

            self.coord.handle_new_burnchain_block().unwrap();
            self.coord.handle_new_stacks_block().unwrap();
            self.coord.handle_new_nakamoto_stacks_block().unwrap();

            receipts_res.map(|receipts| (net_result, receipts))
        }

        pub fn step_dns(&mut self, dns_client: &mut DNSClient) -> Result<NetworkResult, net_error> {
            let sortdb = self.sortdb.take().unwrap();
            let mut stacks_node = self.stacks_node.take().unwrap();
            let mut mempool = self.mempool.take().unwrap();
            let indexer = BitcoinIndexer::new_unit_test(&self.config.burnchain.working_dir);

            let burn_tip_height = SortitionDB::get_canonical_burn_chain_tip(sortdb.conn())
                .unwrap()
                .block_height;
            let stacks_tip_height = NakamotoChainState::get_canonical_block_header(
                stacks_node.chainstate.db(),
                &sortdb,
            )
            .unwrap()
            .map(|hdr| hdr.anchored_header.height())
            .unwrap_or(0);
            let ibd = TestPeer::infer_initial_burnchain_block_download(
                &self.config.burnchain,
                stacks_tip_height,
                burn_tip_height,
            );
            let indexer = BitcoinIndexer::new_unit_test(&self.config.burnchain.working_dir);

            let old_tip = self.network.stacks_tip.clone();

            let ret = self.network.run(
                &indexer,
                &sortdb,
                &mut stacks_node.chainstate,
                &mut mempool,
                Some(dns_client),
                false,
                ibd,
                100,
                &RPCHandlerArgs::default(),
            );

            self.sortdb = Some(sortdb);
            self.stacks_node = Some(stacks_node);
            self.mempool = Some(mempool);

            ret
        }

        pub fn refresh_burnchain_view(&mut self) {
            let sortdb = self.sortdb.take().unwrap();
            let mut stacks_node = self.stacks_node.take().unwrap();
            let indexer = BitcoinIndexer::new_unit_test(&self.config.burnchain.working_dir);

            self.network
                .refresh_burnchain_view(&indexer, &sortdb, &mut stacks_node.chainstate, false)
                .unwrap();

            self.sortdb = Some(sortdb);
            self.stacks_node = Some(stacks_node);
        }

        pub fn refresh_reward_cycles(&mut self) {
            let sortdb = self.sortdb.take().unwrap();
            let mut stacks_node = self.stacks_node.take().unwrap();

            let tip = SortitionDB::get_canonical_burn_chain_tip(sortdb.conn()).unwrap();
            let tip_block_id = self.network.stacks_tip.block_id();
            let tip_height = self.network.stacks_tip.height;

            self.network
                .refresh_reward_cycles(
                    &sortdb,
                    &mut stacks_node.chainstate,
                    &tip,
                    &tip_block_id,
                    tip_height,
                )
                .unwrap();

            self.sortdb = Some(sortdb);
            self.stacks_node = Some(stacks_node);
        }

        pub fn for_each_convo_p2p<F, R>(&mut self, mut f: F) -> Vec<Result<R, net_error>>
        where
            F: FnMut(usize, &mut ConversationP2P) -> Result<R, net_error>,
        {
            let mut ret = vec![];
            for (event_id, convo) in self.network.peers.iter_mut() {
                let res = f(*event_id, convo);
                ret.push(res);
            }
            ret
        }

        pub fn get_burnchain_db(&self, readwrite: bool) -> BurnchainDB {
            let burnchain_db =
                BurnchainDB::open(&self.config.burnchain.get_burnchaindb_path(), readwrite)
                    .unwrap();
            burnchain_db
        }

        pub fn get_sortition_at_height(&self, height: u64) -> Option<BlockSnapshot> {
            let sortdb = self.sortdb.as_ref().unwrap();
            let tip = SortitionDB::get_canonical_burn_chain_tip(sortdb.conn()).unwrap();
            let sort_handle = sortdb.index_handle(&tip.sortition_id);
            sort_handle.get_block_snapshot_by_height(height).unwrap()
        }

        pub fn get_burnchain_block_ops(
            &self,
            burn_block_hash: &BurnchainHeaderHash,
        ) -> Vec<BlockstackOperationType> {
            let burnchain_db =
                BurnchainDB::open(&self.config.burnchain.get_burnchaindb_path(), false).unwrap();
            burnchain_db
                .get_burnchain_block_ops(burn_block_hash)
                .unwrap()
        }

        pub fn get_burnchain_block_ops_at_height(
            &self,
            height: u64,
        ) -> Option<Vec<BlockstackOperationType>> {
            let sortdb = self.sortdb.as_ref().unwrap();
            let tip = SortitionDB::get_canonical_burn_chain_tip(sortdb.conn()).unwrap();
            let sort_handle = sortdb.index_handle(&tip.sortition_id);
            let Some(sn) = sort_handle.get_block_snapshot_by_height(height).unwrap() else {
                return None;
            };
            Some(self.get_burnchain_block_ops(&sn.burn_header_hash))
        }

        pub fn next_burnchain_block(
            &mut self,
            blockstack_ops: Vec<BlockstackOperationType>,
        ) -> (u64, BurnchainHeaderHash, ConsensusHash) {
            let x = self.inner_next_burnchain_block(blockstack_ops, true, true, true, false);
            (x.0, x.1, x.2)
        }

        pub fn next_burnchain_block_diverge(
            &mut self,
            blockstack_ops: Vec<BlockstackOperationType>,
        ) -> (u64, BurnchainHeaderHash, ConsensusHash) {
            let x = self.inner_next_burnchain_block(blockstack_ops, true, true, true, true);
            (x.0, x.1, x.2)
        }

        pub fn next_burnchain_block_and_missing_pox_anchor(
            &mut self,
            blockstack_ops: Vec<BlockstackOperationType>,
        ) -> (
            u64,
            BurnchainHeaderHash,
            ConsensusHash,
            Option<BlockHeaderHash>,
        ) {
            self.inner_next_burnchain_block(blockstack_ops, true, true, true, false)
        }

        pub fn next_burnchain_block_raw(
            &mut self,
            blockstack_ops: Vec<BlockstackOperationType>,
        ) -> (u64, BurnchainHeaderHash, ConsensusHash) {
            let x = self.inner_next_burnchain_block(blockstack_ops, false, false, true, false);
            (x.0, x.1, x.2)
        }

        pub fn next_burnchain_block_raw_sortition_only(
            &mut self,
            blockstack_ops: Vec<BlockstackOperationType>,
        ) -> (u64, BurnchainHeaderHash, ConsensusHash) {
            let x = self.inner_next_burnchain_block(blockstack_ops, false, false, false, false);
            (x.0, x.1, x.2)
        }

        pub fn next_burnchain_block_raw_and_missing_pox_anchor(
            &mut self,
            blockstack_ops: Vec<BlockstackOperationType>,
        ) -> (
            u64,
            BurnchainHeaderHash,
            ConsensusHash,
            Option<BlockHeaderHash>,
        ) {
            self.inner_next_burnchain_block(blockstack_ops, false, false, true, false)
        }

        pub fn set_ops_consensus_hash(
            blockstack_ops: &mut Vec<BlockstackOperationType>,
            ch: &ConsensusHash,
        ) {
            for op in blockstack_ops.iter_mut() {
                if let BlockstackOperationType::LeaderKeyRegister(ref mut data) = op {
                    data.consensus_hash = (*ch).clone();
                }
            }
        }

        pub fn set_ops_burn_header_hash(
            blockstack_ops: &mut Vec<BlockstackOperationType>,
            bhh: &BurnchainHeaderHash,
        ) {
            for op in blockstack_ops.iter_mut() {
                op.set_burn_header_hash(bhh.clone());
            }
        }

        pub fn make_next_burnchain_block(
            burnchain: &Burnchain,
            tip_block_height: u64,
            tip_block_hash: &BurnchainHeaderHash,
            num_ops: u64,
            ops_determine_block_header: bool,
        ) -> BurnchainBlockHeader {
            test_debug!(
                "make_next_burnchain_block: tip_block_height={} tip_block_hash={} num_ops={}",
                tip_block_height,
                tip_block_hash,
                num_ops
            );
            let indexer = BitcoinIndexer::new_unit_test(&burnchain.working_dir);
            let parent_hdr = indexer
                .read_burnchain_header(tip_block_height)
                .unwrap()
                .unwrap();

            test_debug!("parent hdr ({}): {:?}", &tip_block_height, &parent_hdr);
            assert_eq!(&parent_hdr.block_hash, tip_block_hash);

            let now = BURNCHAIN_TEST_BLOCK_TIME;
            let block_header_hash = BurnchainHeaderHash::from_bitcoin_hash(
                &BitcoinIndexer::mock_bitcoin_header(
                    &parent_hdr.block_hash,
                    (now as u32)
                        + if ops_determine_block_header {
                            num_ops as u32
                        } else {
                            0
                        },
                )
                .bitcoin_hash(),
            );
            test_debug!(
                "Block header hash at {} is {}",
                tip_block_height + 1,
                &block_header_hash
            );

            let block_header = BurnchainBlockHeader {
                block_height: tip_block_height + 1,
                block_hash: block_header_hash.clone(),
                parent_block_hash: parent_hdr.block_hash.clone(),
                num_txs: num_ops,
                timestamp: now,
            };

            block_header
        }

        pub fn add_burnchain_block(
            burnchain: &Burnchain,
            block_header: &BurnchainBlockHeader,
            blockstack_ops: Vec<BlockstackOperationType>,
        ) {
            let mut burnchain_db =
                BurnchainDB::open(&burnchain.get_burnchaindb_path(), true).unwrap();

            let mut indexer = BitcoinIndexer::new_unit_test(&burnchain.working_dir);

            test_debug!(
                "Store header and block ops for {}-{} ({})",
                &block_header.block_hash,
                &block_header.parent_block_hash,
                block_header.block_height
            );
            indexer.raw_store_header(block_header.clone()).unwrap();
            burnchain_db
                .raw_store_burnchain_block(
                    burnchain,
                    &indexer,
                    block_header.clone(),
                    blockstack_ops,
                )
                .unwrap();

            Burnchain::process_affirmation_maps(
                burnchain,
                &mut burnchain_db,
                &indexer,
                block_header.block_height,
            )
            .unwrap();
        }

        /// Generate and commit the next burnchain block with the given block operations.
        /// * if `set_consensus_hash` is true, then each op's consensus_hash field will be set to
        /// that of the resulting block snapshot.
        /// * if `set_burn_hash` is true, then each op's burnchain header hash field will be set to
        /// that of the resulting block snapshot.
        ///
        /// Returns (
        ///     burnchain tip block height,
        ///     burnchain tip block hash,
        ///     burnchain tip consensus hash,
        ///     Option<missing PoX anchor block hash>
        /// )
        fn inner_next_burnchain_block(
            &mut self,
            mut blockstack_ops: Vec<BlockstackOperationType>,
            set_consensus_hash: bool,
            set_burn_hash: bool,
            update_burnchain: bool,
            ops_determine_block_header: bool,
        ) -> (
            u64,
            BurnchainHeaderHash,
            ConsensusHash,
            Option<BlockHeaderHash>,
        ) {
            let sortdb = self.sortdb.take().unwrap();
            let (block_height, block_hash, epoch_id) = {
                let tip = SortitionDB::get_canonical_burn_chain_tip(sortdb.conn()).unwrap();
                let epoch_id = SortitionDB::get_stacks_epoch(sortdb.conn(), tip.block_height + 1)
                    .unwrap()
                    .unwrap()
                    .epoch_id;

                if set_consensus_hash {
                    TestPeer::set_ops_consensus_hash(&mut blockstack_ops, &tip.consensus_hash);
                }

                let block_header = Self::make_next_burnchain_block(
                    &self.config.burnchain,
                    tip.block_height,
                    &tip.burn_header_hash,
                    blockstack_ops.len() as u64,
                    ops_determine_block_header,
                );

                if set_burn_hash {
                    TestPeer::set_ops_burn_header_hash(
                        &mut blockstack_ops,
                        &block_header.block_hash,
                    );
                }

                if update_burnchain {
                    Self::add_burnchain_block(
                        &self.config.burnchain,
                        &block_header,
                        blockstack_ops.clone(),
                    );
                }
                (block_header.block_height, block_header.block_hash, epoch_id)
            };

            let missing_pox_anchor_block_hash_opt = if epoch_id < StacksEpochId::Epoch30 {
                self.coord
                    .handle_new_burnchain_block()
                    .unwrap()
                    .into_missing_block_hash()
            } else if self.coord.handle_new_nakamoto_burnchain_block().unwrap() {
                None
            } else {
                Some(BlockHeaderHash([0x00; 32]))
            };

            let pox_id = {
                let ic = sortdb.index_conn();
                let tip_sort_id = SortitionDB::get_canonical_sortition_tip(sortdb.conn()).unwrap();
                let sortdb_reader = SortitionHandleConn::open_reader(&ic, &tip_sort_id).unwrap();
                sortdb_reader.get_pox_id().unwrap()
            };

            test_debug!(
                "\n\n{:?}: after burn block {:?}, tip PoX ID is {:?}\n\n",
                &self.to_neighbor().addr,
                &block_hash,
                &pox_id
            );

            let tip = SortitionDB::get_canonical_burn_chain_tip(sortdb.conn()).unwrap();
            self.sortdb = Some(sortdb);
            (
                block_height,
                block_hash,
                tip.consensus_hash,
                missing_pox_anchor_block_hash_opt,
            )
        }

        /// Pre-process an epoch 2.x Stacks block.
        /// Validate it and store it to staging.
        pub fn preprocess_stacks_block(&mut self, block: &StacksBlock) -> Result<bool, String> {
            let sortdb = self.sortdb.take().unwrap();
            let mut node = self.stacks_node.take().unwrap();
            let res = {
                let sn = {
                    let ic = sortdb.index_conn();
                    let tip = SortitionDB::get_canonical_burn_chain_tip(&ic).unwrap();
                    let sn_opt = SortitionDB::get_block_snapshot_for_winning_stacks_block(
                        &ic,
                        &tip.sortition_id,
                        &block.block_hash(),
                    )
                    .unwrap();
                    if sn_opt.is_none() {
                        return Err(format!(
                            "No such block in canonical burn fork: {}",
                            &block.block_hash()
                        ));
                    }
                    sn_opt.unwrap()
                };

                let parent_sn = {
                    let db_handle = sortdb.index_handle(&sn.sortition_id);
                    let parent_sn = db_handle
                        .get_block_snapshot(&sn.parent_burn_header_hash)
                        .unwrap();
                    parent_sn.unwrap()
                };

                let ic = sortdb.index_conn();
                node.chainstate
                    .preprocess_anchored_block(
                        &ic,
                        &sn.consensus_hash,
                        block,
                        &parent_sn.consensus_hash,
                        5,
                    )
                    .map_err(|e| format!("Failed to preprocess anchored block: {:?}", &e))
            };
            if res.is_ok() {
                let pox_id = {
                    let ic = sortdb.index_conn();
                    let tip_sort_id =
                        SortitionDB::get_canonical_sortition_tip(sortdb.conn()).unwrap();
                    let sortdb_reader =
                        SortitionHandleConn::open_reader(&ic, &tip_sort_id).unwrap();
                    sortdb_reader.get_pox_id().unwrap()
                };
                test_debug!(
                    "\n\n{:?}: after stacks block {:?}, tip PoX ID is {:?}\n\n",
                    &self.to_neighbor().addr,
                    &block.block_hash(),
                    &pox_id
                );
                self.coord.handle_new_stacks_block().unwrap();
            }

            self.sortdb = Some(sortdb);
            self.stacks_node = Some(node);
            res
        }

        /// Preprocess epoch 2.x microblocks.
        /// Validate them and store them to staging.
        pub fn preprocess_stacks_microblocks(
            &mut self,
            microblocks: &[StacksMicroblock],
        ) -> Result<bool, String> {
            assert!(!microblocks.is_empty());
            let sortdb = self.sortdb.take().unwrap();
            let mut node = self.stacks_node.take().unwrap();
            let res = {
                let anchor_block_hash = microblocks[0].header.prev_block.clone();
                let sn = {
                    let ic = sortdb.index_conn();
                    let tip = SortitionDB::get_canonical_burn_chain_tip(&ic).unwrap();
                    let sn_opt = SortitionDB::get_block_snapshot_for_winning_stacks_block(
                        &ic,
                        &tip.sortition_id,
                        &anchor_block_hash,
                    )
                    .unwrap();
                    if sn_opt.is_none() {
                        return Err(format!(
                            "No such block in canonical burn fork: {}",
                            &anchor_block_hash
                        ));
                    }
                    sn_opt.unwrap()
                };

                let mut res = Ok(true);
                for mblock in microblocks.iter() {
                    res = node
                        .chainstate
                        .preprocess_streamed_microblock(
                            &sn.consensus_hash,
                            &anchor_block_hash,
                            mblock,
                        )
                        .map_err(|e| format!("Failed to preprocess microblock: {:?}", &e));

                    if res.is_err() {
                        break;
                    }
                }
                res
            };

            self.sortdb = Some(sortdb);
            self.stacks_node = Some(node);
            res
        }

        /// Store the given epoch 2.x Stacks block and microblock to staging, and then try and
        /// process them.
        pub fn process_stacks_epoch_at_tip(
            &mut self,
            block: &StacksBlock,
            microblocks: &[StacksMicroblock],
        ) {
            let sortdb = self.sortdb.take().unwrap();
            let mut node = self.stacks_node.take().unwrap();
            {
                let ic = sortdb.index_conn();
                let tip = SortitionDB::get_canonical_burn_chain_tip(&ic).unwrap();
                node.chainstate
                    .preprocess_stacks_epoch(&ic, &tip, block, microblocks)
                    .unwrap();
            }
            self.coord.handle_new_stacks_block().unwrap();

            let pox_id = {
                let ic = sortdb.index_conn();
                let tip_sort_id = SortitionDB::get_canonical_sortition_tip(sortdb.conn()).unwrap();
                let sortdb_reader = SortitionHandleConn::open_reader(&ic, &tip_sort_id).unwrap();
                sortdb_reader.get_pox_id().unwrap()
            };
            test_debug!(
                "\n\n{:?}: after stacks block {:?}, tip PoX ID is {:?}\n\n",
                &self.to_neighbor().addr,
                &block.block_hash(),
                &pox_id
            );

            self.sortdb = Some(sortdb);
            self.stacks_node = Some(node);
        }

        /// Store the given epoch 2.x Stacks block and microblock to the given node's staging,
        /// using the given sortition DB as well, and then try and process them.
        fn inner_process_stacks_epoch_at_tip(
            &mut self,
            sortdb: &SortitionDB,
            node: &mut TestStacksNode,
            block: &StacksBlock,
            microblocks: &[StacksMicroblock],
        ) -> Result<(), coordinator_error> {
            {
                let ic = sortdb.index_conn();
                let tip = SortitionDB::get_canonical_burn_chain_tip(&ic)?;
                node.chainstate
                    .preprocess_stacks_epoch(&ic, &tip, block, microblocks)?;
            }
            self.coord.handle_new_stacks_block()?;

            let pox_id = {
                let ic = sortdb.index_conn();
                let tip_sort_id = SortitionDB::get_canonical_sortition_tip(sortdb.conn())?;
                let sortdb_reader = SortitionHandleConn::open_reader(&ic, &tip_sort_id)?;
                sortdb_reader.get_pox_id()?;
            };
            test_debug!(
                "\n\n{:?}: after stacks block {:?}, tip PoX ID is {:?}\n\n",
                &self.to_neighbor().addr,
                &block.block_hash(),
                &pox_id
            );
            Ok(())
        }

        /// Store the given epoch 2.x Stacks block and microblock to the given node's staging,
        /// and then try and process them.
        pub fn process_stacks_epoch_at_tip_checked(
            &mut self,
            block: &StacksBlock,
            microblocks: &[StacksMicroblock],
        ) -> Result<(), coordinator_error> {
            let sortdb = self.sortdb.take().unwrap();
            let mut node = self.stacks_node.take().unwrap();
            let res =
                self.inner_process_stacks_epoch_at_tip(&sortdb, &mut node, block, microblocks);
            self.sortdb = Some(sortdb);
            self.stacks_node = Some(node);
            res
        }

        /// Accept a new Stacks block and microblocks via the relayer, and then try to process
        /// them.
        pub fn process_stacks_epoch(
            &mut self,
            block: &StacksBlock,
            consensus_hash: &ConsensusHash,
            microblocks: &[StacksMicroblock],
        ) {
            let sortdb = self.sortdb.take().unwrap();
            let mut node = self.stacks_node.take().unwrap();
            {
                let ic = sortdb.index_conn();
                Relayer::process_new_anchored_block(
                    &ic,
                    &mut node.chainstate,
                    consensus_hash,
                    block,
                    0,
                )
                .unwrap();

                let block_hash = block.block_hash();
                for mblock in microblocks.iter() {
                    node.chainstate
                        .preprocess_streamed_microblock(consensus_hash, &block_hash, mblock)
                        .unwrap();
                }
            }
            self.coord.handle_new_stacks_block().unwrap();

            let pox_id = {
                let ic = sortdb.index_conn();
                let tip_sort_id = SortitionDB::get_canonical_sortition_tip(sortdb.conn()).unwrap();
                let sortdb_reader = SortitionHandleConn::open_reader(&ic, &tip_sort_id).unwrap();
                sortdb_reader.get_pox_id().unwrap()
            };

            test_debug!(
                "\n\n{:?}: after stacks block {:?}, tip PoX ID is {:?}\n\n",
                &self.to_neighbor().addr,
                &block.block_hash(),
                &pox_id
            );

            self.sortdb = Some(sortdb);
            self.stacks_node = Some(node);
        }

        pub fn add_empty_burnchain_block(&mut self) -> (u64, BurnchainHeaderHash, ConsensusHash) {
            self.next_burnchain_block(vec![])
        }

        pub fn mine_empty_tenure(&mut self) -> (u64, BurnchainHeaderHash, ConsensusHash) {
            let (burn_ops, ..) = self.begin_nakamoto_tenure(TenureChangeCause::BlockFound);
            let result = self.next_burnchain_block(burn_ops);
            // remove the last block commit so that the testpeer doesn't try to build off of this tenure
            self.miner.block_commits.pop();
            result
        }

        pub fn mempool(&mut self) -> &mut MemPoolDB {
            self.mempool.as_mut().unwrap()
        }

        pub fn chainstate(&mut self) -> &mut StacksChainState {
            &mut self.stacks_node.as_mut().unwrap().chainstate
        }

        pub fn chainstate_ref(&self) -> &StacksChainState {
            &self.stacks_node.as_ref().unwrap().chainstate
        }

        pub fn sortdb(&mut self) -> &mut SortitionDB {
            self.sortdb.as_mut().unwrap()
        }

        pub fn sortdb_ref(&mut self) -> &SortitionDB {
            self.sortdb.as_ref().unwrap()
        }

        pub fn with_dbs<F, R>(&mut self, f: F) -> R
        where
            F: FnOnce(&mut TestPeer, &mut SortitionDB, &mut TestStacksNode, &mut MemPoolDB) -> R,
        {
            let mut sortdb = self.sortdb.take().unwrap();
            let mut stacks_node = self.stacks_node.take().unwrap();
            let mut mempool = self.mempool.take().unwrap();

            let res = f(self, &mut sortdb, &mut stacks_node, &mut mempool);

            self.stacks_node = Some(stacks_node);
            self.sortdb = Some(sortdb);
            self.mempool = Some(mempool);
            res
        }

        pub fn with_db_state<F, R>(&mut self, f: F) -> Result<R, net_error>
        where
            F: FnOnce(
                &mut SortitionDB,
                &mut StacksChainState,
                &mut Relayer,
                &mut MemPoolDB,
            ) -> Result<R, net_error>,
        {
            let mut sortdb = self.sortdb.take().unwrap();
            let mut stacks_node = self.stacks_node.take().unwrap();
            let mut mempool = self.mempool.take().unwrap();

            let res = f(
                &mut sortdb,
                &mut stacks_node.chainstate,
                &mut self.relayer,
                &mut mempool,
            );

            self.stacks_node = Some(stacks_node);
            self.sortdb = Some(sortdb);
            self.mempool = Some(mempool);
            res
        }

        pub fn with_mining_state<F, R>(&mut self, f: F) -> Result<R, net_error>
        where
            F: FnOnce(
                &mut SortitionDB,
                &mut TestMiner,
                &mut TestMiner,
                &mut TestStacksNode,
            ) -> Result<R, net_error>,
        {
            let mut stacks_node = self.stacks_node.take().unwrap();
            let mut sortdb = self.sortdb.take().unwrap();
            let res = f(
                &mut sortdb,
                &mut self.miner,
                &mut self.config.spending_account,
                &mut stacks_node,
            );
            self.sortdb = Some(sortdb);
            self.stacks_node = Some(stacks_node);
            res
        }

        pub fn with_network_state<F, R>(&mut self, f: F) -> Result<R, net_error>
        where
            F: FnOnce(
                &mut SortitionDB,
                &mut StacksChainState,
                &mut PeerNetwork,
                &mut Relayer,
                &mut MemPoolDB,
            ) -> Result<R, net_error>,
        {
            let mut sortdb = self.sortdb.take().unwrap();
            let mut stacks_node = self.stacks_node.take().unwrap();
            let mut mempool = self.mempool.take().unwrap();

            let res = f(
                &mut sortdb,
                &mut stacks_node.chainstate,
                &mut self.network,
                &mut self.relayer,
                &mut mempool,
            );

            self.stacks_node = Some(stacks_node);
            self.sortdb = Some(sortdb);
            self.mempool = Some(mempool);
            res
        }

        pub fn with_peer_state<F, R>(&mut self, f: F) -> Result<R, net_error>
        where
            F: FnOnce(
                &mut TestPeer,
                &mut SortitionDB,
                &mut StacksChainState,
                &mut MemPoolDB,
            ) -> Result<R, net_error>,
        {
            let mut sortdb = self.sortdb.take().unwrap();
            let mut stacks_node = self.stacks_node.take().unwrap();
            let mut mempool = self.mempool.take().unwrap();

            let res = f(self, &mut sortdb, &mut stacks_node.chainstate, &mut mempool);

            self.stacks_node = Some(stacks_node);
            self.sortdb = Some(sortdb);
            self.mempool = Some(mempool);
            res
        }

        /// Make a tenure with the given transactions. Creates a coinbase tx with the given nonce, and then increments
        /// the provided reference.
        pub fn tenure_with_txs(
            &mut self,
            txs: &[StacksTransaction],
            coinbase_nonce: &mut usize,
        ) -> StacksBlockId {
            let microblock_privkey = self.miner.next_microblock_privkey();
            let microblock_pubkeyhash =
                Hash160::from_node_public_key(&StacksPublicKey::from_private(&microblock_privkey));
            let tip =
                SortitionDB::get_canonical_burn_chain_tip(self.sortdb.as_ref().unwrap().conn())
                    .unwrap();
            let burnchain = self.config.burnchain.clone();

            let (burn_ops, stacks_block, microblocks) = self.make_tenure(
                |ref mut miner,
                 ref mut sortdb,
                 ref mut chainstate,
                 vrf_proof,
                 ref parent_opt,
                 ref parent_microblock_header_opt| {
                    let parent_tip = get_parent_tip(parent_opt, chainstate, sortdb);
                    let coinbase_tx = make_coinbase(miner, *coinbase_nonce);

                    let mut block_txs = vec![coinbase_tx];
                    block_txs.extend_from_slice(txs);

                    let block_builder = StacksBlockBuilder::make_regtest_block_builder(
                        &burnchain,
                        &parent_tip,
                        vrf_proof,
                        tip.total_burn,
                        microblock_pubkeyhash,
                    )
                    .unwrap();
                    let (anchored_block, _size, _cost) =
                        StacksBlockBuilder::make_anchored_block_from_txs(
                            block_builder,
                            chainstate,
                            &sortdb.index_handle(&tip.sortition_id),
                            block_txs,
                        )
                        .unwrap();
                    (anchored_block, vec![])
                },
            );

            let (_, _, consensus_hash) = self.next_burnchain_block(burn_ops);
            self.process_stacks_epoch_at_tip(&stacks_block, &microblocks);

            *coinbase_nonce += 1;

            let tip_id = StacksBlockId::new(&consensus_hash, &stacks_block.block_hash());

            if let Some((start_check_cycle, end_check_cycle)) = self.config.check_pox_invariants {
                pox_2_tests::check_all_stacker_link_invariants(
                    self,
                    &tip_id,
                    start_check_cycle,
                    end_check_cycle,
                );
            }

            self.refresh_burnchain_view();

            let (stacks_tip_ch, stacks_tip_bh) =
                SortitionDB::get_canonical_stacks_chain_tip_hash(self.sortdb().conn()).unwrap();
            assert_eq!(
                self.network.stacks_tip.block_id(),
                StacksBlockId::new(&stacks_tip_ch, &stacks_tip_bh)
            );

            tip_id
        }

        /// Make a tenure, using `tenure_builder` to generate a Stacks block and a list of
        /// microblocks.
        pub fn make_tenure<F>(
            &mut self,
            mut tenure_builder: F,
        ) -> (
            Vec<BlockstackOperationType>,
            StacksBlock,
            Vec<StacksMicroblock>,
        )
        where
            F: FnMut(
                &mut TestMiner,
                &mut SortitionDB,
                &mut StacksChainState,
                VRFProof,
                Option<&StacksBlock>,
                Option<&StacksMicroblockHeader>,
            ) -> (StacksBlock, Vec<StacksMicroblock>),
        {
            let mut sortdb = self.sortdb.take().unwrap();
            let tip = SortitionDB::get_canonical_burn_chain_tip(sortdb.conn()).unwrap();

            let mut burn_block = TestBurnchainBlock::new(&tip, 0);
            let mut stacks_node = self.stacks_node.take().unwrap();

            let parent_block_opt = stacks_node.get_last_anchored_block(&self.miner);
            let parent_sortition_opt = match parent_block_opt.as_ref() {
                Some(parent_block) => {
                    let ic = sortdb.index_conn();
                    SortitionDB::get_block_snapshot_for_winning_stacks_block(
                        &ic,
                        &tip.sortition_id,
                        &parent_block.block_hash(),
                    )
                    .unwrap()
                }
                None => None,
            };

            let parent_microblock_header_opt =
                get_last_microblock_header(&stacks_node, &self.miner, parent_block_opt.as_ref());
            let last_key = stacks_node.get_last_key(&self.miner);

            let network_id = self.config.network_id;
            let chainstate_path = self.chainstate_path.clone();
            let burn_block_height = burn_block.block_height;

            let proof = self
                .miner
                .make_proof(
                    &last_key.public_key,
                    &burn_block.parent_snapshot.sortition_hash,
                )
                .expect(&format!(
                    "FATAL: no private key for {}",
                    last_key.public_key.to_hex()
                ));

            let (stacks_block, microblocks) = tenure_builder(
                &mut self.miner,
                &mut sortdb,
                &mut stacks_node.chainstate,
                proof,
                parent_block_opt.as_ref(),
                parent_microblock_header_opt.as_ref(),
            );

            let mut block_commit_op = stacks_node.make_tenure_commitment(
                &sortdb,
                &mut burn_block,
                &mut self.miner,
                &stacks_block,
                microblocks.clone(),
                1000,
                &last_key,
                parent_sortition_opt.as_ref(),
            );

            // patch up block-commit -- these blocks all mine off of genesis
            if stacks_block.header.parent_block == BlockHeaderHash([0u8; 32]) {
                block_commit_op.parent_block_ptr = 0;
                block_commit_op.parent_vtxindex = 0;
            }

            let leader_key_op = stacks_node.add_key_register(&mut burn_block, &mut self.miner);

            // patch in reward set info
            match get_next_recipients(
                &tip,
                &mut stacks_node.chainstate,
                &mut sortdb,
                &self.config.burnchain,
                &OnChainRewardSetProvider::new(),
                true,
            ) {
                Ok(recipients) => {
                    block_commit_op.commit_outs = match recipients {
                        Some(info) => {
                            let mut recipients = info
                                .recipients
                                .into_iter()
                                .map(|x| x.0)
                                .collect::<Vec<PoxAddress>>();
                            if recipients.len() == 1 {
                                recipients.push(PoxAddress::standard_burn_address(false));
                            }
                            recipients
                        }
                        None => {
                            if self
                                .config
                                .burnchain
                                .is_in_prepare_phase(burn_block.block_height)
                            {
                                vec![PoxAddress::standard_burn_address(false)]
                            } else {
                                vec![
                                    PoxAddress::standard_burn_address(false),
                                    PoxAddress::standard_burn_address(false),
                                ]
                            }
                        }
                    };
                    test_debug!(
                        "Block commit at height {} has {} recipients: {:?}",
                        block_commit_op.block_height,
                        block_commit_op.commit_outs.len(),
                        &block_commit_op.commit_outs
                    );
                }
                Err(e) => {
                    panic!("Failure fetching recipient set: {:?}", e);
                }
            };

            self.stacks_node = Some(stacks_node);
            self.sortdb = Some(sortdb);
            (
                vec![
                    BlockstackOperationType::LeaderKeyRegister(leader_key_op),
                    BlockstackOperationType::LeaderBlockCommit(block_commit_op),
                ],
                stacks_block,
                microblocks,
            )
        }

        /// Produce a default, non-empty tenure for epoch 2.x
        pub fn make_default_tenure(
            &mut self,
        ) -> (
            Vec<BlockstackOperationType>,
            StacksBlock,
            Vec<StacksMicroblock>,
        ) {
            let sortdb = self.sortdb.take().unwrap();
            let mut burn_block = {
                let sn = SortitionDB::get_canonical_burn_chain_tip(sortdb.conn()).unwrap();
                TestBurnchainBlock::new(&sn, 0)
            };

            let mut stacks_node = self.stacks_node.take().unwrap();

            let parent_block_opt = stacks_node.get_last_anchored_block(&self.miner);
            let parent_microblock_header_opt =
                get_last_microblock_header(&stacks_node, &self.miner, parent_block_opt.as_ref());
            let last_key = stacks_node.get_last_key(&self.miner);

            let network_id = self.config.network_id;
            let chainstate_path = self.chainstate_path.clone();
            let burn_block_height = burn_block.block_height;

            let (stacks_block, microblocks, block_commit_op) = stacks_node.mine_stacks_block(
                &sortdb,
                &mut self.miner,
                &mut burn_block,
                &last_key,
                parent_block_opt.as_ref(),
                1000,
                |mut builder, ref mut miner, sortdb| {
                    let (mut miner_chainstate, _) =
                        StacksChainState::open(false, network_id, &chainstate_path, None).unwrap();
                    let sort_iconn = sortdb.index_handle_at_tip();

                    let mut miner_epoch_info = builder
                        .pre_epoch_begin(&mut miner_chainstate, &sort_iconn, true)
                        .unwrap();
                    let mut epoch = builder
                        .epoch_begin(&sort_iconn, &mut miner_epoch_info)
                        .unwrap()
                        .0;

                    let (stacks_block, microblocks) =
                        mine_smart_contract_block_contract_call_microblock(
                            &mut epoch,
                            &mut builder,
                            miner,
                            burn_block_height as usize,
                            parent_microblock_header_opt.as_ref(),
                        );

                    builder.epoch_finish(epoch).unwrap();
                    (stacks_block, microblocks)
                },
            );

            let leader_key_op = stacks_node.add_key_register(&mut burn_block, &mut self.miner);

            self.stacks_node = Some(stacks_node);
            self.sortdb = Some(sortdb);
            (
                vec![
                    BlockstackOperationType::LeaderKeyRegister(leader_key_op),
                    BlockstackOperationType::LeaderBlockCommit(block_commit_op),
                ],
                stacks_block,
                microblocks,
            )
        }

        pub fn to_neighbor(&self) -> Neighbor {
            self.config.to_neighbor()
        }

        pub fn to_peer_host(&self) -> PeerHost {
            self.config.to_peer_host()
        }

        pub fn get_public_key(&self) -> Secp256k1PublicKey {
            let local_peer = PeerDB::get_local_peer(self.network.peerdb.conn()).unwrap();
            Secp256k1PublicKey::from_private(&local_peer.private_key)
        }

        pub fn get_peerdb_conn(&self) -> &DBConn {
            self.network.peerdb.conn()
        }

        pub fn get_burnchain_view(&mut self) -> Result<BurnchainView, db_error> {
            let sortdb = self.sortdb.take().unwrap();
            let view_res = {
                let chaintip =
                    SortitionDB::get_canonical_burn_chain_tip(&sortdb.index_conn()).unwrap();
                SortitionDB::get_burnchain_view(
                    &sortdb.index_conn(),
                    &self.config.burnchain,
                    &chaintip,
                )
            };
            self.sortdb = Some(sortdb);
            view_res
        }

        pub fn dump_frontier(&self) {
            let conn = self.network.peerdb.conn();
            let peers = PeerDB::get_all_peers(conn).unwrap();
            debug!("--- BEGIN ALL PEERS ({}) ---", peers.len());
            debug!("{:#?}", &peers);
            debug!("--- END ALL PEERS ({}) -----", peers.len());
        }

        pub fn p2p_socketaddr(&self) -> SocketAddr {
            SocketAddr::new(
                IpAddr::V4(Ipv4Addr::new(127, 0, 0, 1)),
                self.config.server_port,
            )
        }

        pub fn make_client_convo(&self) -> ConversationP2P {
            ConversationP2P::new(
                self.config.network_id,
                self.config.peer_version,
                &self.config.burnchain,
                &SocketAddr::new(
                    IpAddr::V4(Ipv4Addr::new(127, 0, 0, 1)),
                    self.config.server_port,
                ),
                &self.config.connection_opts,
                false,
                0,
                self.config
                    .epochs
                    .clone()
                    .unwrap_or(StacksEpoch::unit_test_3_0(0)),
            )
        }

        pub fn make_client_local_peer(&self, privk: StacksPrivateKey) -> LocalPeer {
            LocalPeer::new(
                self.config.network_id,
                self.network.local_peer.parent_network_id,
                PeerAddress::from_socketaddr(&SocketAddr::new(
                    IpAddr::V4(Ipv4Addr::new(127, 0, 0, 1)),
                    self.config.server_port,
                )),
                self.config.server_port,
                Some(privk),
                u64::MAX,
                UrlString::try_from(format!("http://127.0.0.1:{}", self.config.http_port).as_str())
                    .unwrap(),
                vec![],
            )
        }

        pub fn get_burn_block_height(&self) -> u64 {
            SortitionDB::get_canonical_burn_chain_tip(
                self.sortdb.as_ref().expect("Failed to get sortdb").conn(),
            )
            .expect("Failed to get canonical burn chain tip")
            .block_height
        }

        pub fn get_reward_cycle(&self) -> u64 {
            let block_height = self.get_burn_block_height();
            self.config
                .burnchain
                .block_height_to_reward_cycle(block_height)
                .expect(&format!(
                    "Failed to get reward cycle for block height {}",
                    block_height
                ))
        }

        /// Verify that the sortition DB migration into Nakamoto worked correctly.
        pub fn check_nakamoto_migration(&mut self) {
            let mut sortdb = self.sortdb.take().unwrap();
            let mut node = self.stacks_node.take().unwrap();
            let chainstate = &mut node.chainstate;

            let tip = SortitionDB::get_canonical_burn_chain_tip(sortdb.conn()).unwrap();
            let epochs = SortitionDB::get_stacks_epochs(sortdb.conn()).unwrap();
            let epoch_3_idx =
                StacksEpoch::find_epoch_by_id(&epochs, StacksEpochId::Epoch30).unwrap();
            let epoch_3 = epochs[epoch_3_idx].clone();

            let mut all_chain_tips = sortdb.get_all_stacks_chain_tips().unwrap();
            let mut all_preprocessed_reward_sets =
                SortitionDB::get_all_preprocessed_reward_sets(sortdb.conn()).unwrap();

            // see that we can reconstruct the canonical chain tips for epoch 2.5 and earlier
            // NOTE: the migration logic DOES NOT WORK and IS NOT MEANT TO WORK with Nakamoto blocks,
            // so test this only with epoch 2 blocks before the epoch2-3 transition.
            let epoch2_sns: Vec<_> = sortdb
                .get_all_snapshots()
                .unwrap()
                .into_iter()
                .filter(|sn| sn.block_height + 1 < epoch_3.start_height)
                .collect();

            let epoch2_chs: HashSet<_> = epoch2_sns
                .iter()
                .map(|sn| sn.consensus_hash.clone())
                .collect();

            let expected_epoch2_chain_tips: Vec<_> = all_chain_tips
                .clone()
                .into_iter()
                .filter(|tip| epoch2_chs.contains(&tip.1))
                .collect();

            let tx = sortdb.tx_begin().unwrap();
            tx.execute(
                "CREATE TABLE stacks_chain_tips_backup AS SELECT * FROM stacks_chain_tips;",
                NO_PARAMS,
            )
            .unwrap();
            tx.execute("DELETE FROM stacks_chain_tips;", NO_PARAMS)
                .unwrap();
            tx.commit().unwrap();

            // NOTE: this considers each and every snapshot, but we only care about epoch2.x
            sortdb.apply_schema_8_stacks_chain_tips(&tip).unwrap();
            let migrated_epoch2_chain_tips: Vec<_> = sortdb
                .get_all_stacks_chain_tips()
                .unwrap()
                .into_iter()
                .filter(|tip| epoch2_chs.contains(&tip.1))
                .collect();

            // what matters is that the last tip is the same, and that each sortition has a chain tip.
            // depending on block arrival order, different sortitions might have witnessed different
            // stacks blocks as their chain tips, however.
            assert_eq!(
                migrated_epoch2_chain_tips.last().unwrap(),
                expected_epoch2_chain_tips.last().unwrap()
            );
            assert_eq!(
                migrated_epoch2_chain_tips.len(),
                expected_epoch2_chain_tips.len()
            );

            // restore
            let tx = sortdb.tx_begin().unwrap();
            tx.execute("DROP TABLE stacks_chain_tips;", NO_PARAMS)
                .unwrap();
            tx.execute(
                "ALTER TABLE stacks_chain_tips_backup RENAME TO stacks_chain_tips;",
                NO_PARAMS,
            )
            .unwrap();
            tx.commit().unwrap();

            // see that we calculate all the prior reward set infos
            let mut expected_epoch2_reward_sets: Vec<_> =
                SortitionDB::get_all_preprocessed_reward_sets(sortdb.conn())
                    .unwrap()
                    .into_iter()
                    .filter(|(sort_id, rc_info)| {
                        let sn = SortitionDB::get_block_snapshot(sortdb.conn(), sort_id)
                            .unwrap()
                            .unwrap();
                        let rc_sn = sortdb
                            .pox_constants
                            .block_height_to_reward_cycle(
                                sortdb.first_block_height,
                                sn.block_height,
                            )
                            .unwrap();
                        let rc_height = sortdb
                            .pox_constants
                            .reward_cycle_to_block_height(sortdb.first_block_height, rc_sn + 1);
                        sn.block_height <= epoch_3.start_height && sn.block_height < rc_height
                    })
                    .collect();

            let tx = sortdb.tx_begin().unwrap();
            tx.execute("CREATE TABLE preprocessed_reward_sets_backup AS SELECT * FROM preprocessed_reward_sets;", NO_PARAMS).unwrap();
            tx.execute("DELETE FROM preprocessed_reward_sets;", NO_PARAMS)
                .unwrap();
            tx.commit().unwrap();

            let migrator = SortitionDBMigrator::new(
                self.config.burnchain.clone(),
                &self.chainstate_path,
                None,
            )
            .unwrap();
            sortdb
                .apply_schema_8_preprocessed_reward_sets(&tip, migrator)
                .unwrap();

            let mut migrated_epoch2_reward_sets: Vec<_> =
                SortitionDB::get_all_preprocessed_reward_sets(sortdb.conn())
                    .unwrap()
                    .into_iter()
                    .filter(|(sort_id, rc_info)| {
                        let sn = SortitionDB::get_block_snapshot(sortdb.conn(), sort_id)
                            .unwrap()
                            .unwrap();
                        sn.block_height < epoch_3.start_height
                    })
                    .collect();

            expected_epoch2_reward_sets.sort_by(|a, b| a.0.cmp(&b.0));
            migrated_epoch2_reward_sets.sort_by(|a, b| a.0.cmp(&b.0));

            assert_eq!(expected_epoch2_reward_sets, migrated_epoch2_reward_sets);

            let tx = sortdb.tx_begin().unwrap();
            tx.execute("DROP TABLE preprocessed_reward_sets;", NO_PARAMS)
                .unwrap();
            tx.execute(
                "ALTER TABLE preprocessed_reward_sets_backup RENAME TO preprocessed_reward_sets;",
                NO_PARAMS,
            )
            .unwrap();
            tx.commit().unwrap();

            // sanity check -- restored tables are the same
            let mut restored_chain_tips = sortdb.get_all_stacks_chain_tips().unwrap();
            let mut restored_reward_sets =
                SortitionDB::get_all_preprocessed_reward_sets(sortdb.conn()).unwrap();

            all_chain_tips.sort_by(|a, b| a.0.cmp(&b.0));
            restored_chain_tips.sort_by(|a, b| a.0.cmp(&b.0));

            all_preprocessed_reward_sets.sort_by(|a, b| a.0.cmp(&b.0));
            restored_reward_sets.sort_by(|a, b| a.0.cmp(&b.0));

            assert_eq!(restored_chain_tips, all_chain_tips);
            assert_eq!(restored_reward_sets, all_preprocessed_reward_sets);

            self.sortdb = Some(sortdb);
            self.stacks_node = Some(node);
        }

        /// Verify that all malleablized blocks are duly processed
        pub fn check_malleablized_blocks(
            &self,
            all_blocks: Vec<NakamotoBlock>,
            expected_siblings: usize,
        ) {
            if !self.mine_malleablized_blocks {
                return;
            }
            for block in all_blocks.iter() {
                let sighash = block.header.signer_signature_hash();
                let siblings = self
                    .chainstate_ref()
                    .nakamoto_blocks_db()
                    .get_blocks_at_height(block.header.chain_length);

                debug!("Expect {} siblings: {:?}", expected_siblings, &siblings);
                assert_eq!(siblings.len(), expected_siblings);

                for sibling in siblings {
                    let (processed, orphaned) = NakamotoChainState::get_nakamoto_block_status(
                        self.chainstate_ref().nakamoto_blocks_db(),
                        self.chainstate_ref().db(),
                        &sibling.header.consensus_hash,
                        &sibling.header.block_hash(),
                    )
                    .unwrap()
                    .unwrap();
                    assert!(processed);
                    assert!(!orphaned);
                }
            }
        }

        /// Set the nakamoto tenure to mine on
        pub fn mine_nakamoto_on(&mut self, parent_tenure: Vec<NakamotoBlock>) {
            self.nakamoto_parent_tenure_opt = Some(parent_tenure);
        }

        /// Clear the tenure to mine on. This causes the miner to build on the canonical tip
        pub fn mine_nakamoto_on_canonical_tip(&mut self) {
            self.nakamoto_parent_tenure_opt = None;
        }

        /// Get an account off of a tip
        pub fn get_account(
            &mut self,
            tip: &StacksBlockId,
            account: &PrincipalData,
        ) -> StacksAccount {
            let sortdb = self.sortdb.take().expect("FATAL: sortdb not restored");
            let mut node = self
                .stacks_node
                .take()
                .expect("FATAL: chainstate not restored");

            let acct = node
                .chainstate
                .maybe_read_only_clarity_tx(
                    &sortdb.index_handle_at_block(&node.chainstate, tip).unwrap(),
                    tip,
                    |clarity_tx| StacksChainState::get_account(clarity_tx, account),
                )
                .unwrap()
                .unwrap();

            self.sortdb = Some(sortdb);
            self.stacks_node = Some(node);
            acct
        }
    }

    pub fn to_addr(sk: &StacksPrivateKey) -> StacksAddress {
        StacksAddress::from_public_keys(
            C32_ADDRESS_VERSION_TESTNET_SINGLESIG,
            &AddressHashMode::SerializeP2PKH,
            1,
            &vec![StacksPublicKey::from_private(sk)],
        )
        .unwrap()
    }
}<|MERGE_RESOLUTION|>--- conflicted
+++ resolved
@@ -2792,18 +2792,9 @@
         }
 
         pub fn make_test_path(config: &TestPeerConfig) -> String {
-<<<<<<< HEAD
-            let test_path = TestPeer::test_path(&config);
+            let test_path = TestPeer::test_path(config);
             if fs::metadata(&test_path).is_ok() {
                 fs::remove_dir_all(&test_path).unwrap();
-=======
-            let test_path = TestPeer::test_path(config);
-            match fs::metadata(&test_path) {
-                Ok(_) => {
-                    fs::remove_dir_all(&test_path).unwrap();
-                }
-                Err(_) => {}
->>>>>>> a46254d8
             };
 
             fs::create_dir_all(&test_path).unwrap();
