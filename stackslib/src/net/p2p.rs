// Copyright (C) 2013-2020 Blockstack PBC, a public benefit corporation
// Copyright (C) 2020-2023 Stacks Open Internet Foundation
//
// This program is free software: you can redistribute it and/or modify
// it under the terms of the GNU General Public License as published by
// the Free Software Foundation, either version 3 of the License, or
// (at your option) any later version.
//
// This program is distributed in the hope that it will be useful,
// but WITHOUT ANY WARRANTY; without even the implied warranty of
// MERCHANTABILITY or FITNESS FOR A PARTICULAR PURPOSE.  See the
// GNU General Public License for more details.
//
// You should have received a copy of the GNU General Public License
// along with this program.  If not, see <http://www.gnu.org/licenses/>.

use std::cmp::Ordering;
use std::collections::{BTreeMap, HashMap, HashSet, VecDeque};
use std::net::{IpAddr, Ipv4Addr, Ipv6Addr, SocketAddr};
use std::sync::mpsc::{
    sync_channel, Receiver, RecvError, SendError, SyncSender, TryRecvError, TrySendError,
};
use std::thread::JoinHandle;
use std::{cmp, mem};

use clarity::vm::ast::ASTRules;
use clarity::vm::database::BurnStateDB;
use clarity::vm::types::QualifiedContractIdentifier;
use mio::net as mio_net;
use rand::prelude::*;
use rand::thread_rng;
use stacks_common::consts::{FIRST_BURNCHAIN_CONSENSUS_HASH, FIRST_STACKS_BLOCK_HASH};
use stacks_common::types::chainstate::{PoxId, SortitionId};
use stacks_common::types::net::{PeerAddress, PeerHost};
use stacks_common::types::StacksEpochId;
use stacks_common::util::hash::to_hex;
use stacks_common::util::secp256k1::Secp256k1PublicKey;
use stacks_common::util::{get_epoch_time_ms, get_epoch_time_secs, log};
use wsts::curve::point::Point;
use {mio, url};

use crate::burnchains::db::{BurnchainDB, BurnchainHeaderReader};
use crate::burnchains::{Address, Burnchain, BurnchainView, PublicKey};
use crate::chainstate::burn::db::sortdb::{BlockHeaderCache, SortitionDB};
use crate::chainstate::burn::BlockSnapshot;
use crate::chainstate::coordinator::{
    static_get_canonical_affirmation_map, static_get_heaviest_affirmation_map,
    static_get_stacks_tip_affirmation_map,
};
use crate::chainstate::stacks::boot::MINERS_NAME;
use crate::chainstate::stacks::db::StacksChainState;
use crate::chainstate::stacks::{StacksBlockHeader, MAX_BLOCK_LEN, MAX_TRANSACTION_LEN};
use crate::core::StacksEpoch;
use crate::monitoring::{update_inbound_neighbors, update_outbound_neighbors};
use crate::net::asn::ASEntry4;
use crate::net::atlas::{AtlasDB, AttachmentInstance, AttachmentsDownloader};
use crate::net::chat::{ConversationP2P, NeighborStats};
use crate::net::connection::{ConnectionOptions, NetworkReplyHandle, ReplyHandleP2P};
use crate::net::db::{LocalPeer, PeerDB};
use crate::net::download::nakamoto::NakamotoDownloadStateMachine;
use crate::net::download::BlockDownloader;
use crate::net::http::HttpRequestContents;
use crate::net::httpcore::StacksHttpRequest;
use crate::net::inv::inv2x::*;
use crate::net::inv::nakamoto::{InvGenerator, NakamotoInvStateMachine};
use crate::net::neighbors::*;
use crate::net::poll::{NetworkPollState, NetworkState};
use crate::net::prune::*;
use crate::net::relay::{RelayerStats, *, *};
use crate::net::server::*;
use crate::net::stackerdb::{StackerDBConfig, StackerDBSync, StackerDBTx, StackerDBs};
use crate::net::{Error as net_error, Neighbor, NeighborKey, *};
use crate::util_lib::boot::boot_code_id;
use crate::util_lib::db::{DBConn, DBTx, Error as db_error};

/// inter-thread request to send a p2p message from another thread in this program.
#[derive(Debug)]
pub enum NetworkRequest {
    Ban(Vec<NeighborKey>),
    AdvertizeBlocks(BlocksAvailableMap, HashMap<ConsensusHash, StacksBlock>), // announce to all wanting neighbors that we have these blocks
    AdvertizeMicroblocks(
        BlocksAvailableMap,
        HashMap<ConsensusHash, (StacksBlockId, Vec<StacksMicroblock>)>,
    ), // announce to all wanting neighbors that we have these confirmed microblock streams
    Relay(NeighborKey, StacksMessage),
    Broadcast(Vec<RelayData>, StacksMessageType),
}

/// Handle for other threads to use to issue p2p network requests.
/// The "main loop" for sending/receiving data is a select/poll loop, and runs outside of other
/// threads that need a synchronous RPC or a multi-RPC interface.  This object gives those threads
/// a way to issue commands and hear back replies from them.
pub struct NetworkHandle {
    chan_in: SyncSender<NetworkRequest>,
}

/// Internal handle for receiving requests from a NetworkHandle.
/// This is the 'other end' of a NetworkHandle inside the peer network struct.
#[derive(Debug)]
struct NetworkHandleServer {
    chan_in: Receiver<NetworkRequest>,
}

impl NetworkHandle {
    pub fn new(chan_in: SyncSender<NetworkRequest>) -> NetworkHandle {
        NetworkHandle { chan_in: chan_in }
    }

    /// Send out a command to the p2p thread.  Do not bother waiting for the response.
    /// Error out if the channel buffer is out of space
    fn send_request(&mut self, req: NetworkRequest) -> Result<(), net_error> {
        match self.chan_in.try_send(req) {
            Ok(_) => Ok(()),
            Err(TrySendError::Full(_)) => {
                warn!("P2P handle channel is full");
                Err(net_error::FullHandle)
            }
            Err(TrySendError::Disconnected(_)) => {
                warn!("P2P handle channel is disconnected");
                Err(net_error::InvalidHandle)
            }
        }
    }

    /// Ban a peer
    pub fn ban_peers(&mut self, neighbor_keys: Vec<NeighborKey>) -> Result<(), net_error> {
        let req = NetworkRequest::Ban(neighbor_keys);
        self.send_request(req)
    }

    /// Advertize blocks
    pub fn advertize_blocks(
        &mut self,
        blocks: BlocksAvailableMap,
        block_data: HashMap<ConsensusHash, StacksBlock>,
    ) -> Result<(), net_error> {
        let req = NetworkRequest::AdvertizeBlocks(blocks, block_data);
        self.send_request(req)
    }

    /// Advertize microblocks
    pub fn advertize_microblocks(
        &mut self,
        microblocks: BlocksAvailableMap,
        microblock_data: HashMap<ConsensusHash, (StacksBlockId, Vec<StacksMicroblock>)>,
    ) -> Result<(), net_error> {
        let req = NetworkRequest::AdvertizeMicroblocks(microblocks, microblock_data);
        self.send_request(req)
    }

    /// Relay a message to a peer via the p2p network thread, expecting no reply.
    /// Called from outside the p2p thread by other threads.
    pub fn relay_signed_message(
        &mut self,
        neighbor_key: NeighborKey,
        msg: StacksMessage,
    ) -> Result<(), net_error> {
        let req = NetworkRequest::Relay(neighbor_key, msg);
        self.send_request(req)
    }

    /// Broadcast a message to our neighbors via the p2p network thread.
    /// Add relay information for each one.
    pub fn broadcast_message(
        &mut self,
        relay_hints: Vec<RelayData>,
        msg: StacksMessageType,
    ) -> Result<(), net_error> {
        let req = NetworkRequest::Broadcast(relay_hints, msg);
        self.send_request(req)
    }
}

impl NetworkHandleServer {
    pub fn new(chan_in: Receiver<NetworkRequest>) -> NetworkHandleServer {
        NetworkHandleServer { chan_in: chan_in }
    }

    pub fn pair(bufsz: usize) -> (NetworkHandleServer, NetworkHandle) {
        let (msg_send, msg_recv) = sync_channel(bufsz);
        let server = NetworkHandleServer::new(msg_recv);
        let client = NetworkHandle::new(msg_send);
        (server, client)
    }
}

#[derive(Debug, Clone, PartialEq, Copy)]
pub enum PeerNetworkWorkState {
    GetPublicIP,
    BlockInvSync,
    BlockDownload,
    AntiEntropy,
    Prune,
}

/// The four states the mempool sync state machine can be in
#[derive(Debug, Clone, PartialEq)]
pub enum MempoolSyncState {
    /// Picking an outbound peer
    PickOutboundPeer,
    /// Resolving its data URL to a SocketAddr. Contains the data URL, DNS request handle, and
    /// mempool page ID
    ResolveURL(UrlString, DNSRequest, Txid),
    /// Sending the request for mempool transactions. Contains the data URL, resolved socket, and
    /// mempool page.
    SendQuery(UrlString, SocketAddr, Txid),
    /// Receiving the mempool response. Contains the URL, socket address, and event ID
    RecvResponse(UrlString, SocketAddr, usize),
}

pub type PeerMap = HashMap<usize, ConversationP2P>;

pub struct PeerNetwork {
    // constants
    pub peer_version: u32,
    pub epochs: Vec<StacksEpoch>,

    // refreshed when peer key expires
    pub local_peer: LocalPeer,

    // refreshed whenever the burnchain advances
    pub chain_view: BurnchainView,
    pub burnchain_tip: BlockSnapshot,
    pub stacks_tip: (ConsensusHash, BlockHeaderHash, u64),
    pub chain_view_stable_consensus_hash: ConsensusHash,
    pub ast_rules: ASTRules,

    /// Current Stacks tip -- the highest block's consensus hash, block hash, and height
    pub stacks_tip: (ConsensusHash, BlockHeaderHash, u64),
    /// Sortition that corresponds to the current Stacks tip, if known
    pub stacks_tip_sn: Option<BlockSnapshot>,
    /// Parent tenure Stacks tip -- the last block in the current tip's parent tenure.
    /// In epoch 2.x, this is the parent block.
    /// In nakamoto, this is the last block in the parent tenure
    pub parent_stacks_tip: (ConsensusHash, BlockHeaderHash, u64),
    /// The block id of the first block in this tenure.
    /// In epoch 2.x, this is the same as the tip block ID
    /// In nakamoto, this is the block ID of the first block in the current tenure
    pub tenure_start_block_id: StacksBlockId,
    /// The aggregate public keys of each witnessed reward cycle.
    /// Only active during epoch 3.x and beyond.
    /// Gets refreshed on each new Stacks block arrival, which deals with burnchain forks.
    /// Stored in a BTreeMap because we often need to query the last or second-to-last reward cycle
    /// aggregate public key, and we need to determine whether or not to load new reward cycles'
    /// keys.
    pub aggregate_public_keys: BTreeMap<u64, Option<Point>>,

    // information about the state of the network's anchor blocks
    pub heaviest_affirmation_map: AffirmationMap,
    pub stacks_tip_affirmation_map: AffirmationMap,
    pub sortition_tip_affirmation_map: AffirmationMap,
    pub tentative_best_affirmation_map: AffirmationMap,
    pub last_anchor_block_hash: BlockHeaderHash,
    pub last_anchor_block_txid: Txid,

    // handles to p2p databases
    pub peerdb: PeerDB,
    pub atlasdb: AtlasDB,

    // ongoing p2p conversations (either they reached out to us, or we to them)
    pub peers: PeerMap,
    pub sockets: HashMap<usize, mio_net::TcpStream>,
    pub events: HashMap<NeighborKey, usize>,
    pub connecting: HashMap<usize, (mio_net::TcpStream, bool, u64)>, // (socket, outbound?, connection sent timestamp)
    pub bans: HashSet<usize>,

    // ongoing messages the network is sending via the p2p interface
    pub relay_handles: HashMap<usize, VecDeque<ReplyHandleP2P>>,
    pub relayer_stats: RelayerStats,

    // handles for other threads to send/receive data to peers
    handles: VecDeque<NetworkHandleServer>,

    // network I/O
    pub network: Option<NetworkState>,
    p2p_network_handle: usize,
    http_network_handle: usize,

    // info on the burn chain we're tracking
    pub burnchain: Burnchain,

    // connection options
    pub connection_opts: ConnectionOptions,

    // work state -- we can be walking, fetching block inventories, fetching blocks, pruning, etc.
    pub work_state: PeerNetworkWorkState,
    pub nakamoto_work_state: PeerNetworkWorkState,
    have_data_to_download: bool,

    // neighbor walk state
    pub walk: Option<NeighborWalk<PeerDBNeighborWalk, PeerNetworkComms>>,
    pub walk_deadline: u64,
    pub walk_count: u64,
    pub walk_attempts: u64,
    pub walk_retries: u64,
    pub walk_resets: u64,
    pub walk_total_step_count: u64,
    pub walk_pingbacks: HashMap<NeighborAddress, NeighborPingback>, // inbound peers for us to try to ping back and add to our frontier, mapped to (peer_version, network_id, timeout, pubkey)
    pub walk_result: NeighborWalkResult, // last successful neighbor walk result

    /// Epoch 2.x inventory state
    pub inv_state: Option<InvState>,
    /// Epoch 3.x inventory state
    pub inv_state_nakamoto: Option<NakamotoInvStateMachine<PeerNetworkComms>>,

    // cached view of PoX database
    // (maintained by the inv state machine)
    pub tip_sort_id: SortitionId,
    pub pox_id: PoxId,

    // cached block header hashes, for handling inventory requests
    // (maintained by the downloader state machine)
    pub header_cache: BlockHeaderCache,

    /// Epoch 2.x peer block download state
    pub block_downloader: Option<BlockDownloader>,
    /// Epoch 3.x (nakamoto) peer block download state
    pub block_downloader_nakamoto: Option<NakamotoDownloadStateMachine>,

    // peer attachment downloader
    pub attachments_downloader: Option<AttachmentsDownloader>,

    // peer stacker DB state machines
    pub stacker_db_syncs:
        Option<HashMap<QualifiedContractIdentifier, StackerDBSync<PeerNetworkComms>>>,
    // configuration state for stacker DBs (loaded at runtime from smart contracts)
    pub stacker_db_configs: HashMap<QualifiedContractIdentifier, StackerDBConfig>,
    // handle to all stacker DB state
    pub stackerdbs: StackerDBs,

    // outstanding request to perform a mempool sync
    // * mempool_sync_deadline is when the next mempool sync must start
    // * mempool_sync_timeout is when the current mempool sync must stop
    mempool_state: MempoolSyncState,
    mempool_sync_deadline: u64,
    mempool_sync_timeout: u64,
    mempool_sync_completions: u64,
    mempool_sync_txs: u64,

    // how often we pruned a given inbound/outbound peer
    pub prune_outbound_counts: HashMap<NeighborKey, u64>,
    pub prune_inbound_counts: HashMap<NeighborKey, u64>,

    // http endpoint, used for driving HTTP conversations (some of which we initiate)
    pub http: Option<HttpPeer>,

    // our own neighbor address that we bind on
    bind_nk: NeighborKey,

    // our public IP address that we give out in our handshakes
    pub public_ip_learned: bool, // was the IP address given to us, or did we have to go learn it?
    pub public_ip_confirmed: bool, // once we learned the IP address, were we able to confirm it by self-connecting?
    public_ip_requested_at: u64,
    public_ip_learned_at: u64,
    public_ip_reply_handle: Option<ReplyHandleP2P>,
    public_ip_retries: u64,

    // how many loops of the state-machine have occured?
    // Used to coordinate with the chain synchronization logic to ensure that the node has at least
    // begun to download blocks after fetching the next reward cycles' sortitions.
    pub num_state_machine_passes: u64,

    // how many inv syncs have we done?
    pub num_inv_sync_passes: u64,

    // how many downloader passes have we done?
    pub num_downloader_passes: u64,

    // to whom did we send a block or microblock stream as part of our anti-entropy protocol, and
    // when did we send it?
    antientropy_blocks: HashMap<NeighborKey, HashMap<StacksBlockId, u64>>,
    antientropy_microblocks: HashMap<NeighborKey, HashMap<StacksBlockId, u64>>,
    antientropy_start_reward_cycle: u64,
    pub antientropy_last_push_ts: u64,

    // pending messages (BlocksAvailable, MicroblocksAvailable, BlocksData, Microblocks) that we
    // can't process yet, but might be able to process on the next chain view update
    pub pending_messages: HashMap<usize, Vec<StacksMessage>>,

    // fault injection -- force disconnects
    fault_last_disconnect: u64,

    /// Nakamoto-specific cache for sortition and tenure data, for the purposes of generating
    /// tenure inventories
    pub nakamoto_inv_generator: InvGenerator,

    /// Thread handle for the async block proposal endpoint.
    block_proposal_thread: Option<JoinHandle<()>>,
}

impl PeerNetwork {
    pub fn new(
        peerdb: PeerDB,
        atlasdb: AtlasDB,
        stackerdbs: StackerDBs,
        mut local_peer: LocalPeer,
        peer_version: u32,
        burnchain: Burnchain,
        chain_view: BurnchainView,
        connection_opts: ConnectionOptions,
        stacker_db_syncs: HashMap<
            QualifiedContractIdentifier,
            (StackerDBConfig, StackerDBSync<PeerNetworkComms>),
        >,
        epochs: Vec<StacksEpoch>,
    ) -> PeerNetwork {
        let http = HttpPeer::new(
            connection_opts.clone(),
            0,
            SocketAddr::new(IpAddr::V4(Ipv4Addr::new(0, 0, 0, 0)), 0),
        );
        let pub_ip = connection_opts.public_ip_address.clone();
        let pub_ip_learned = pub_ip.is_none();
        local_peer.public_ip_address = pub_ip.clone();

        if connection_opts.disable_inbound_handshakes {
            debug!("{:?}: disable inbound handshakes", &local_peer);
        }
        if connection_opts.disable_inbound_walks {
            debug!("{:?}: disable inbound neighbor walks", &local_peer);
        }

        let first_block_height = burnchain.first_block_height;
        let first_burn_header_hash = burnchain.first_block_hash.clone();
        let first_burn_header_ts = burnchain.first_block_timestamp;

        let mut stacker_db_configs = HashMap::new();
        let mut stacker_db_sync_map = HashMap::new();
        for (contract_id, (stacker_db_config, stacker_db_sync)) in stacker_db_syncs.into_iter() {
            stacker_db_configs.insert(contract_id.clone(), stacker_db_config);
            stacker_db_sync_map.insert(contract_id.clone(), stacker_db_sync);
        }

        let mut network = PeerNetwork {
            peer_version: peer_version,
            epochs: epochs,

            local_peer: local_peer,
            chain_view: chain_view,
            chain_view_stable_consensus_hash: ConsensusHash([0u8; 20]),
            ast_rules: ASTRules::Typical,
            heaviest_affirmation_map: AffirmationMap::empty(),
            stacks_tip_affirmation_map: AffirmationMap::empty(),
            sortition_tip_affirmation_map: AffirmationMap::empty(),
            tentative_best_affirmation_map: AffirmationMap::empty(),
            last_anchor_block_hash: BlockHeaderHash([0x00; 32]),
            last_anchor_block_txid: Txid([0x00; 32]),
            burnchain_tip: BlockSnapshot::initial(
                first_block_height,
                &first_burn_header_hash,
                first_burn_header_ts as u64,
            ),
            stacks_tip: (ConsensusHash([0x00; 20]), BlockHeaderHash([0x00; 32]), 0),
<<<<<<< HEAD
=======
            stacks_tip_sn: None,
            parent_stacks_tip: (ConsensusHash([0x00; 20]), BlockHeaderHash([0x00; 32]), 0),
            tenure_start_block_id: StacksBlockId([0x00; 32]),
            aggregate_public_keys: BTreeMap::new(),
>>>>>>> 97751022

            peerdb: peerdb,
            atlasdb: atlasdb,

            peers: PeerMap::new(),
            sockets: HashMap::new(),
            events: HashMap::new(),
            connecting: HashMap::new(),
            bans: HashSet::new(),

            relay_handles: HashMap::new(),
            relayer_stats: RelayerStats::new(),

            handles: VecDeque::new(),
            network: None,
            p2p_network_handle: 0,
            http_network_handle: 0,

            burnchain: burnchain,
            connection_opts: connection_opts,

            work_state: PeerNetworkWorkState::GetPublicIP,
            nakamoto_work_state: PeerNetworkWorkState::GetPublicIP,
            have_data_to_download: false,

            walk: None,
            walk_deadline: 0,
            walk_attempts: 0,
            walk_retries: 0,
            walk_resets: 0,
            walk_count: 0,
            walk_total_step_count: 0,
            walk_pingbacks: HashMap::new(),
            walk_result: NeighborWalkResult::new(),

            inv_state: None,
            inv_state_nakamoto: None,
            pox_id: PoxId::initial(),
            tip_sort_id: SortitionId([0x00; 32]),
            header_cache: BlockHeaderCache::new(),

            block_downloader: None,
            block_downloader_nakamoto: None,
            attachments_downloader: None,

            stacker_db_syncs: Some(stacker_db_sync_map),
            stacker_db_configs: stacker_db_configs,
            stackerdbs: stackerdbs,

            mempool_state: MempoolSyncState::PickOutboundPeer,
            mempool_sync_deadline: 0,
            mempool_sync_timeout: 0,
            mempool_sync_completions: 0,
            mempool_sync_txs: 0,

            prune_outbound_counts: HashMap::new(),
            prune_inbound_counts: HashMap::new(),

            http: Some(http),
            bind_nk: NeighborKey {
                network_id: 0,
                peer_version: 0,
                addrbytes: PeerAddress([0u8; 16]),
                port: 0,
            },

            public_ip_learned: pub_ip_learned,
            public_ip_requested_at: 0,
            public_ip_learned_at: 0,
            public_ip_confirmed: false,
            public_ip_reply_handle: None,
            public_ip_retries: 0,

            num_state_machine_passes: 0,
            num_inv_sync_passes: 0,
            num_downloader_passes: 0,

            antientropy_blocks: HashMap::new(),
            antientropy_microblocks: HashMap::new(),
            antientropy_last_push_ts: 0,
            antientropy_start_reward_cycle: 0,

            pending_messages: HashMap::new(),

            fault_last_disconnect: 0,

            nakamoto_inv_generator: InvGenerator::new(),

            block_proposal_thread: None,
        };

        network.init_block_downloader();
        network.init_attachments_downloader(vec![]);

        network
    }

    pub fn set_proposal_thread(&mut self, thread: JoinHandle<()>) {
        self.block_proposal_thread = Some(thread);
    }

    pub fn is_proposal_thread_running(&mut self) -> bool {
        let Some(block_proposal_thread) = self.block_proposal_thread.take() else {
            // if block_proposal_thread is None, then no proposal thread is running
            return false;
        };
        if block_proposal_thread.is_finished() {
            return false;
        } else {
            self.block_proposal_thread = Some(block_proposal_thread);
            return true;
        }
    }

    /// Get the current epoch
    pub fn get_current_epoch(&self) -> StacksEpoch {
<<<<<<< HEAD
        let epoch_index = StacksEpoch::find_epoch(&self.epochs, self.chain_view.burn_block_height)
            .unwrap_or_else(|| {
                panic!(
                    "BUG: block {} is not in a known epoch",
                    &self.chain_view.burn_block_height
                )
            });
=======
        self.get_epoch_at_burn_height(self.chain_view.burn_block_height)
    }

    /// Get an epoch at a burn block height
    pub fn get_epoch_at_burn_height(&self, burn_height: u64) -> StacksEpoch {
        let epoch_index = StacksEpoch::find_epoch(&self.epochs, burn_height)
            .unwrap_or_else(|| panic!("BUG: block {} is not in a known epoch", burn_height,));
        let epoch = self
            .epochs
            .get(epoch_index)
            .expect("BUG: no epoch at found index")
            .clone();
        epoch
    }

    /// Get an epoch by epoch ID
    pub fn get_epoch_by_epoch_id(&self, epoch_id: StacksEpochId) -> StacksEpoch {
        let epoch_index = StacksEpoch::find_epoch_by_id(&self.epochs, epoch_id)
            .unwrap_or_else(|| panic!("BUG: epoch {} is not in a known epoch", epoch_id,));
>>>>>>> 97751022
        let epoch = self
            .epochs
            .get(epoch_index)
            .expect("BUG: no epoch at found index")
            .clone();
        epoch
    }

    /// Do something with the HTTP peer.
    /// NOTE: the HTTP peer is *always* instantiated; it's just an Option<..> so its methods can
    /// receive a ref to the PeerNetwork that contains it.
    pub fn with_http<F, R>(network: &mut PeerNetwork, to_do: F) -> R
    where
        F: FnOnce(&mut PeerNetwork, &mut HttpPeer) -> R,
    {
        let mut http = network
            .http
            .take()
            .expect("BUG: HTTP peer is not instantiated");
        let res = to_do(network, &mut http);
        network.http = Some(http);
        res
    }

    /// start serving.
    #[cfg_attr(test, mutants::skip)]
    pub fn bind(&mut self, my_addr: &SocketAddr, http_addr: &SocketAddr) -> Result<(), net_error> {
        let mut net = NetworkState::new(self.connection_opts.max_sockets)?;

        let (p2p_handle, bound_p2p_addr) = net.bind(my_addr)?;
        let (http_handle, bound_http_addr) = net.bind(http_addr)?;

        test_debug!(
            "{:?}: bound on p2p {:?}, http {:?}",
            &self.local_peer,
            bound_p2p_addr,
            bound_http_addr
        );

        self.network = Some(net);
        self.p2p_network_handle = p2p_handle;
        self.http_network_handle = http_handle;

        PeerNetwork::with_http(self, |_, ref mut http| {
            http.set_server_handle(http_handle, bound_http_addr);
        });

        self.bind_nk = NeighborKey {
            network_id: self.local_peer.network_id,
            peer_version: self.peer_version,
            addrbytes: PeerAddress::from_socketaddr(&bound_p2p_addr),
            port: bound_p2p_addr.port(),
        };

        Ok(())
    }

    /// Get bound neighbor key. This is how this PeerNetwork appears to other nodes.
    pub fn bound_neighbor_key(&self) -> &NeighborKey {
        &self.bind_nk
    }

    /// Get a ref to the current chain view
    pub fn get_chain_view(&self) -> &BurnchainView {
        &self.chain_view
    }

    /// Get a ref to the local peer
    pub fn get_local_peer(&self) -> &LocalPeer {
        &self.local_peer
    }

    /// Get a ref to the connection opts
    pub fn get_connection_opts(&self) -> &ConnectionOptions {
        &self.connection_opts
    }

    /// Get a peer conversation ref by its event ID
    pub fn get_p2p_convo(&self, event_id: usize) -> Option<&ConversationP2P> {
        self.peers.get(&event_id)
    }

    /// Get a peer conversation mut ref by its event ID
    pub fn get_p2p_convo_mut(&mut self, event_id: usize) -> Option<&mut ConversationP2P> {
        self.peers.get_mut(&event_id)
    }

    /// How many p2p conversations are we tracking?
    pub fn get_num_p2p_convos(&self) -> usize {
        self.peers.len()
    }

    /// Get a DB implementation for the neighbor walk
    pub fn get_neighbor_walk_db(&self) -> PeerDBNeighborWalk {
        PeerDBNeighborWalk::new()
    }

    /// Get a comms link to this network
    pub fn get_neighbor_comms(&self) -> PeerNetworkComms {
        PeerNetworkComms::new()
    }

    /// Get a connection to the PeerDB
    pub fn peerdb_conn(&self) -> &DBConn {
        self.peerdb.conn()
    }

    /// Create a transaction against the PeerDB
    pub fn peerdb_tx_begin<'a>(&'a mut self) -> Result<DBTx<'a>, db_error> {
        self.peerdb.tx_begin()
    }

    /// Get StackerDBs link
    pub fn get_stackerdbs(&self) -> &StackerDBs {
        &self.stackerdbs
    }

    /// Get StackerDBs transaction
    pub fn stackerdbs_tx_begin<'a>(
        &'a mut self,
        stackerdb_contract_id: &QualifiedContractIdentifier,
    ) -> Result<StackerDBTx<'a>, net_error> {
        if let Some(config) = self.stacker_db_configs.get(stackerdb_contract_id) {
            return self
                .stackerdbs
                .tx_begin(config.clone())
                .map_err(net_error::from);
        }
        Err(net_error::NoSuchStackerDB(stackerdb_contract_id.clone()))
    }

    /// Get a ref to the walk pingbacks --
    pub fn get_walk_pingbacks(&self) -> &HashMap<NeighborAddress, NeighborPingback> {
        &self.walk_pingbacks
    }

    /// Ref our burnchain instance
    pub fn get_burnchain(&self) -> &Burnchain {
        &self.burnchain
    }

    /// Get an iterator over all of the event ids for all peer connections
    pub fn iter_peer_event_ids(&self) -> impl Iterator<Item = &usize> {
        self.peers.keys()
    }

    /// Get an iterator over all of the conversations
    pub fn iter_peer_convos(&self) -> impl Iterator<Item = (&usize, &ConversationP2P)> {
        self.peers.iter()
    }

    /// Get the PoX ID
    pub fn get_pox_id(&self) -> &PoxId {
        &self.pox_id
    }

    /// Get a ref to the header cache
    pub fn get_header_cache(&self) -> &BlockHeaderCache {
        &self.header_cache
    }

    /// Get a mutable ref to the header cache
    pub fn get_header_cache_mut(&mut self) -> &mut BlockHeaderCache {
        &mut self.header_cache
    }

    /// Get a ref to the AtlasDB
    pub fn get_atlasdb(&self) -> &AtlasDB {
        &self.atlasdb
    }

    /// Get a mut ref to the AtlasDB
    pub fn get_atlasdb_mut(&mut self) -> &mut AtlasDB {
        &mut self.atlasdb
    }

    /// Count up the number of outbound StackerDB replicas we talk to,
    /// given the contract ID that controls it.
    pub fn count_outbound_stackerdb_replicas(
        &self,
        contract_id: &QualifiedContractIdentifier,
    ) -> usize {
        let mut count = 0;
        for (_, convo) in self.peers.iter() {
            if !convo.is_outbound() {
                continue;
            }
            if !convo.replicates_stackerdb(contract_id) {
                continue;
            }
            count += 1;
        }
        count
    }

    /// Run a closure with the network state
    pub fn with_network_state<F, R>(
        peer_network: &mut PeerNetwork,
        closure: F,
    ) -> Result<R, net_error>
    where
        F: FnOnce(&mut PeerNetwork, &mut NetworkState) -> Result<R, net_error>,
    {
        let mut net = peer_network.network.take();
        let res = match net {
            Some(ref mut network_state) => closure(peer_network, network_state),
            None => {
                return Err(net_error::NotConnected);
            }
        };
        peer_network.network = net;
        res
    }

    /// Run a closure with the attachments_downloader
    pub fn with_attachments_downloader<F, R>(
        peer_network: &mut PeerNetwork,
        closure: F,
    ) -> Result<R, net_error>
    where
        F: FnOnce(&mut PeerNetwork, &mut AttachmentsDownloader) -> Result<R, net_error>,
    {
        let mut attachments_downloader = peer_network.attachments_downloader.take();
        let res = match attachments_downloader {
            Some(ref mut attachments_downloader) => closure(peer_network, attachments_downloader),
            None => {
                return Err(net_error::NotConnected);
            }
        };
        peer_network.attachments_downloader = attachments_downloader;
        res
    }

    /// Create a network handle for another thread to use to communicate with remote peers
    pub fn new_handle(&mut self, bufsz: usize) -> NetworkHandle {
        let (server, client) = NetworkHandleServer::pair(bufsz);
        self.handles.push_back(server);
        client
    }

    /// Saturate a socket with bufferred data in the p2p conversation.
    /// The caller fills the reply handle with the serialized message, and this
    /// function (1) pushes it into the conversation's inner connection's outbox,
    /// and (2) buffers and writes as much as it can into the `client_sock`.
    ///
    /// Importantly, the conversation struct flushes data into the socket in outbox-sequential
    /// order.  This means that there's no risk of the caller calling this while the `convo` is in
    /// the middle of sending another message -- the `convo` won't send the `handle`'s bytes until
    /// the `handle'`s other end (within the `convo`'s inner connection) is up for transmission.
    ///
    /// Return (number of bytes sent, whether or not there's more to send)
    fn do_saturate_p2p_socket(
        convo: &mut ConversationP2P,
        client_sock: &mut mio::net::TcpStream,
        handle: &mut ReplyHandleP2P,
    ) -> Result<(usize, bool), net_error> {
        let mut total_sent = 0;
        let mut flushed;

        loop {
            flushed = handle.try_flush()?;
            let send_res = convo.send(client_sock);
            match send_res {
                Err(e) => {
                    debug!("Failed to send data to socket {:?}: {:?}", client_sock, &e);
                    return Err(e);
                }
                Ok(sz) => {
                    total_sent += sz;
                    if sz == 0 {
                        break;
                    }
                }
            }
        }
        Ok((total_sent, flushed))
    }

    /// Saturate a socket with a reply handle.
    /// Return (number of bytes sent, whether or not there's more to send)
    pub fn saturate_p2p_socket(
        &mut self,
        event_id: usize,
        handle: &mut ReplyHandleP2P,
    ) -> Result<(usize, bool), net_error> {
        let res = self.with_p2p_convo(event_id, |_network, convo, client_sock| {
            PeerNetwork::do_saturate_p2p_socket(convo, client_sock, handle)
        })?;
        res
    }

    /// Send a message via a given conversation
    pub fn send_p2p_message(
        &mut self,
        event_id: usize,
        message: StacksMessage,
        ttl: u64,
    ) -> Result<ReplyHandleP2P, net_error> {
        if let Some(convo) = self.peers.get_mut(&event_id) {
            let mut rh = convo.send_signed_request(message, ttl)?;
            self.saturate_p2p_socket(event_id, &mut rh)?;
            return Ok(rh);
        }
        info!("No ongoing conversation for event {}", event_id);
        return Err(net_error::PeerNotConnected);
    }

    /// Send a message to a peer.
    /// Non-blocking -- caller has to call .try_flush() or .flush() on the resulting handle to make sure the data is
    /// actually sent.
    pub fn send_neighbor_message(
        &mut self,
        neighbor_key: &NeighborKey,
        message: StacksMessage,
        ttl: u64,
    ) -> Result<ReplyHandleP2P, net_error> {
        if let Some(event_id) = self.events.get(neighbor_key) {
            return self.send_p2p_message(*event_id, message, ttl);
        }
        info!("Not connected to {:?}", &neighbor_key);
        return Err(net_error::NoSuchNeighbor);
    }

    /// Add an ongoing message handle to the network's internal relay handles
    pub fn add_relay_handle(&mut self, event_id: usize, relay_handle: ReplyHandleP2P) {
        if let Some(handle_list) = self.relay_handles.get_mut(&event_id) {
            handle_list.push_back(relay_handle);
        } else {
            let mut handle_list = VecDeque::new();
            handle_list.push_back(relay_handle);
            self.relay_handles.insert(event_id, handle_list);
        }
    }

    /// Relay a signed message to a peer.
    /// The peer network will take care of sending the data; no need to deal with a reply handle.
    /// Called from _within_ the p2p thread.
    pub fn relay_signed_message(
        &mut self,
        neighbor_key: &NeighborKey,
        message: StacksMessage,
    ) -> Result<(), net_error> {
        let event_id = if let Some(event_id) = self.events.get(&neighbor_key) {
            *event_id
        } else {
            info!("Not connected to {:?}", &neighbor_key);
            return Err(net_error::NoSuchNeighbor);
        };

        self.with_p2p_convo(event_id, |network, convo, client_sock| {
            let _msg = message.get_message_name();
            let _seq = message.preamble.seq;
            let mut reply_handle = convo.relay_signed_message(message)?;
            let (num_sent, flushed) =
                PeerNetwork::do_saturate_p2p_socket(convo, client_sock, &mut reply_handle)?;
            test_debug!(
                "Saturated socket {:?} with message {} seq {}: sent={}, flushed={}",
                &client_sock,
                &_msg,
                _seq,
                num_sent,
                flushed
            );
            if num_sent > 0 || !flushed {
                // keep trying to send
                network.add_relay_handle(event_id, reply_handle);
            }
            Ok(())
        })?
    }

    /// Broadcast a message to a list of neighbors
    pub fn broadcast_message(
        &mut self,
        mut neighbor_keys: Vec<NeighborKey>,
        relay_hints: Vec<RelayData>,
        message_payload: StacksMessageType,
    ) -> () {
        debug!(
            "{:?}: Will broadcast '{}' to up to {} neighbors; relayed by {:?}",
            &self.local_peer,
            message_payload.get_message_description(),
            neighbor_keys.len(),
            &relay_hints
        );
        for nk in neighbor_keys.drain(..) {
            if let Some(event_id) = self.events.get(&nk) {
                let event_id = *event_id;
                if let Some(convo) = self.peers.get_mut(&event_id) {
                    // safety check -- don't send to someone who has already been a relayer
                    let mut do_relay = true;
                    if let Some(pubkey) = convo.ref_public_key() {
                        let pubkey_hash = Hash160::from_node_public_key(pubkey);
                        for rhint in relay_hints.iter() {
                            if rhint.peer.public_key_hash == pubkey_hash {
                                do_relay = false;
                                break;
                            }
                        }
                    }
                    if !do_relay {
                        debug!(
                            "{:?}: Do not broadcast '{}' to {:?}: it has already relayed it",
                            &self.local_peer,
                            message_payload.get_message_description(),
                            &nk
                        );
                        continue;
                    }

                    match convo.sign_and_forward(
                        &self.local_peer,
                        &self.chain_view,
                        relay_hints.clone(),
                        message_payload.clone(),
                    ) {
                        Ok(rh) => {
                            debug!(
                                "{:?}: Broadcasted '{}' to {:?}",
                                &self.local_peer,
                                message_payload.get_message_description(),
                                &nk
                            );
                            self.add_relay_handle(event_id, rh);
                        }
                        Err(e) => {
                            warn!(
                                "{:?}: Failed to broadcast message to {:?}: {:?}",
                                &self.local_peer, nk, &e
                            );
                        }
                    }
                } else {
                    debug!(
                        "{:?}: No open conversation for {:?}; will not broadcast {:?} to it",
                        &self.local_peer,
                        &nk,
                        message_payload.get_message_description()
                    );
                }
            } else {
                debug!(
                    "{:?}: No connection open to {:?}; will not broadcast {:?} to it",
                    &self.local_peer,
                    &nk,
                    message_payload.get_message_description()
                );
            }
        }
        debug!(
            "{:?}: Done broadcasting '{}",
            &self.local_peer,
            message_payload.get_message_description()
        );
    }

    /// Count how many outbound conversations are going on
    pub fn count_outbound_conversations(peers: &PeerMap) -> u64 {
        let mut ret = 0;
        for (_, convo) in peers.iter() {
            if convo.stats.outbound {
                ret += 1;
            }
        }
        ret
    }

    /// Count how many connections to a given IP address we have
    pub fn count_ip_connections(
        ipaddr: &SocketAddr,
        sockets: &HashMap<usize, mio_net::TcpStream>,
    ) -> u64 {
        let mut ret = 0;
        for (_, socket) in sockets.iter() {
            match socket.peer_addr() {
                Ok(addr) => {
                    if addr.ip() == ipaddr.ip() {
                        ret += 1;
                    }
                }
                Err(_) => {}
            };
        }
        ret
    }

    /// Is the network connected to always-allowed peers?
    /// Returns (count, total)
    pub fn count_connected_always_allowed_peers(&self) -> Result<(u64, u64), net_error> {
        let allowed_peers =
            PeerDB::get_always_allowed_peers(self.peerdb.conn(), self.local_peer.network_id)?;
        let num_allowed_peers = allowed_peers.len();
        let mut count = 0;
        for allowed in allowed_peers {
            let pubkh = Hash160::from_node_public_key(&allowed.public_key);
            let events = self.get_pubkey_events(&pubkh);
            count += events.len() as u64;
        }
        Ok((count, num_allowed_peers as u64))
    }

    /// Connect to a peer.
    /// Idempotent -- will not re-connect if already connected.
    /// Fails if the peer is denied.
    pub fn connect_peer(&mut self, neighbor: &NeighborKey) -> Result<usize, net_error> {
        self.connect_peer_deny_checks(neighbor, true)
    }

    /// Connect to a peer, optionally checking our deny information.
    /// Idempotent -- will not re-connect if already connected.
    /// It will, however, permit multiple connection attempts if none have yet connected.
    /// Fails if the peer is denied.
    fn connect_peer_deny_checks(
        &mut self,
        neighbor: &NeighborKey,
        check_denied: bool,
    ) -> Result<usize, net_error> {
        debug!("{:?}: connect to {:?}", &self.local_peer, neighbor);

        if check_denied {
            // don't talk to our bind address
            if self.is_bound(neighbor) {
                debug!(
                    "{:?}: do not connect to myself at {:?}",
                    &self.local_peer, neighbor
                );
                return Err(net_error::Denied);
            }

            // don't talk if denied
            if PeerDB::is_peer_denied(
                &self.peerdb.conn(),
                neighbor.network_id,
                &neighbor.addrbytes,
                neighbor.port,
            )? {
                debug!(
                    "{:?}: Neighbor {:?} is denied; will not connect",
                    &self.local_peer, neighbor
                );
                return Err(net_error::Denied);
            }
        }

        // already connected?
        if let Some(event_id) = self.get_event_id(neighbor) {
            debug!(
                "{:?}: already connected to {:?} as event {}",
                &self.local_peer, neighbor, event_id
            );
            return Ok(event_id);
        }

        let next_event_id = match self.network {
            None => {
                test_debug!("{:?}: network not connected", &self.local_peer);
                return Err(net_error::NotConnected);
            }
            Some(ref mut network) => {
                let sock = NetworkState::connect(
                    &neighbor.addrbytes.to_socketaddr(neighbor.port),
                    self.connection_opts.socket_send_buffer_size,
                    self.connection_opts.socket_recv_buffer_size,
                )?;
                let hint_event_id = network.next_event_id()?;
                let registered_event_id =
                    network.register(self.p2p_network_handle, hint_event_id, &sock)?;

                self.connecting
                    .insert(registered_event_id, (sock, true, get_epoch_time_secs()));
                registered_event_id
            }
        };

        Ok(next_event_id)
    }

    /// Given a list of neighbors keys, find the _set_ of neighbor keys that represent unique
    /// connections.  This is used by the broadcast logic to ensure that we only send a message to
    /// a peer once, even if we have both an inbound and outbound connection to it.
    fn coalesce_neighbors(&self, neighbors: Vec<NeighborKey>) -> Vec<NeighborKey> {
        let mut seen = HashSet::new();
        let mut unique = HashSet::new();
        for nk in neighbors.into_iter() {
            if seen.contains(&nk) {
                continue;
            }

            unique.insert(nk.clone());

            // don't include its reciprocal connection
            if let Some(event_id) = self.events.get(&nk) {
                if let Some(other_event_id) = self.find_reciprocal_event(*event_id) {
                    if let Some(other_convo) = self.peers.get(&other_event_id) {
                        let other_nk = other_convo.to_neighbor_key();
                        seen.insert(other_nk);
                        seen.insert(nk);
                    }
                }
            }
        }
        unique.into_iter().collect::<Vec<NeighborKey>>()
    }

    /// Sample the available connections to broadcast on.
    /// Up to MAX_BROADCAST_OUTBOUND_PEERS outbound connections will be used.
    /// Up to MAX_BROADCAST_INBOUND_PEERS inbound connections will be used.
    /// The outbound will be sampled according to their AS distribution
    /// The inbound will be sampled according to how rarely they send duplicate messages.
    /// The final set of message recipients will be coalesced -- if we have an inbound and outbound
    /// connection to the same neighbor, only one connection will be used.
    fn sample_broadcast_peers<R: RelayPayload>(
        &self,
        relay_hints: &Vec<RelayData>,
        payload: &R,
    ) -> Result<Vec<NeighborKey>, net_error> {
        // coalesce
        let mut outbound_neighbors = vec![];
        let mut inbound_neighbors = vec![];

        for (_, convo) in self.peers.iter() {
            if !convo.is_authenticated() {
                continue;
            }
            let nk = convo.to_neighbor_key();
            if convo.is_outbound() {
                outbound_neighbors.push(nk);
            } else {
                inbound_neighbors.push(nk);
            }
        }

        let mut outbound_dist = self
            .relayer_stats
            .get_outbound_relay_rankings(&self.peerdb, &outbound_neighbors)?;
        let mut inbound_dist = self.relayer_stats.get_inbound_relay_rankings(
            &inbound_neighbors,
            payload,
            RELAY_DUPLICATE_INFERENCE_WARMUP,
        );

        let mut relay_pubkhs = HashSet::new();
        for rhint in relay_hints {
            relay_pubkhs.insert(rhint.peer.public_key_hash.clone());
        }

        // don't send a message to anyone who sent this message to us
        for (_, convo) in self.peers.iter() {
            if let Some(pubkey) = convo.ref_public_key() {
                let pubkey_hash = Hash160::from_node_public_key(pubkey);
                if relay_pubkhs.contains(&pubkey_hash) {
                    let nk = convo.to_neighbor_key();
                    debug!(
                        "{:?}: Do not forward {} to {:?}, since it already saw this message",
                        &self.local_peer,
                        payload.get_id(),
                        &nk
                    );
                    outbound_dist.remove(&nk);
                    inbound_dist.remove(&nk);
                }
            }
        }

        debug!(
            "Inbound recipient distribution (out of {}): {:?}",
            inbound_neighbors.len(),
            &inbound_dist
        );
        debug!(
            "Outbound recipient distribution (out of {}): {:?}",
            outbound_neighbors.len(),
            &outbound_dist
        );

        let mut outbound_sample =
            RelayerStats::sample_neighbors(outbound_dist, MAX_BROADCAST_OUTBOUND_RECEIVERS);
        let mut inbound_sample =
            RelayerStats::sample_neighbors(inbound_dist, MAX_BROADCAST_INBOUND_RECEIVERS);

        debug!(
            "Inbound recipients (out of {}): {:?}",
            inbound_neighbors.len(),
            &inbound_sample
        );
        debug!(
            "Outbound recipients (out of {}): {:?}",
            outbound_neighbors.len(),
            &outbound_sample
        );

        outbound_sample.append(&mut inbound_sample);
        let ret = self.coalesce_neighbors(outbound_sample);

        debug!("All recipients (out of {}): {:?}", ret.len(), &ret);
        Ok(ret)
    }

    /// Dispatch a single request from another thread.
    pub fn dispatch_request(&mut self, request: NetworkRequest) -> Result<(), net_error> {
        match request {
            NetworkRequest::Ban(neighbor_keys) => {
                for neighbor_key in neighbor_keys.iter() {
                    debug!("Request to ban {:?}", neighbor_key);
                    match self.events.get(neighbor_key) {
                        Some(event_id) => {
                            debug!("Will ban {:?} (event {})", neighbor_key, event_id);
                            self.bans.insert(*event_id);
                        }
                        None => {}
                    }
                }
                Ok(())
            }
            NetworkRequest::AdvertizeBlocks(blocks, block_data) => {
                if !(cfg!(test) && self.connection_opts.disable_block_advertisement) {
                    self.advertize_blocks(blocks, block_data)?;
                }
                Ok(())
            }
            NetworkRequest::AdvertizeMicroblocks(mblocks, mblock_data) => {
                if !(cfg!(test) && self.connection_opts.disable_block_advertisement) {
                    self.advertize_microblocks(mblocks, mblock_data)?;
                }
                Ok(())
            }
            NetworkRequest::Relay(neighbor_key, msg) => self
                .relay_signed_message(&neighbor_key, msg)
                .and_then(|_| Ok(())),
            NetworkRequest::Broadcast(relay_hints, msg) => {
                // pick some neighbors. Note that only some messages can be broadcasted.
                let neighbor_keys = match msg {
                    StacksMessageType::Blocks(ref data) => {
                        // send to each neighbor that needs one
                        let mut all_neighbors = HashSet::new();
                        for BlocksDatum(_, block) in data.blocks.iter() {
                            let mut neighbors = self.sample_broadcast_peers(&relay_hints, block)?;
                            for nk in neighbors.drain(..) {
                                all_neighbors.insert(nk);
                            }
                        }
                        Ok(all_neighbors.into_iter().collect())
                    }
                    StacksMessageType::Microblocks(ref data) => {
                        // send to each neighbor that needs at least one
                        let mut all_neighbors = HashSet::new();
                        for mblock in data.microblocks.iter() {
                            let mut neighbors =
                                self.sample_broadcast_peers(&relay_hints, mblock)?;
                            for nk in neighbors.drain(..) {
                                all_neighbors.insert(nk);
                            }
                        }
                        Ok(all_neighbors.into_iter().collect())
                    }
                    StacksMessageType::Transaction(ref data) => {
                        self.sample_broadcast_peers(&relay_hints, data)
                    }
                    _ => {
                        // not suitable for broadcast
                        return Err(net_error::InvalidMessage);
                    }
                }?;
                self.broadcast_message(neighbor_keys, relay_hints, msg);
                Ok(())
            }
        }
    }

    /// Process any handle requests from other threads.
    /// Returns the number of requests dispatched.
    /// This method does not block.
    fn dispatch_requests(&mut self) {
        let mut to_remove = vec![];
        let mut messages = vec![];
        let mut responses = vec![];

        // receive all in-bound requests
        for i in 0..self.handles.len() {
            match self.handles.get(i) {
                Some(ref handle) => {
                    loop {
                        // drain all inbound requests
                        let inbound_request_res = handle.chan_in.try_recv();
                        match inbound_request_res {
                            Ok(inbound_request) => {
                                messages.push((i, inbound_request));
                            }
                            Err(TryRecvError::Empty) => {
                                // nothing to do
                                break;
                            }
                            Err(TryRecvError::Disconnected) => {
                                // dead; remove
                                to_remove.push(i);
                                break;
                            }
                        }
                    }
                }
                None => {}
            }
        }

        // dispatch all in-bound requests from waiting threads
        for (i, inbound_request) in messages {
            let inbound_str = format!("{:?}", &inbound_request);
            let dispatch_res = self.dispatch_request(inbound_request);
            responses.push((i, inbound_str, dispatch_res));
        }

        for (i, inbound_str, dispatch_res) in responses {
            if let Err(e) = dispatch_res {
                warn!(
                    "P2P client channel {}: request '{:?}' failed: '{:?}'",
                    i, &inbound_str, &e
                );
            }
        }

        // clear out dead handles
        to_remove.reverse();
        for i in to_remove {
            self.handles.remove(i);
        }
    }

    /// Process ban requests.  Update the deny in the peer database.  Return the vec of event IDs to disconnect from.
    fn process_bans(&mut self) -> Result<Vec<usize>, net_error> {
        if cfg!(test) && self.connection_opts.disable_network_bans {
            return Ok(vec![]);
        }

        let mut tx = self.peerdb.tx_begin()?;
        let mut disconnect = vec![];
        for event_id in self.bans.drain() {
            let (neighbor_key, neighbor_info_opt) = match self.peers.get(&event_id) {
                Some(convo) => match Neighbor::from_conversation(&tx, convo)? {
                    Some(neighbor) => {
                        if neighbor.is_allowed() {
                            debug!(
                                "Misbehaving neighbor {:?} is allowed; will not punish",
                                &neighbor.addr
                            );
                            continue;
                        }
                        (convo.to_neighbor_key(), Some(neighbor))
                    }
                    None => {
                        test_debug!(
                            "No such neighbor in peer DB, but will ban nevertheless: {:?}",
                            convo.to_neighbor_key()
                        );
                        (convo.to_neighbor_key(), None)
                    }
                },
                None => {
                    continue;
                }
            };

            disconnect.push(event_id);

            let now = get_epoch_time_secs();
            let penalty = if let Some(neighbor_info) = neighbor_info_opt {
                if neighbor_info.denied < 0
                    || (neighbor_info.denied as u64) < now + DENY_MIN_BAN_DURATION
                {
                    now + DENY_MIN_BAN_DURATION
                } else {
                    // already recently penalized; make ban length grow exponentially
                    if ((neighbor_info.denied as u64) - now) * 2 < DENY_BAN_DURATION {
                        now + ((neighbor_info.denied as u64) - now) * 2
                    } else {
                        now + DENY_BAN_DURATION
                    }
                }
            } else {
                now + DENY_BAN_DURATION
            };

            debug!(
                "Ban peer {:?} for {}s until {}",
                &neighbor_key,
                penalty - now,
                penalty
            );

            PeerDB::set_deny_peer(
                &mut tx,
                neighbor_key.network_id,
                &neighbor_key.addrbytes,
                neighbor_key.port,
                penalty,
            )?;
        }

        tx.commit()?;
        Ok(disconnect)
    }

    /// Get the neighbor if we know of it and it's public key is unexpired.
    fn lookup_peer(
        &self,
        cur_block_height: u64,
        peer_addr: &SocketAddr,
    ) -> Result<Option<Neighbor>, net_error> {
        let conn = self.peerdb.conn();
        let addrbytes = PeerAddress::from_socketaddr(peer_addr);
        let neighbor_opt = PeerDB::get_peer(
            conn,
            self.local_peer.network_id,
            &addrbytes,
            peer_addr.port(),
        )
        .map_err(net_error::DBError)?;

        match neighbor_opt {
            None => Ok(None),
            Some(neighbor) => {
                if neighbor.expire_block < cur_block_height {
                    Ok(Some(neighbor))
                } else {
                    Ok(None)
                }
            }
        }
    }

    /// Get number of inbound connections we're servicing
    pub fn num_peers(&self) -> usize {
        self.sockets.len()
    }

    /// Is a node with the given public key hash registered?
    /// Return the event IDs if so
    pub fn get_pubkey_events(&self, pubkh: &Hash160) -> Vec<usize> {
        let mut ret = vec![];
        for (event_id, convo) in self.peers.iter() {
            if convo.is_authenticated() {
                if let Some(convo_pubkh) = convo.get_public_key_hash() {
                    if convo_pubkh == *pubkh {
                        ret.push(*event_id);
                    }
                }
            }
        }
        ret
    }

    /// Find the neighbor key bound to an event ID
    pub fn get_event_neighbor_key(&self, event_id: usize) -> Option<NeighborKey> {
        for (nk, eid) in self.events.iter() {
            if *eid == event_id {
                return Some(nk.clone());
            }
        }
        None
    }

    /// Is an event ID connecting?
    pub fn is_connecting(&self, event_id: usize) -> bool {
        self.connecting.contains_key(&event_id)
    }

    /// Is this neighbor key the same as the one that represents our p2p bind address?
    pub fn is_bound(&self, neighbor_key: &NeighborKey) -> bool {
        self.bind_nk.network_id == neighbor_key.network_id
            && self.bind_nk.addrbytes == neighbor_key.addrbytes
            && self.bind_nk.port == neighbor_key.port
    }

    /// Check to see if we can register the given socket
    /// * we can't have registered this neighbor already
    /// * if this is inbound, we can't add more than self.num_clients
    pub fn can_register_peer(
        &mut self,
        neighbor_key: &NeighborKey,
        outbound: bool,
    ) -> Result<(), net_error> {
        // don't talk to our bind address
        if self.is_bound(neighbor_key) {
            debug!(
                "{:?}: do not register myself at {:?}",
                &self.local_peer, neighbor_key
            );
            return Err(net_error::Denied);
        }

        // denied?
        if PeerDB::is_peer_denied(
            &self.peerdb.conn(),
            neighbor_key.network_id,
            &neighbor_key.addrbytes,
            neighbor_key.port,
        )? {
            info!(
                "{:?}: Peer {:?} is denied; dropping",
                &self.local_peer, neighbor_key
            );
            return Err(net_error::Denied);
        }

        // already connected?
        if let Some(event_id) = self.get_event_id(&neighbor_key) {
            test_debug!(
                "{:?}: already connected to {:?} on event {}",
                &self.local_peer,
                &neighbor_key,
                event_id
            );
            return Err(net_error::AlreadyConnected(event_id, neighbor_key.clone()));
        }

        // unroutable?
        if !self.connection_opts.private_neighbors && neighbor_key.addrbytes.is_in_private_range() {
            debug!("{:?}: Peer {:?} is in private range and we are configured to drop private neighbors",
                  &self.local_peer,
                  &neighbor_key
            );
            return Err(net_error::Denied);
        }

        // consider rate-limits on in-bound peers
        let num_outbound = PeerNetwork::count_outbound_conversations(&self.peers);
        if !outbound && (self.peers.len() as u64) - num_outbound >= self.connection_opts.num_clients
        {
            // too many inbounds
            info!("{:?}: Too many inbound connections", &self.local_peer);
            return Err(net_error::TooManyPeers);
        }

        Ok(())
    }

    /// Check to see if we can register a peer with a given public key in a given direction
    pub fn can_register_peer_with_pubkey(
        &mut self,
        nk: &NeighborKey,
        outbound: bool,
        pubkh: &Hash160,
    ) -> Result<(), net_error> {
        // can't talk to myself
        let my_pubkey_hash = Hash160::from_node_public_key(&Secp256k1PublicKey::from_private(
            &self.local_peer.private_key,
        ));
        if pubkh == &my_pubkey_hash {
            return Err(net_error::ConnectionCycle);
        }

        self.can_register_peer(nk, outbound).and_then(|_| {
            let other_events = self.get_pubkey_events(pubkh);
            if other_events.len() > 0 {
                for event_id in other_events.into_iter() {
                    if let Some(convo) = self.peers.get(&event_id) {
                        // only care if we're trying to connect in the same direction
                        if outbound == convo.is_outbound() {
                            let nk = self
                                .get_event_neighbor_key(event_id)
                                .ok_or(net_error::PeerNotConnected)?;
                            return Err(net_error::AlreadyConnected(event_id, nk));
                        }
                    }
                }
            }
            return Ok(());
        })
    }

    /// Low-level method to register a socket/event pair on the p2p network interface.
    /// Call only once the socket is registered with the underlying poller (so we can detect
    /// connection events).  If this method fails for some reason, it'll de-register the socket
    /// from the poller.
    /// outbound is true if we are the peer that started the connection (otherwise it's false)
    fn register_peer(
        &mut self,
        event_id: usize,
        socket: mio_net::TcpStream,
        outbound: bool,
    ) -> Result<(), net_error> {
        let client_addr = match socket.peer_addr() {
            Ok(addr) => addr,
            Err(e) => {
                debug!(
                    "{:?}: Failed to get peer address of {:?}: {:?}",
                    &self.local_peer, &socket, &e
                );
                self.deregister_socket(event_id, socket);
                return Err(net_error::SocketError);
            }
        };

        let neighbor_opt = match self.lookup_peer(self.chain_view.burn_block_height, &client_addr) {
            Ok(neighbor_opt) => neighbor_opt,
            Err(e) => {
                debug!("Failed to look up peer {}: {:?}", client_addr, &e);
                self.deregister_socket(event_id, socket);
                return Err(e);
            }
        };

        // NOTE: the neighbor_key will have the same network_id as the remote peer, and the same
        // major version number in the peer_version.  The chat logic won't accept any messages for
        // which this is not true.  Comparison and Hashing are defined for neighbor keys
        // appropriately, so it's okay for us to use self.peer_version and
        // self.local_peer.network_id here for the remote peer's neighbor key.
        let (pubkey_opt, neighbor_key) = match neighbor_opt {
            Some(neighbor) => (Some(neighbor.public_key.clone()), neighbor.addr),
            None => (
                None,
                NeighborKey::from_socketaddr(
                    self.peer_version,
                    self.local_peer.network_id,
                    &client_addr,
                ),
            ),
        };

        match self.can_register_peer(&neighbor_key, outbound) {
            Ok(_) => {}
            Err(e) => {
                debug!(
                    "{:?}: Could not register peer {:?}: {:?}",
                    &self.local_peer, &neighbor_key, &e
                );
                self.deregister_socket(event_id, socket);
                return Err(e);
            }
        }

        let mut new_convo = ConversationP2P::new(
            self.local_peer.network_id,
            self.peer_version,
            &self.burnchain,
            &client_addr,
            &self.connection_opts,
            outbound,
            event_id,
            self.epochs.clone(),
        );
        new_convo.set_public_key(pubkey_opt);

        debug!(
            "{:?}: Registered {} as event {} ({:?},outbound={})",
            &self.local_peer, &client_addr, event_id, &neighbor_key, outbound
        );

        assert!(!self.sockets.contains_key(&event_id));
        assert!(!self.peers.contains_key(&event_id));

        self.sockets.insert(event_id, socket);
        self.peers.insert(event_id, new_convo);
        self.events.insert(neighbor_key, event_id);

        Ok(())
    }

    /// Are we connected to a remote host already?
    pub fn is_registered(&self, neighbor_key: &NeighborKey) -> bool {
        self.events.contains_key(neighbor_key)
    }

    /// Get the event ID associated with a neighbor key
    pub fn get_event_id(&self, neighbor_key: &NeighborKey) -> Option<usize> {
        self.events.get(neighbor_key).map(|eid| *eid)
    }

    /// Get a ref to a conversation given a neighbor key
    pub fn get_neighbor_convo(&self, neighbor_key: &NeighborKey) -> Option<&ConversationP2P> {
        match self.events.get(neighbor_key) {
            Some(event_id) => self.peers.get(event_id),
            None => None,
        }
    }

    /// Get a mut ref to a conversation given a neighbor key
    pub fn get_neighbor_convo_mut(
        &mut self,
        neighbor_key: &NeighborKey,
    ) -> Option<&mut ConversationP2P> {
        match self.events.get(neighbor_key) {
            Some(event_id) => self.peers.get_mut(event_id),
            None => None,
        }
    }

    /// Deregister a socket from our p2p network instance.
    fn deregister_socket(&mut self, event_id: usize, socket: mio_net::TcpStream) -> () {
        match self.network {
            Some(ref mut network) => {
                let _ = network.deregister(event_id, &socket);
            }
            None => {}
        }
    }

    /// Deregister a socket/event pair
    pub fn deregister_peer(&mut self, event_id: usize) -> () {
        debug!("{:?}: Disconnect event {}", &self.local_peer, event_id);

        let mut nk_remove: Vec<(NeighborKey, Hash160)> = vec![];
        for (neighbor_key, ev_id) in self.events.iter() {
            if *ev_id == event_id {
                let pubkh = self
                    .get_p2p_convo(event_id)
                    .and_then(|convo| convo.get_public_key_hash())
                    .unwrap_or(Hash160([0x00; 20]));
                nk_remove.push((neighbor_key.clone(), pubkh));
            }
        }

        for (nk, pubkh) in nk_remove.into_iter() {
            // remove event state
            self.events.remove(&nk);

            // remove inventory state
            if let Some(inv_state) = self.inv_state.as_mut() {
                debug!(
                    "{:?}: Remove inventory state for epoch 2.x {:?}",
                    &self.local_peer, &nk
                );
                inv_state.del_peer(&nk);
            }
            if let Some(inv_state) = self.inv_state_nakamoto.as_mut() {
                debug!(
<<<<<<< HEAD
                    "{:?}: Remove inventory state for epoch 2.x {:?}",
=======
                    "{:?}: Remove inventory state for Nakamoto {:?}",
>>>>>>> 97751022
                    &self.local_peer, &nk
                );
                inv_state.del_peer(&NeighborAddress::from_neighbor_key(nk, pubkh));
            }
        }

        match self.network {
            None => {}
            Some(ref mut network) => {
                // deregister socket if connected and registered already
                if let Some(socket) = self.sockets.remove(&event_id) {
                    let _ = network.deregister(event_id, &socket);
                }
                // deregister socket if still connecting
                if let Some((socket, ..)) = self.connecting.remove(&event_id) {
                    let _ = network.deregister(event_id, &socket);
                }
            }
        }

        self.relay_handles.remove(&event_id);
        self.peers.remove(&event_id);
        self.pending_messages.remove(&event_id);
    }

    /// Deregister by neighbor key
    pub fn deregister_neighbor(&mut self, neighbor_key: &NeighborKey) -> () {
        debug!("Disconnect from {:?}", neighbor_key);
        let event_id = match self.events.get(&neighbor_key) {
            None => {
                return;
            }
            Some(eid) => *eid,
        };
        self.deregister_peer(event_id);
    }

    /// Deregister and ban a neighbor
    pub fn deregister_and_ban_neighbor(&mut self, neighbor: &NeighborKey) -> () {
        debug!("Disconnect from and ban {:?}", neighbor);
        match self.events.get(neighbor) {
            Some(event_id) => {
                self.bans.insert(*event_id);
            }
            None => {}
        }

        self.relayer_stats.process_neighbor_ban(neighbor);
        self.deregister_neighbor(neighbor);
    }

    /// Sign a p2p message to be sent to a particular neighbor we're having a conversation with.
    /// The neighbor must already be connected.
    pub fn sign_for_neighbor(
        &mut self,
        peer_key: &NeighborKey,
        message_payload: StacksMessageType,
    ) -> Result<StacksMessage, net_error> {
        match self.events.get(&peer_key) {
            None => {
                // not connected
                test_debug!("Could not sign for peer {:?}: not connected", peer_key);
                Err(net_error::PeerNotConnected)
            }
            Some(event_id) => self.sign_for_p2p(*event_id, message_payload),
        }
    }

    /// Sign a p2p message to be sent on a particular ongoing conversation
    pub fn sign_for_p2p(
        &mut self,
        event_id: usize,
        message_payload: StacksMessageType,
    ) -> Result<StacksMessage, net_error> {
        if let Some(convo) = self.peers.get_mut(&event_id) {
            return convo.sign_message(
                &self.chain_view,
                &self.local_peer.private_key,
                message_payload,
            );
        }
        test_debug!("Could not sign for peer {}: not connected", event_id);
        Err(net_error::PeerNotConnected)
    }

    /// Sign a p2p message to be sent on a particular ongoing conversation,
    /// which also happens to be a reply to a request.  So, make sure the sequence number in the
    /// response's preamble matches the request's preamble.
    pub fn sign_for_p2p_reply(
        &mut self,
        event_id: usize,
        seq: u32,
        message_payload: StacksMessageType,
    ) -> Result<StacksMessage, net_error> {
        if let Some(convo) = self.peers.get_mut(&event_id) {
            return convo.sign_message_seq(
                &self.chain_view,
                &self.local_peer.private_key,
                seq,
                message_payload,
            );
        }
        test_debug!("Could not sign for peer {}: not connected", event_id);
        Err(net_error::PeerNotConnected)
    }

    /// Process new inbound TCP connections we just accepted.
    /// Returns the event IDs of sockets we need to register.
    fn process_new_sockets(&mut self, poll_state: &mut NetworkPollState) -> Vec<usize> {
        if self.network.is_none() {
            warn!("{:?}: network not connected", &self.local_peer);
            return vec![];
        }

        let mut registered = vec![];

        for (hint_event_id, client_sock) in poll_state.new.drain() {
            let event_id = match self.network {
                Some(ref mut network) => {
                    // add to poller
                    let event_id = match network.register(
                        self.p2p_network_handle,
                        hint_event_id,
                        &client_sock,
                    ) {
                        Ok(event_id) => event_id,
                        Err(e) => {
                            warn!("Failed to register {:?}: {:?}", &client_sock, &e);
                            continue;
                        }
                    };

                    // event ID already used?
                    if self.peers.contains_key(&event_id) {
                        warn!(
                            "Already have an event {}: {:?}",
                            event_id,
                            self.peers.get(&event_id)
                        );
                        let _ = network.deregister(event_id, &client_sock);
                        continue;
                    }

                    event_id
                }
                None => {
                    debug!("{:?}: network not connected", &self.local_peer);
                    return vec![];
                }
            };

            // start tracking it
            if let Err(_e) = self.register_peer(event_id, client_sock, false) {
                // NOTE: register_peer will deregister the socket for us
                continue;
            }
            registered.push(event_id);
        }

        registered
    }

    /// Run some code with a p2p convo and its socket.
    /// Importantly, there will be no refs between the network and the convo and socket,
    /// so `todo` can take a mutable ref to the PeerNetwork
    fn with_p2p_convo<F, R>(&mut self, event_id: usize, todo: F) -> Result<R, net_error>
    where
        F: FnOnce(&mut PeerNetwork, &mut ConversationP2P, &mut mio_net::TcpStream) -> R,
    {
        // "check out" the conversation and client socket.
        // If one of them is missing, then "check in" the other so we can properly deregister the
        // peer later.
        let (mut convo, mut client_sock) =
            match (self.peers.remove(&event_id), self.sockets.remove(&event_id)) {
                (Some(convo), Some(sock)) => (convo, sock),
                (Some(convo), None) => {
                    test_debug!("{:?}: Rogue socket event {}", &self.local_peer, event_id);
                    self.peers.insert(event_id, convo);
                    return Err(net_error::PeerNotConnected);
                }
                (None, Some(sock)) => {
                    warn!(
                        "{:?}: Rogue event {} for socket {:?}",
                        &self.local_peer, event_id, &sock
                    );
                    self.sockets.insert(event_id, sock);
                    return Err(net_error::PeerNotConnected);
                }
                (None, None) => {
                    test_debug!("{:?}: Rogue socket event {}", &self.local_peer, event_id);
                    return Err(net_error::PeerNotConnected);
                }
            };

        let res = todo(self, &mut convo, &mut client_sock);

        // "check in"
        self.peers.insert(event_id, convo);
        self.sockets.insert(event_id, client_sock);

        Ok(res)
    }

    /// Process network traffic on a p2p conversation.
    /// Returns list of unhandled messages, and whether or not the convo is still alive.
    fn process_p2p_conversation(
        &mut self,
        event_id: usize,
        sortdb: &SortitionDB,
        chainstate: &mut StacksChainState,
<<<<<<< HEAD
=======
        dns_client_opt: &mut Option<&mut DNSClient>,
>>>>>>> 97751022
        ibd: bool,
    ) -> Result<(Vec<StacksMessage>, bool), net_error> {
        self.with_p2p_convo(event_id, |network, convo, client_sock| {
            // get incoming bytes and update the state of this conversation.
            let mut convo_dead = false;
            if let Err(e) = convo.recv(client_sock) {
                match e {
                    net_error::PermanentlyDrained => {
                        // socket got closed, but we might still have pending unsolicited messages
                        debug!(
                            "{:?}: Remote peer disconnected event {} (socket {:?})",
                            &network.get_local_peer(),
                            event_id,
                            &client_sock
                        );
                    }
                    _ => {
                        debug!(
                            "{:?}: Failed to receive data on event {} (socket {:?}): {:?}",
                            &network.get_local_peer(),
                            event_id,
                            &client_sock,
                            &e
                        );
                    }
                }
                convo_dead = true;
            }

            // react to inbound messages -- do we need to send something out, or fulfill requests
            // to other threads?  Try to chat even if the recv() failed, since we'll want to at
            // least drain the conversation inbox.
<<<<<<< HEAD
            let unhandled = match convo.chat(network, sortdb, chainstate, ibd) {
=======
            let unhandled = match convo.chat(network, sortdb, chainstate, dns_client_opt, ibd) {
>>>>>>> 97751022
                Err(e) => {
                    debug!(
                        "Failed to converse on event {} (socket {:?}): {:?}",
                        event_id, &client_sock, &e
                    );
                    convo_dead = true;
                    vec![]
                }
                Ok(unhandled_messages) => unhandled_messages,
            };

            if !convo_dead {
                // (continue) sending out data in this conversation, if the conversation is still
                // ongoing
                if let Err(e) = convo.send(client_sock) {
                    debug!(
                        "Failed to send data to event {} (socket {:?}): {:?}",
                        event_id, &client_sock, &e
                    );
                    convo_dead = true;
                }
            }
            (unhandled, !convo_dead)
        })
    }

    /// Process any newly-connecting sockets
    fn process_connecting_sockets(&mut self, poll_state: &mut NetworkPollState) {
        for event_id in poll_state.ready.iter() {
            if self.connecting.contains_key(event_id) {
                let (socket, outbound, _) = self.connecting.remove(event_id).unwrap();
                let sock_str = format!("{:?}", &socket);
                if let Err(_e) = self.register_peer(*event_id, socket, outbound) {
                    debug!(
                        "{:?}: Failed to register connecting socket on event {} ({}): {:?}",
                        &self.local_peer, event_id, sock_str, &_e
                    );
                    continue;
                }
                debug!(
                    "{:?}: Registered peer on event {}: {:?} (outbound={})",
                    &self.local_peer, event_id, sock_str, outbound
                );
            }
        }
    }

    /// Process sockets that are ready, but specifically inbound or outbound only.
    /// Advance the state of all such conversations with remote peers.
    /// Return the list of events that correspond to failed conversations, as well as the set of
    /// unhandled messages grouped by event_id.
    fn process_ready_sockets(
        &mut self,
        sortdb: &SortitionDB,
        chainstate: &mut StacksChainState,
        dns_client_opt: &mut Option<&mut DNSClient>,
        poll_state: &mut NetworkPollState,
        ibd: bool,
    ) -> (Vec<usize>, HashMap<usize, Vec<StacksMessage>>) {
        let mut to_remove = vec![];
        let mut unhandled: HashMap<usize, Vec<StacksMessage>> = HashMap::new();

        for event_id in &poll_state.ready {
<<<<<<< HEAD
            let (mut convo_unhandled, alive) =
                match self.process_p2p_conversation(*event_id, sortdb, chainstate, ibd) {
                    Ok((convo_unhandled, alive)) => (convo_unhandled, alive),
                    Err(_e) => {
                        test_debug!(
                            "{:?}: Connection to {:?} failed: {:?}",
                            &self.local_peer,
                            self.get_p2p_convo(*event_id),
                            &_e
                        );
                        to_remove.push(*event_id);
                        continue;
                    }
                };
=======
            let (mut convo_unhandled, alive) = match self.process_p2p_conversation(
                *event_id,
                sortdb,
                chainstate,
                dns_client_opt,
                ibd,
            ) {
                Ok((convo_unhandled, alive)) => (convo_unhandled, alive),
                Err(_e) => {
                    test_debug!(
                        "{:?}: Connection to {:?} failed: {:?}",
                        &self.local_peer,
                        self.get_p2p_convo(*event_id),
                        &_e
                    );
                    to_remove.push(*event_id);
                    continue;
                }
            };
>>>>>>> 97751022

            if !alive {
                test_debug!(
                    "{:?}: Connection to {:?} is no longer alive",
                    &self.local_peer,
                    self.get_p2p_convo(*event_id),
                );
                to_remove.push(*event_id);
            }

            // forward along unhandled messages from this peer
            if let Some(messages) = unhandled.get_mut(event_id) {
                messages.append(&mut convo_unhandled);
            } else {
                unhandled.insert(*event_id, convo_unhandled);
            }
        }

        (to_remove, unhandled)
    }

    /// Get stats for a neighbor
    pub fn get_neighbor_stats(&self, nk: &NeighborKey) -> Option<NeighborStats> {
        match self.events.get(&nk) {
            None => None,
            Some(eid) => match self.peers.get(&eid) {
                None => None,
                Some(ref convo) => Some(convo.stats.clone()),
            },
        }
    }

    /// Update peer connections as a result of a peer graph walk.
    /// -- Drop broken connections.
    /// -- Update our frontier.
    /// -- Prune our frontier if it gets too big.
    fn process_neighbor_walk(&mut self, walk_result: NeighborWalkResult) -> () {
        for broken in walk_result.broken_connections.iter() {
            self.deregister_and_ban_neighbor(broken);
        }

        for dead in walk_result.dead_connections.iter() {
            self.deregister_neighbor(dead);
        }

        for replaced in walk_result.replaced_neighbors.iter() {
            self.deregister_neighbor(replaced);
        }

        // store for later
        self.walk_result = walk_result;
    }

    /// Queue up pings to everyone we haven't spoken to in a while to let them know that we're still
    /// alive.
    pub fn queue_ping_heartbeats(&mut self) -> () {
        let now = get_epoch_time_secs();
        let mut relay_handles = HashMap::new();
        for (_, convo) in self.peers.iter_mut() {
            if convo.is_outbound()
                && convo.is_authenticated()
                && convo.stats.last_handshake_time > 0
                && convo.stats.last_send_time
                    + (convo.heartbeat as u64)
                    + self.connection_opts.neighbor_request_timeout
                    < now
            {
                // haven't talked to this neighbor in a while
                let payload = StacksMessageType::Ping(PingData::new());
                let ping_res =
                    convo.sign_message(&self.chain_view, &self.local_peer.private_key, payload);

                match ping_res {
                    Ok(ping) => {
                        // NOTE: use "relay" here because we don't intend to wait for a reply
                        // (the conversational logic will update our measure of this node's uptime)
                        match convo.relay_signed_message(ping) {
                            Ok(handle) => {
                                relay_handles.insert(convo.conn_id, handle);
                            }
                            Err(_e) => {
                                debug!("Outbox to {:?} is full; cannot ping", &convo);
                            }
                        };
                    }
                    Err(e) => {
                        debug!("Unable to create ping message for {:?}: {:?}", &convo, &e);
                    }
                };
            }
        }
        for (event_id, handle) in relay_handles.drain() {
            self.add_relay_handle(event_id, handle);
        }
    }

    /// Remove unresponsive peers
    fn disconnect_unresponsive(&mut self) -> usize {
        let now = get_epoch_time_secs();
        let mut to_remove = vec![];
        for (event_id, (socket, _, ts)) in self.connecting.iter() {
            if ts + self.connection_opts.connect_timeout < now {
                debug!("{:?}: Disconnect unresponsive connecting peer {:?} (event {}): timed out after {} ({} < {})s", &self.local_peer, socket, event_id, self.connection_opts.timeout, ts + self.connection_opts.timeout, now);
                to_remove.push(*event_id);
            }
        }

        for (event_id, convo) in self.peers.iter() {
            if convo.is_authenticated() && convo.stats.last_contact_time > 0 {
                // have handshaked with this remote peer
                if convo.stats.last_contact_time
                    + (convo.peer_heartbeat as u64)
                    + self.connection_opts.neighbor_request_timeout
                    < now
                {
                    // we haven't heard from this peer in too long a time
                    debug!(
                        "{:?}: Disconnect unresponsive authenticated peer {:?}: {} + {} + {} < {}",
                        &self.local_peer,
                        &convo,
                        convo.stats.last_contact_time,
                        convo.peer_heartbeat,
                        self.connection_opts.neighbor_request_timeout,
                        now
                    );
                    to_remove.push(*event_id);
                }
            } else {
                // have not handshaked with this remote peer
                if convo.instantiated + self.connection_opts.handshake_timeout < now {
                    debug!(
                        "{:?}: Disconnect unresponsive unauthenticated peer {:?}: {} + {} < {}",
                        &self.local_peer,
                        &convo,
                        convo.instantiated,
                        self.connection_opts.handshake_timeout,
                        now
                    );
                    to_remove.push(*event_id);
                }
            }
        }

        let ret = to_remove.len();
        for event_id in to_remove.into_iter() {
            self.deregister_peer(event_id);
        }
        ret
    }

    /// Prune inbound and outbound connections if we can
    fn prune_connections(&mut self) -> () {
        if cfg!(test) && self.connection_opts.disable_network_prune {
            return;
        }

        debug!("Prune from {} connections", self.events.len());
        let mut safe: HashSet<usize> = HashSet::new();
        let now = get_epoch_time_secs();

        // don't prune allowed peers
        for (nk, event_id) in self.events.iter() {
            let neighbor = match PeerDB::get_peer(
                self.peerdb.conn(),
                self.local_peer.network_id,
                &nk.addrbytes,
                nk.port,
            ) {
                Ok(neighbor_opt) => match neighbor_opt {
                    Some(n) => n,
                    None => {
                        continue;
                    }
                },
                Err(e) => {
                    debug!("Failed to query {:?}: {:?}", &nk, &e);
                    return;
                }
            };
            if neighbor.allowed < 0 || (neighbor.allowed as u64) > now {
                test_debug!(
                    "{:?}: event {} is allowed: {:?}",
                    &self.local_peer,
                    event_id,
                    &nk
                );
                safe.insert(*event_id);
            }

            // if we're in the middle of a peer walk, then don't prune any outbound connections it established
            // (yet)
            if let Some(walk) = self.walk.as_ref() {
                if walk.get_pinned_connections().contains(event_id) {
                    safe.insert(*event_id);
                }
            }

            // if we're running stacker DBs, then don't prune any outbound connections it
            // established
            if let Some(stacker_db_syncs) = self.stacker_db_syncs.as_ref() {
                for (_, stacker_db_sync) in stacker_db_syncs.iter() {
                    if stacker_db_sync.get_pinned_connections().contains(event_id) {
                        safe.insert(*event_id);
                    }
                }
            }
        }

        self.prune_frontier(&safe);
    }

    /// Regenerate our session private key and re-handshake with everyone.
    fn rekey(&mut self, old_local_peer_opt: Option<&LocalPeer>) {
        assert!(old_local_peer_opt.is_some());
        let _old_local_peer = old_local_peer_opt.unwrap();

        // begin re-key
        let mut msgs = HashMap::new();
        for (event_id, convo) in self.peers.iter_mut() {
            let nk = convo.to_neighbor_key();
            let handshake_data = HandshakeData::from_local_peer(&self.local_peer);
            let handshake = StacksMessageType::Handshake(handshake_data);

            debug!(
                "{:?}: send re-key Handshake ({:?} --> {:?}) to {:?}",
                &self.local_peer,
                &to_hex(
                    &Secp256k1PublicKey::from_private(&_old_local_peer.private_key)
                        .to_bytes_compressed()
                ),
                &to_hex(
                    &Secp256k1PublicKey::from_private(&self.local_peer.private_key)
                        .to_bytes_compressed()
                ),
                &nk
            );

            if let Ok(msg) =
                convo.sign_message(&self.chain_view, &_old_local_peer.private_key, handshake)
            {
                msgs.insert(nk, (*event_id, msg));
            }
        }

        for (nk, (event_id, msg)) in msgs.drain() {
            match self.send_neighbor_message(
                &nk,
                msg,
                self.connection_opts.neighbor_request_timeout,
            ) {
                Ok(handle) => {
                    self.add_relay_handle(event_id, handle);
                }
                Err(e) => {
                    info!("Failed to rekey to {:?}: {:?}", &nk, &e);
                }
            }
        }
    }

    /// Flush relayed message handles, but don't block.
    /// Drop broken handles.
    /// Return the list of broken conversation event IDs
    fn flush_relay_handles(&mut self) -> Vec<usize> {
        let mut broken = vec![];
        let mut drained = vec![];

        // flush each outgoing conversation
        let mut relay_handles = std::mem::replace(&mut self.relay_handles, HashMap::new());
        for (event_id, handle_list) in relay_handles.iter_mut() {
            if handle_list.len() == 0 {
                drained.push(*event_id);
                continue;
            }

            test_debug!(
                "Flush {} relay handles to event {}",
                handle_list.len(),
                event_id
            );

            while handle_list.len() > 0 {
                let res = self.with_p2p_convo(*event_id, |_network, convo, client_sock| {
                    if let Some(handle) = handle_list.front_mut() {
                        let (num_sent, flushed) =
                            match PeerNetwork::do_saturate_p2p_socket(convo, client_sock, handle) {
                                Ok(x) => x,
                                Err(e) => {
                                    info!("Broken connection on event {}: {:?}", event_id, &e);
                                    return Err(net_error::PeerNotConnected);
                                }
                            };

                        test_debug!(
                            "Flushed relay handle to {:?} ({:?}): sent={}, flushed={}",
                            client_sock,
                            convo,
                            num_sent,
                            flushed
                        );
                        return Ok((num_sent, flushed));
                    }
                    return Err(net_error::PeerNotConnected);
                });

                let (num_sent, flushed) = match res {
                    Ok(Ok(x)) => x,
                    Ok(Err(_)) | Err(_) => {
                        // connection broken; next list
                        broken.push(*event_id);
                        break;
                    }
                };

                if !flushed && num_sent == 0 {
                    // blocked on this peer's socket
                    test_debug!("Relay handle to event {} is blocked", event_id);
                    break;
                }

                if flushed && num_sent == 0 {
                    // message fully sent
                    if let Some(handle) = handle_list.pop_front() {
                        // if we're expecting a reply, go consume it out of the underlying
                        // connection
                        if handle.expects_reply() {
                            if let Ok(msg) = handle.try_recv() {
                                debug!(
                                    "Got back internal message {} seq {}",
                                    msg.get_message_name(),
                                    msg.request_id()
                                );
                            }
                        }
                    }
                }
            }
        }
        for empty in drained.drain(..) {
            relay_handles.remove(&empty);
        }

        self.relay_handles = relay_handles;
        broken
    }

    /// Update the state of our neighbor walk.
    /// Return true if we finish, and true if we're throttled
    fn do_network_neighbor_walk(&mut self, ibd: bool) -> bool {
        if cfg!(test) && self.connection_opts.disable_neighbor_walk {
            test_debug!("neighbor walk is disabled");
            return true;
        }

        debug!("{:?}: walk peer graph", &self.local_peer);

        // walk the peer graph and deal with new/dropped connections
        let (done, walk_result_opt) = self.walk_peer_graph(ibd);
        match walk_result_opt {
            None => {}
            Some(walk_result) => {
                // remember to prune later, if need be
                self.process_neighbor_walk(walk_result);
            }
        }
        done
    }

    /// Do a mempool sync. Return any transactions we might receive.
    #[cfg_attr(test, mutants::skip)]
    fn do_network_mempool_sync(
        &mut self,
        dns_client_opt: &mut Option<&mut DNSClient>,
        mempool: &MemPoolDB,
        ibd: bool,
    ) -> Option<Vec<StacksTransaction>> {
        if ibd {
            return None;
        }

        return match self.do_mempool_sync(dns_client_opt, mempool) {
            (true, txs_opt) => {
                // did we run to completion?
                if let Some(txs) = txs_opt {
                    debug!(
                        "{:?}: Mempool sync obtained {} transactions from mempool sync, and done receiving",
                        &self.local_peer,
                        txs.len()
                    );

                    self.mempool_sync_deadline =
                        get_epoch_time_secs() + self.connection_opts.mempool_sync_interval;
                    self.mempool_sync_completions = self.mempool_sync_completions.saturating_add(1);
                    self.mempool_sync_txs = self.mempool_sync_txs.saturating_add(txs.len() as u64);
                    Some(txs)
                } else {
                    None
                }
            }
            (false, txs_opt) => {
                // did we get some transactions, but have more to get?
                if let Some(txs) = txs_opt {
                    debug!(
                        "{:?}: Mempool sync obtained {} transactions from mempool sync, but have more",
                        &self.local_peer,
                        txs.len()
                    );

                    self.mempool_sync_txs = self.mempool_sync_txs.saturating_add(txs.len() as u64);
                    Some(txs)
                } else {
                    None
                }
            }
        };
    }

    /// Begin the process of learning this peer's public IP address.
    /// Return Ok(finished with this step)
    /// Return Err(..) on failure
    #[cfg_attr(test, mutants::skip)]
    fn begin_learn_public_ip(&mut self) -> Result<bool, net_error> {
        if self.peers.len() == 0 {
            return Err(net_error::NoSuchNeighbor);
        }

        debug!("{:?}: begin obtaining public IP address", &self.local_peer);

        // pick a random outbound conversation to one of the initial neighbors
        let mut idx = thread_rng().gen::<usize>() % self.peers.len();
        for _ in 0..self.peers.len() + 1 {
            let event_id = match self.peers.keys().skip(idx).next() {
                Some(eid) => *eid,
                None => {
                    idx = 0;
                    continue;
                }
            };
            idx = (idx + 1) % self.peers.len();

            if let Some(convo) = self.peers.get_mut(&event_id) {
                if !convo.is_authenticated() || !convo.is_outbound() {
                    continue;
                }

                if !PeerDB::is_initial_peer(
                    self.peerdb.conn(),
                    convo.peer_network_id,
                    &convo.peer_addrbytes,
                    convo.peer_port,
                )? {
                    continue;
                }

                debug!("Ask {:?} for my IP address", &convo);

                let nonce = thread_rng().gen::<u32>();
                let natpunch_request = convo
                    .sign_message(
                        &self.chain_view,
                        &self.local_peer.private_key,
                        StacksMessageType::NatPunchRequest(nonce),
                    )
                    .map_err(|e| {
                        info!("Failed to sign NAT punch request: {:?}", &e);
                        e
                    })?;

                let mut rh = convo
                    .send_signed_request(natpunch_request, self.connection_opts.timeout)
                    .map_err(|e| {
                        info!("Failed to send NAT punch request: {:?}", &e);
                        e
                    })?;

                self.saturate_p2p_socket(event_id, &mut rh).map_err(|e| {
                    info!("Failed to saturate NAT punch socket on event {}", &event_id);
                    e
                })?;

                self.public_ip_reply_handle = Some(rh);
                break;
            }
        }

        if self.public_ip_reply_handle.is_none() {
            // no one to talk to
            debug!(
                "{:?}: Did not find any outbound neighbors to ask for a NAT punch reply",
                &self.local_peer
            );
        }
        return Ok(true);
    }

    /// Disconnect from all peers
    fn disconnect_all(&mut self) -> () {
        let mut all_event_ids = vec![];
        for (eid, _) in self.peers.iter() {
            all_event_ids.push(*eid);
        }

        for eid in all_event_ids.into_iter() {
            self.deregister_peer(eid);
        }
    }

    /// Learn this peer's public IP address.
    /// If it was given to us directly, then we can just skip this step.
    /// Once learned, we'll confirm it by trying to self-connect.
    fn do_learn_public_ip(&mut self) -> Result<bool, net_error> {
        if self.public_ip_reply_handle.is_none() {
            if !self.begin_learn_public_ip()? {
                return Ok(false);
            }

            // began request
            self.public_ip_requested_at = get_epoch_time_secs();
            self.public_ip_retries += 1;
        }

        let rh_opt = self.public_ip_reply_handle.take();
        if let Some(mut rh) = rh_opt {
            debug!(
                "{:?}: waiting for NatPunchReply on event {}",
                &self.local_peer,
                rh.get_event_id()
            );

            if let Err(e) = self.saturate_p2p_socket(rh.get_event_id(), &mut rh) {
                info!(
                    "{:?}: Failed to query my public IP address: {:?}",
                    &self.local_peer, &e
                );
                return Err(e);
            }

            match rh.try_send_recv() {
                Ok(message) => match message.payload {
                    StacksMessageType::NatPunchReply(data) => {
                        // peer offers us our public IP address.
                        debug!(
                            "{:?}: learned that my IP address is {:?}",
                            &self.local_peer, &data.addrbytes
                        );
                        self.public_ip_confirmed = true;
                        self.public_ip_learned_at = get_epoch_time_secs();
                        self.public_ip_retries = 0;

                        // if our IP address changed, then disconnect witih everyone
                        let old_ip = self.local_peer.public_ip_address.clone();
                        self.local_peer.public_ip_address =
                            Some((data.addrbytes, self.bind_nk.port));

                        if old_ip != self.local_peer.public_ip_address {
                            info!(
                                "IP address changed from {:?} to {:?}",
                                &old_ip, &self.local_peer.public_ip_address
                            );
                        }
                        return Ok(true);
                    }
                    other_payload => {
                        debug!(
                            "{:?}: Got unexpected payload {:?}",
                            &self.local_peer, &other_payload
                        );

                        // restart
                        return Err(net_error::InvalidMessage);
                    }
                },
                Err(req_res) => match req_res {
                    Ok(same_req) => {
                        // try again
                        self.public_ip_reply_handle = Some(same_req);
                        return Ok(false);
                    }
                    Err(e) => {
                        // disconnected
                        debug!(
                            "{:?}: Failed to get a NatPunchReply reply: {:?}",
                            &self.local_peer, &e
                        );
                        return Err(e);
                    }
                },
            }
        }

        return Ok(true);
    }

    /// Do we need to (re)fetch our public IP?
    fn need_public_ip(&mut self) -> bool {
        if !self.public_ip_learned {
            // IP was given, not learned.  nothing to do
            test_debug!("{:?}: IP address was given to us", &self.local_peer);
            return false;
        }
        if self.local_peer.public_ip_address.is_some()
            && self.public_ip_learned_at + self.connection_opts.public_ip_timeout
                >= get_epoch_time_secs()
        {
            // still fresh
            test_debug!("{:?}: learned IP address is still fresh", &self.local_peer);
            return false;
        }
        let throttle_timeout = if self.local_peer.public_ip_address.is_none() {
            self.connection_opts.public_ip_request_timeout
        } else {
            self.connection_opts.public_ip_timeout
        };

        if self.public_ip_retries > self.connection_opts.public_ip_max_retries {
            if self.public_ip_requested_at + throttle_timeout >= get_epoch_time_secs() {
                // throttle
                debug!(
                    "{:?}: throttle public IP request (max retries {} exceeded) until {}",
                    &self.local_peer,
                    self.public_ip_retries,
                    self.public_ip_requested_at + throttle_timeout
                );
                return false;
            } else {
                // try again
                self.public_ip_retries = 0;
            }
        }

        return true;
    }

    /// Reset all state for querying our public IP address
    fn public_ip_reset(&mut self) {
        debug!("{:?}: reset public IP query state", &self.local_peer);

        self.public_ip_reply_handle = None;
        self.public_ip_confirmed = false;

        if self.public_ip_learned {
            // will go relearn it if it wasn't given
            self.local_peer.public_ip_address = None;
        }
    }

    /// Learn our publicly-routable IP address
    /// return true if we're done with this state machine
    fn do_get_public_ip(&mut self) -> bool {
        if !self.need_public_ip() {
            return true;
        }
        if self.local_peer.public_ip_address.is_some()
            && self.public_ip_requested_at + self.connection_opts.public_ip_request_timeout
                >= get_epoch_time_secs()
        {
            // throttle
            debug!(
                "{:?}: throttle public IP request query until {}",
                &self.local_peer,
                self.public_ip_requested_at + self.connection_opts.public_ip_request_timeout
            );
            return true;
        }

        match self.do_learn_public_ip() {
            Ok(b) => {
                if !b {
                    test_debug!("{:?}: try do_learn_public_ip again", &self.local_peer);
                    return false;
                }
            }
            Err(e) => {
                if !self
                    .local_peer
                    .addrbytes
                    .to_socketaddr(80)
                    .ip()
                    .is_loopback()
                {
                    warn!(
                        "{:?}: failed to learn public IP: {:?}",
                        &self.local_peer, &e
                    );
                }
                self.public_ip_reset();
                return true;
            }
        }
        true
    }

    /// Download blocks, and add them to our network result.
    fn do_network_block_download(
        &mut self,
        sortdb: &SortitionDB,
        chainstate: &mut StacksChainState,
        dns_client: &mut DNSClient,
        ibd: bool,
        network_result: &mut NetworkResult,
    ) -> bool {
        if self.connection_opts.disable_block_download {
            debug!("{:?}: block download is disabled", &self.local_peer);
            return true;
        }

        if self.block_downloader.is_none() {
            self.init_block_downloader();
        }

        let (
            done,
            at_chain_tip,
            old_pox_id,
            mut blocks,
            mut microblocks,
            mut broken_http_peers,
            mut broken_p2p_peers,
        ) = match self.download_blocks(sortdb, chainstate, dns_client, ibd) {
            Ok(x) => x,
            Err(net_error::NotConnected) => {
                // there was simply nothing to do
                debug!(
                    "{:?}: no progress can be made on the block downloader -- not connected",
                    &self.local_peer
                );
                return true;
            }
            Err(net_error::Transient(s)) => {
                // not fatal, but just skip and try again
                info!("Transient network error while downloading blocks: {}", &s);
                return true;
            }
            Err(e) => {
                warn!(
                    "{:?}: Failed to download blocks: {:?}",
                    &self.local_peer, &e
                );
                // done
                return true;
            }
        };

        network_result.download_pox_id = old_pox_id;
        network_result.blocks.append(&mut blocks);
        network_result
            .confirmed_microblocks
            .append(&mut microblocks);

        if cfg!(test) {
            let mut block_set = HashSet::new();
            let mut microblock_set = HashSet::new();

            for (_, block, _) in network_result.blocks.iter() {
                if block_set.contains(&block.block_hash()) {
                    test_debug!("Duplicate block {}", block.block_hash());
                }
                block_set.insert(block.block_hash());
            }

            for (_, mblocks, _) in network_result.confirmed_microblocks.iter() {
                for mblock in mblocks.iter() {
                    if microblock_set.contains(&mblock.block_hash()) {
                        test_debug!("Duplicate microblock {}", mblock.block_hash());
                    }
                    microblock_set.insert(mblock.block_hash());
                }
            }
        }

        let _ = PeerNetwork::with_network_state(self, |ref mut network, ref mut network_state| {
            for dead_event in broken_http_peers.drain(..) {
                debug!(
                    "{:?}: De-register dead/broken HTTP connection {}",
                    &network.local_peer, dead_event
                );
                PeerNetwork::with_http(network, |_, http| {
                    http.deregister_http(network_state, dead_event);
                });
            }
            Ok(())
        });

        for broken_neighbor in broken_p2p_peers.drain(..) {
            debug!(
                "{:?}: De-register dead/broken neighbor {:?}",
                &self.local_peer, &broken_neighbor
            );
            self.deregister_and_ban_neighbor(&broken_neighbor);
        }

        if done && at_chain_tip {
            debug!(
                "{:?}: Completed downloader pass {}",
                &self.local_peer,
                self.num_downloader_passes + 1
            );
            self.num_downloader_passes += 1;
        }

        done && at_chain_tip
    }

    /// Find the next block to push.
    /// Mask database errors if they occur
    fn find_next_push_block(
        &mut self,
        nk: &NeighborKey,
        reward_cycle: u64,
        height: u64,
        sortdb: &SortitionDB,
        chainstate: &StacksChainState,
        local_blocks_inv: &BlocksInvData,
        block_stats: &NeighborBlockStats,
    ) -> Option<(ConsensusHash, StacksBlock)> {
        let start_block_height = self.burnchain.reward_cycle_to_block_height(reward_cycle);
        if !local_blocks_inv.has_ith_block((height - start_block_height) as u16) {
            return None;
        }
        if block_stats.inv.get_block_height() >= height && !block_stats.inv.has_ith_block(height) {
            let ancestor_sn = match self.get_ancestor_sortition_snapshot(sortdb, height) {
                Ok(sn) => sn,
                Err(e) => {
                    debug!(
                        "{:?}: AntiEntropy: Failed to query ancestor block height {}: {:?}",
                        &self.local_peer, height, &e
                    );
                    return None;
                }
            };

            let index_block_hash = StacksBlockHeader::make_index_block_hash(
                &ancestor_sn.consensus_hash,
                &ancestor_sn.winning_stacks_block_hash,
            );
            let block = match StacksChainState::load_block(
                &chainstate.blocks_path,
                &ancestor_sn.consensus_hash,
                &ancestor_sn.winning_stacks_block_hash,
            ) {
                Ok(Some(block)) => block,
                Ok(None) => {
                    debug!(
                        "{:?}: AntiEntropy: No such block {}",
                        &self.local_peer, &index_block_hash
                    );
                    return None;
                }
                Err(e) => {
                    warn!(
                        "{:?}: AntiEntropy: failed to load block {}: {:?}",
                        &self.local_peer, &index_block_hash, &e
                    );
                    return None;
                }
            };

            debug!(
                "{:?}: AntiEntropy: Peer {:?} is missing Stacks block {} from height {}, which we have",
                &self.local_peer, nk, &index_block_hash, height
            );
            return Some((ancestor_sn.consensus_hash, block));
        } else {
            return None;
        }
    }

    /// Find the next confirmed microblock stream to push.
    /// Mask database errors
    fn find_next_push_microblocks(
        &mut self,
        nk: &NeighborKey,
        reward_cycle: u64,
        height: u64,
        sortdb: &SortitionDB,
        chainstate: &StacksChainState,
        local_blocks_inv: &BlocksInvData,
        block_stats: &NeighborBlockStats,
    ) -> Option<(ConsensusHash, BlockHeaderHash, Vec<StacksMicroblock>)> {
        let start_block_height = self.burnchain.reward_cycle_to_block_height(reward_cycle);
        if !local_blocks_inv.has_ith_microblock_stream((height - start_block_height) as u16) {
            return None;
        }
        if block_stats.inv.get_block_height() >= height
            && !block_stats.inv.has_ith_microblock_stream(height)
        {
            let ancestor_sn = match self.get_ancestor_sortition_snapshot(sortdb, height) {
                Ok(sn) => sn,
                Err(e) => {
                    debug!(
                        "{:?}: AntiEntropy: Failed to query ancestor block height {}: {:?}",
                        &self.local_peer, height, &e
                    );
                    return None;
                }
            };

            let block_info = match StacksChainState::load_staging_block_info(
                &chainstate.db(),
                &StacksBlockHeader::make_index_block_hash(
                    &ancestor_sn.consensus_hash,
                    &ancestor_sn.winning_stacks_block_hash,
                ),
            ) {
                Ok(Some(x)) => x,
                Ok(None) => {
                    debug!(
                        "{:?}: AntiEntropy: No block stored for {}/{}",
                        &self.local_peer,
                        &ancestor_sn.consensus_hash,
                        &ancestor_sn.winning_stacks_block_hash,
                    );
                    return None;
                }
                Err(e) => {
                    debug!(
                        "{:?}: AntiEntropy: Failed to query header info of {}/{}: {:?}",
                        &self.local_peer,
                        &ancestor_sn.consensus_hash,
                        &ancestor_sn.winning_stacks_block_hash,
                        &e
                    );
                    return None;
                }
            };

            let microblocks = match StacksChainState::load_processed_microblock_stream_fork(
                &chainstate.db(),
                &block_info.parent_consensus_hash,
                &block_info.parent_anchored_block_hash,
                &block_info.parent_microblock_hash,
            ) {
                Ok(Some(mblocks)) => mblocks,
                Ok(None) => {
                    debug!(
                        "{:?}: AntiEntropy: No processed microblocks in-between {}/{} and {}/{}",
                        &self.local_peer,
                        &block_info.parent_consensus_hash,
                        &block_info.parent_anchored_block_hash,
                        &block_info.consensus_hash,
                        &block_info.anchored_block_hash,
                    );
                    return None;
                }
                Err(e) => {
                    debug!("{:?}: AntiEntropy: Failed to load processed microblocks in-between {}/{} and {}/{}: {:?}",
                           &self.local_peer,
                           &block_info.parent_consensus_hash,
                           &block_info.parent_anchored_block_hash,
                           &block_info.consensus_hash,
                           &block_info.anchored_block_hash,
                           &e
                    );
                    return None;
                }
            };

            let index_block_hash = StacksBlockHeader::make_index_block_hash(
                &block_info.parent_consensus_hash,
                &block_info.parent_anchored_block_hash,
            );
            debug!(
                "{:?}: AntiEntropy: Peer {:?} is missing Stacks microblocks {} from height {}, which we have",
                &self.local_peer, nk, &index_block_hash, height
            );
            return Some((
                block_info.parent_consensus_hash,
                block_info.parent_anchored_block_hash,
                microblocks,
            ));
        } else {
            return None;
        }
    }

    /// Push any blocks and microblock streams that we're holding onto out to our neighbors.
    /// Start with the most-recently-arrived data, since this node is likely to have already
    /// fetched older data via the block-downloader.
    ///
    /// Only applicable to epoch 2.x state.
    fn try_push_local_data_epoch2x(&mut self, sortdb: &SortitionDB, chainstate: &StacksChainState) {
        if self.antientropy_last_push_ts + self.connection_opts.antientropy_retry
            >= get_epoch_time_secs()
        {
            return;
        }

        self.antientropy_last_push_ts = get_epoch_time_secs();

        let num_public_inbound = self.count_public_inbound();
        debug!(
            "{:?}: AntiEntropy: Number of public inbound neighbors: {}, public={}",
            &self.local_peer, num_public_inbound, self.connection_opts.antientropy_public
        );

        if num_public_inbound > 0 && !self.connection_opts.antientropy_public {
            // we're likely not NAT'ed, and we're not supposed to push blocks to the public.
            return;
        }

        if self.relay_handles.len() as u64
            > self.connection_opts.max_block_push + self.connection_opts.max_microblock_push
        {
            // overwhelmed
            debug!(
                "{:?}: AntiEntropy: too many relay handles ({}), skipping anti-entropy",
                &self.local_peer,
                self.relay_handles.len()
            );
            return;
        }

        if self.inv_state.is_none() {
            // nothing to do
            return;
        }

        let mut total_blocks_to_broadcast = 0;
        let mut total_microblocks_to_broadcast = 0;
        let mut lowest_reward_cycle_with_missing_block = HashMap::new();
        let neighbor_keys: Vec<NeighborKey> = self
            .inv_state
            .as_ref()
            .map(|inv_state| inv_state.block_stats.keys().map(|nk| nk.clone()).collect())
            .unwrap_or(vec![]);

        if self.antientropy_start_reward_cycle == 0 {
            debug!(
                "AntiEntropy: wrap around back to reward cycle {}",
                self.pox_id.num_inventory_reward_cycles().saturating_sub(1)
            );
            self.antientropy_start_reward_cycle =
                self.pox_id.num_inventory_reward_cycles().saturating_sub(1) as u64;
        }

        let reward_cycle_start = self.antientropy_start_reward_cycle;
        let reward_cycle_finish =
            self.antientropy_start_reward_cycle
                .saturating_sub(self.connection_opts.inv_reward_cycles) as u64;

        self.antientropy_start_reward_cycle = reward_cycle_finish;

        if neighbor_keys.len() == 0 {
            return;
        }

        debug!(
            "{:?}: AntiEntropy: run protocol for {} neighbors, over reward cycles {}-{}",
            &self.local_peer,
            &neighbor_keys.len(),
            reward_cycle_start,
            reward_cycle_finish
        );

        // go from latest to earliest reward cycle
        for reward_cycle in (reward_cycle_finish..reward_cycle_start + 1).rev() {
            let local_blocks_inv = match self.get_local_blocks_inv(sortdb, chainstate, reward_cycle)
            {
                Ok(inv) => inv,
                Err(e) => {
                    debug!(
                        "{:?}: AntiEntropy: Failed to load local blocks inventory for reward cycle {}: {:?}",
                        &self.local_peer, reward_cycle, &e
                    );
                    continue;
                }
            };

            debug!(
                "{:?}: AntiEntropy: Local blocks inventory for reward cycle {} is {:?}",
                &self.local_peer, reward_cycle, &local_blocks_inv
            );

            let mut blocks_to_broadcast = HashMap::new();
            let mut microblocks_to_broadcast = HashMap::new();

            let start_block_height = self.burnchain.reward_cycle_to_block_height(reward_cycle);
            let highest_snapshot = self.burnchain_tip.clone();
            for nk in neighbor_keys.iter() {
                if total_blocks_to_broadcast >= self.connection_opts.max_block_push
                    && total_microblocks_to_broadcast >= self.connection_opts.max_microblock_push
                {
                    break;
                }
                let (blocks, microblocks) = match self.with_neighbor_blocks_inv(
                    nk,
                    |ref mut network, ref mut block_stats| {
                        let mut local_blocks = vec![];
                        let mut local_microblocks = vec![];

                        for height in start_block_height
                            ..network
                                .burnchain
                                .reward_cycle_to_block_height(reward_cycle + 1)
                        {
                            if total_blocks_to_broadcast < network.connection_opts.max_block_push
                                && local_blocks.len() < BLOCKS_PUSHED_MAX as usize
                            {
                                if let Some((consensus_hash, block)) = network
                                    .find_next_push_block(
                                        nk,
                                        reward_cycle,
                                        height,
                                        sortdb,
                                        chainstate,
                                        &local_blocks_inv,
                                        block_stats,
                                    )
                                {
                                    let index_block_hash = StacksBlockHeader::make_index_block_hash(
                                        &consensus_hash,
                                        &block.block_hash(),
                                    );

                                    if consensus_hash == highest_snapshot.consensus_hash {
                                        // This block was just sortition'ed
                                        debug!("{:?}: AntiEntropy: do not push anchored block {} just yet -- give it a chance to propagate through other means", &network.local_peer, &index_block_hash);
                                        continue;
                                    }

                                    // have we recently tried to push this out yet?
                                    if let Some(ref mut push_set) =
                                        network.antientropy_blocks.get_mut(nk)
                                    {
                                        if let Some(ts) = push_set.get(&index_block_hash) {
                                            if *ts
                                                > get_epoch_time_secs()
                                                    + network.connection_opts.antientropy_retry
                                            {
                                                // tried pushing this block recently
                                                debug!("{:?}: AntiEntropy: already recently pushed anchored block {} (will push again after {})", &network.local_peer, &index_block_hash, get_epoch_time_secs() + network.connection_opts.antientropy_retry);
                                                continue;
                                            }
                                        } else {
                                            push_set
                                                .insert(index_block_hash, get_epoch_time_secs() + network.connection_opts.antientropy_retry);
                                        }
                                    } else {
                                        let mut pushed = HashMap::new();
                                        pushed.insert(index_block_hash, get_epoch_time_secs());
                                        network.antientropy_blocks.insert(nk.clone(), pushed);
                                    }

                                    local_blocks.push(BlocksDatum(consensus_hash, block));

                                    if !lowest_reward_cycle_with_missing_block.contains_key(nk) {
                                        lowest_reward_cycle_with_missing_block
                                            .insert(nk.clone(), reward_cycle);
                                    }

                                    total_blocks_to_broadcast += 1;
                                }
                            }

                            if total_microblocks_to_broadcast
                                < network.connection_opts.max_microblock_push
                            {
                                if let Some((parent_consensus_hash, parent_block_hash, microblocks)) = network
                                    .find_next_push_microblocks(
                                        nk,
                                        reward_cycle,
                                        height,
                                        sortdb,
                                        chainstate,
                                        &local_blocks_inv,
                                        block_stats,
                                    )
                                {
                                    let index_block_hash = StacksBlockHeader::make_index_block_hash(
                                        &parent_consensus_hash,
                                        &parent_block_hash
                                    );

                                    if parent_consensus_hash == highest_snapshot.consensus_hash {
                                        // This parent block was just sortition'ed
                                        debug!("{:?}: AntiEntropy: do not push microblocks built on {} just yet -- give them a chance to propagate through other means", &network.local_peer, &index_block_hash);
                                        continue;
                                    }

                                    // have we recently tried to push this out yet?
                                    if let Some(ref mut push_set) =
                                        network.antientropy_microblocks.get_mut(nk)
                                    {
                                        if let Some(ts) = push_set.get(&index_block_hash) {
                                            if *ts
                                                > get_epoch_time_secs()
                                                    + network.connection_opts.antientropy_retry
                                            {
                                                // tried pushing this microblock stream recently
                                                debug!("{:?}: AntiEntropy: already recently pushed microblocks off of {} (will push again after {})", &network.local_peer, &index_block_hash, get_epoch_time_secs() + network.connection_opts.antientropy_retry);
                                                continue;
                                            }
                                        } else {
                                            push_set.insert(
                                                index_block_hash.clone(),
                                                get_epoch_time_secs() + network.connection_opts.antientropy_retry,
                                            );
                                        }
                                    } else {
                                        let mut pushed = HashMap::new();
                                        pushed.insert(index_block_hash, get_epoch_time_secs());
                                        network.antientropy_microblocks.insert(nk.clone(), pushed);
                                    }

                                    local_microblocks.push((index_block_hash, microblocks));

                                    if !lowest_reward_cycle_with_missing_block.contains_key(nk) {
                                        lowest_reward_cycle_with_missing_block
                                            .insert(nk.clone(), reward_cycle);
                                    }

                                    total_microblocks_to_broadcast += 1;
                                }
                            }
                        }
                        (local_blocks, local_microblocks)
                    },
                ) {
                    Ok(x) => x,
                    Err(net_error::PeerNotConnected) => {
                        debug!("{:?}: AntiEntropy: not connected: {:?}", &self.local_peer, &nk);
                        continue;
                    }
                    Err(e) => {
                        // should be unreachable, but why tempt fate?
                        debug!(
                            "{:?}: AntiEntropy: Failed to push blocks to {:?}: {:?}",
                            &self.local_peer, &nk, &e
                        );
                        break;
                    }
                };

                blocks_to_broadcast.insert(nk.clone(), blocks);
                microblocks_to_broadcast.insert(nk.clone(), microblocks);
            }

            debug!(
                "{:?}: AntiEntropy: push {} blocks and {} microblocks",
                &self.local_peer, total_blocks_to_broadcast, total_microblocks_to_broadcast
            );

            for (nk, blocks) in blocks_to_broadcast.into_iter() {
                let num_blocks = blocks.len();
                if num_blocks == 0 {
                    continue;
                }

                for block in blocks.iter() {
                    let ibh =
                        StacksBlockHeader::make_index_block_hash(&block.0, &block.1.block_hash());
                    debug!(
                        "{:?}: AntiEntropy: push anchored block {} to {}",
                        &self.local_peer, &ibh, &nk
                    );
                }

                let blocks_data = BlocksData { blocks };

                self.broadcast_message(
                    vec![nk.clone()],
                    vec![],
                    StacksMessageType::Blocks(blocks_data),
                );
            }

            for (nk, microblock_datas) in microblocks_to_broadcast.into_iter() {
                for (anchor_block_id, microblocks) in microblock_datas.into_iter() {
                    let num_microblocks = microblocks.len();
                    if num_microblocks == 0 {
                        continue;
                    }
                    let microblocks_data = MicroblocksData {
                        index_anchor_block: anchor_block_id.clone(),
                        microblocks: microblocks,
                    };

                    debug!(
                        "{:?}: AntiEntropy: push microblock stream (len={}) on {} to {}",
                        &self.local_peer,
                        microblocks_data.microblocks.len(),
                        &microblocks_data.index_anchor_block,
                        &nk
                    );

                    self.broadcast_message(
                        vec![nk.clone()],
                        vec![],
                        StacksMessageType::Microblocks(microblocks_data),
                    );
                }
            }
        }

        // invalidate inventories at and after the affected reward cycles, so we're forced to go
        // and re-download them (once our block has been received).  This prevents this code from
        // DDoS'ing remote nodes to death with blocks over and over again, and it prevents this
        // code from doing needless extra work for remote nodes that always report 0 for their
        // inventory statuses.
        for (nk, reward_cycle) in lowest_reward_cycle_with_missing_block.into_iter() {
            debug!(
                "{:?}: AntiEntropy: Invalidate inventory for {:?} at and after reward cycle {}",
                &self.local_peer, &nk, reward_cycle
            );
            PeerNetwork::with_inv_state(self, |network, inv_state| {
                if let Some(block_stats) = inv_state.block_stats.get_mut(&nk) {
                    block_stats
                        .inv
                        .truncate_pox_inventory(&network.burnchain, reward_cycle);
                }
            })
            .expect("FATAL: with_inv_state() should be infallible (not connected)");
        }
    }

    /// Extract an IP address from a UrlString if it exists
    pub fn try_get_url_ip(url_str: &UrlString) -> Result<Option<SocketAddr>, net_error> {
        let url = url_str.parse_to_block_url()?;
        let port = match url.port_or_known_default() {
            Some(p) => p,
            None => {
                warn!("Unsupported URL {:?}: unknown port", &url);
                return Ok(None);
            }
        };
        match url.host() {
            Some(url::Host::Domain(d)) => {
                if d == "localhost" {
                    Ok(Some(SocketAddr::new(
                        IpAddr::V4(Ipv4Addr::new(127, 0, 0, 1)),
                        port,
                    )))
                } else {
                    // can't use this
                    Ok(None)
                }
            }
            Some(url::Host::Ipv4(addr)) => Ok(Some(SocketAddr::new(IpAddr::V4(addr), port))),
            Some(url::Host::Ipv6(addr)) => Ok(Some(SocketAddr::new(IpAddr::V6(addr), port))),
            None => {
                warn!("Unsupported URL {:?}", &url_str);
                Ok(None)
            }
        }
    }

    /// Reset a mempool sync
    fn mempool_sync_reset(&mut self) {
        self.mempool_state = MempoolSyncState::PickOutboundPeer;
        self.mempool_sync_timeout = 0;
    }

    /// Pick a peer to mempool sync with.
    /// Returns Ok(None) if we're done syncing the mempool.
    /// Returns Ok(Some(..)) if we're not done, and can proceed
    /// Returns the new sync state -- either ResolveURL if we need to resolve a data URL,
    /// or SendQuery if we got the IP address and can just issue the query.
    #[cfg_attr(test, mutants::skip)]
    fn mempool_sync_pick_outbound_peer(
        &mut self,
        dns_client_opt: &mut Option<&mut DNSClient>,
        page_id: &Txid,
    ) -> Result<Option<MempoolSyncState>, net_error> {
        if self.peers.len() == 0 {
            debug!("No peers connected; cannot do mempool sync");
            return Ok(None);
        }

        let mut idx = thread_rng().gen::<usize>() % self.peers.len();
        let mut mempool_sync_data_url = None;
        for _ in 0..self.peers.len() + 1 {
            let event_id = match self.peers.keys().skip(idx).next() {
                Some(eid) => *eid,
                None => {
                    idx = 0;
                    continue;
                }
            };
            idx = (idx + 1) % self.peers.len();

            if let Some(convo) = self.peers.get(&event_id) {
                if !convo.is_authenticated() || !convo.is_outbound() {
                    continue;
                }
                if !ConversationP2P::supports_mempool_query(convo.peer_services) {
                    continue;
                }
                if convo.data_url.len() == 0 {
                    continue;
                }
                let url = convo.data_url.clone();
                if dns_client_opt.is_none() {
                    if let Ok(Some(_)) = PeerNetwork::try_get_url_ip(&url) {
                    } else {
                        // need a DNS client for this one
                        continue;
                    }
                }

                mempool_sync_data_url = Some(url);
                break;
            }
        }

        if let Some(url) = mempool_sync_data_url {
            self.mempool_sync_begin_resolve_data_url(url, dns_client_opt, page_id)
        } else {
            debug!("No peer has a data URL, so no mempool sync can happen");
            Ok(None)
        }
    }

    /// Begin resolving the DNS host of a data URL for mempool sync.
    /// Returns Ok(None) if we're done syncing the mempool.
    /// Returns Ok(Some(..)) if we're not done, and can proceed
    /// Returns the new sync state -- either ResolveURL if we need to resolve a data URL,
    /// or SendQuery if we got the IP address and can just issue the query.
    #[cfg_attr(test, mutants::skip)]
    fn mempool_sync_begin_resolve_data_url(
        &self,
        url_str: UrlString,
        dns_client_opt: &mut Option<&mut DNSClient>,
        page_id: &Txid,
    ) -> Result<Option<MempoolSyncState>, net_error> {
        // start resolving
        let url = url_str.parse_to_block_url()?;
        let port = match url.port_or_known_default() {
            Some(p) => p,
            None => {
                warn!("Unsupported URL {:?}: unknown port", &url);
                return Ok(None);
            }
        };

        // bare IP address?
        if let Some(addr) = PeerNetwork::try_get_url_ip(&url_str)? {
            return Ok(Some(MempoolSyncState::SendQuery(
                url_str,
                addr,
                page_id.clone(),
            )));
        } else if let Some(url::Host::Domain(domain)) = url.host() {
            if let Some(ref mut dns_client) = dns_client_opt {
                // begin DNS query
                match dns_client.queue_lookup(
                    domain,
                    port,
                    get_epoch_time_ms() + self.connection_opts.dns_timeout,
                ) {
                    Ok(_) => {}
                    Err(_) => {
                        warn!("Failed to queue DNS lookup on {}", &url_str);
                        return Ok(None);
                    }
                }
                return Ok(Some(MempoolSyncState::ResolveURL(
                    url_str,
                    DNSRequest::new(domain.to_string(), port, 0),
                    page_id.clone(),
                )));
            } else {
                // can't proceed -- no DNS client
                return Ok(None);
            }
        } else {
            // can't proceed
            return Ok(None);
        }
    }

    /// Resolve our picked mempool sync peer's data URL.
    /// Returns Ok(true, ..) if we're done syncing the mempool.
    /// Returns Ok(false, ..) if there's more to do
    /// Returns the socket addr if we ever succeed in resolving it.
    #[cfg_attr(test, mutants::skip)]
    fn mempool_sync_resolve_data_url(
        &mut self,
        url_str: &UrlString,
        request: &DNSRequest,
        dns_client_opt: &mut Option<&mut DNSClient>,
    ) -> Result<(bool, Option<SocketAddr>), net_error> {
        if let Ok(Some(addr)) = PeerNetwork::try_get_url_ip(url_str) {
            // URL contains an IP address -- go with that
            Ok((false, Some(addr)))
        } else if let Some(dns_client) = dns_client_opt {
            // keep trying to resolve
            match dns_client.poll_lookup(&request.host, request.port) {
                Ok(Some(dns_response)) => match dns_response.result {
                    Ok(mut addrs) => {
                        if let Some(addr) = addrs.pop() {
                            // resolved!
                            return Ok((false, Some(addr)));
                        } else {
                            warn!("DNS returned no results for {}", url_str);
                            return Ok((true, None));
                        }
                    }
                    Err(msg) => {
                        warn!("DNS failed to look up {:?}: {}", &url_str, msg);
                        return Ok((true, None));
                    }
                },
                Ok(None) => {
                    // still in-flight
                    return Ok((false, None));
                }
                Err(e) => {
                    warn!("DNS lookup failed on {:?}: {:?}", url_str, &e);
                    return Ok((true, None));
                }
            }
        } else {
            // can't do anything
            debug!("No DNS client, and URL contains a domain, so no mempool sync can happen");
            return Ok((true, None));
        }
    }

    /// Ask the remote peer for its mempool, connecting to it in the process if need be.
    /// Returns Ok((true, ..)) if we're done mempool syncing
    /// Returns Ok((false, ..)) if there's more to do
    /// Returns the event ID on success
    #[cfg_attr(test, mutants::skip)]
    fn mempool_sync_send_query(
        &mut self,
        url: &UrlString,
        addr: &SocketAddr,
        mempool: &MemPoolDB,
        page_id: Txid,
    ) -> Result<(bool, Option<usize>), net_error> {
        let sync_data = mempool.make_mempool_sync_data()?;
        let request = StacksHttpRequest::new_for_peer(
            PeerHost::from_socketaddr(addr),
            "POST".into(),
            "/v2/mempool/query".into(),
            HttpRequestContents::new()
                .query_arg("page_id".into(), format!("{}", &page_id))
                .payload_stacks(&sync_data),
        )?;

        let event_id = self.connect_or_send_http_request(url.clone(), addr.clone(), request)?;
        return Ok((false, Some(event_id)));
    }

    /// Receive the mempool sync response.
    /// Return Ok(true, ..) if we're done with the mempool sync.
    /// Return Ok(false, ..) if we have more work to do.
    /// Returns the page ID of the next request to make, and the list of transactions we got
    #[cfg_attr(test, mutants::skip)]
    fn mempool_sync_recv_response(
        &mut self,
        event_id: usize,
    ) -> Result<(bool, Option<Txid>, Option<Vec<StacksTransaction>>), net_error> {
        PeerNetwork::with_http(self, |network, http| {
            match http.get_conversation(event_id) {
                None => {
                    if http.is_connecting(event_id) {
                        debug!(
                            "{:?}: Mempool sync event {} is not connected yet",
                            &network.local_peer, event_id
                        );
                        return Ok((false, None, None));
                    } else {
                        // conversation died
                        debug!("{:?}: Mempool sync peer hung up", &network.local_peer);
                        return Ok((true, None, None));
                    }
                }
                Some(ref mut convo) => {
                    match convo.try_get_response() {
                        None => {
                            // still waiting
                            debug!(
                                "{:?}: Mempool sync event {} still waiting for a response",
                                &network.local_peer, event_id
                            );
                            return Ok((false, None, None));
                        }
                        Some(http_response) => match http_response.decode_mempool_txs_page() {
                            Ok((txs, page_id_opt)) => {
                                debug!("{:?}: Mempool sync received response for {} txs, next page {:?}", &network.local_peer, txs.len(), &page_id_opt);
                                return Ok((true, page_id_opt, Some(txs)));
                            }
                            Err(e) => {
                                warn!(
                                    "{:?}: Mempool sync request did not receive a txs page: {:?}",
                                    &network.local_peer, &e
                                );
                                return Ok((true, None, None));
                            }
                        },
                    }
                }
            }
        })
    }

    /// Do a mempool sync
    /// Return true if we're done and can advance to the next state.
    /// Returns the transactions as well if the sync ran to completion.
    #[cfg_attr(test, mutants::skip)]
    fn do_mempool_sync(
        &mut self,
        dns_client_opt: &mut Option<&mut DNSClient>,
        mempool: &MemPoolDB,
    ) -> (bool, Option<Vec<StacksTransaction>>) {
        if get_epoch_time_secs() <= self.mempool_sync_deadline {
            debug!(
                "{:?}: Wait until {} to do a mempool sync",
                &self.local_peer, self.mempool_sync_deadline
            );
            return (true, None);
        }

        if self.mempool_sync_timeout == 0 {
            // begin new sync
            self.mempool_sync_timeout =
                get_epoch_time_secs() + self.connection_opts.mempool_sync_timeout;
        } else {
            if get_epoch_time_secs() > self.mempool_sync_timeout {
                debug!(
                    "{:?}: Mempool sync took too long; terminating",
                    &self.local_peer
                );
                self.mempool_sync_reset();
                return (true, None);
            }
        }

        // try advancing states until we get blocked.
        // Once we get blocked, return.
        loop {
            let cur_state = self.mempool_state.clone();
            debug!(
                "{:?}: Mempool sync state is {:?}",
                &self.local_peer, &cur_state
            );
            match cur_state {
                MempoolSyncState::PickOutboundPeer => {
                    // 1. pick a random outbound conversation.
                    match self.mempool_sync_pick_outbound_peer(dns_client_opt, &Txid([0u8; 32])) {
                        Ok(Some(next_state)) => {
                            // success! can advance to either resolve a URL or to send a query
                            self.mempool_state = next_state;
                        }
                        Ok(None) => {
                            // done
                            self.mempool_sync_reset();
                            return (true, None);
                        }
                        Err(e) => {
                            // done; need reset
                            warn!("mempool_sync_pick_outbound_peer returned {:?}", &e);
                            self.mempool_sync_reset();
                            return (true, None);
                        }
                    }
                }
                MempoolSyncState::ResolveURL(ref url_str, ref dns_request, ref page_id) => {
                    // 2. resolve its data URL
                    match self.mempool_sync_resolve_data_url(url_str, dns_request, dns_client_opt) {
                        Ok((false, Some(addr))) => {
                            // success! advance
                            self.mempool_state =
                                MempoolSyncState::SendQuery(url_str.clone(), addr, page_id.clone());
                        }
                        Ok((false, None)) => {
                            // try again later
                            return (false, None);
                        }
                        Ok((true, _)) => {
                            // done
                            self.mempool_sync_reset();
                            return (true, None);
                        }
                        Err(e) => {
                            // failed
                            warn!(
                                "mempool_sync_resolve_data_url({}) failed: {:?}",
                                url_str, &e
                            );
                            self.mempool_sync_reset();
                            return (true, None);
                        }
                    }
                }
                MempoolSyncState::SendQuery(ref url, ref addr, ref page_id) => {
                    // 3. ask for the remote peer's mempool's novel txs
                    debug!(
                        "{:?}: Mempool sync will query {} for mempool transactions at {}",
                        &self.local_peer, url, page_id
                    );
                    match self.mempool_sync_send_query(url, addr, mempool, page_id.clone()) {
                        Ok((false, Some(event_id))) => {
                            // success! advance
                            debug!("{:?}: Mempool sync query {} for mempool transactions at {} on event {}", &self.local_peer, url, page_id, event_id);
                            self.mempool_state =
                                MempoolSyncState::RecvResponse(url.clone(), addr.clone(), event_id);
                        }
                        Ok((false, None)) => {
                            // try again later
                            return (false, None);
                        }
                        Ok((true, _)) => {
                            // done
                            self.mempool_sync_reset();
                            return (true, None);
                        }
                        Err(e) => {
                            // done
                            warn!("mempool_sync_send_query({}) returned {:?}", url, &e);
                            self.mempool_sync_reset();
                            return (true, None);
                        }
                    }
                }
                MempoolSyncState::RecvResponse(ref url, ref addr, ref event_id) => {
                    match self.mempool_sync_recv_response(*event_id) {
                        Ok((true, next_page_id_opt, Some(txs))) => {
                            debug!(
                                "{:?}: Mempool sync received {} transactions; next page is {:?}",
                                &self.local_peer,
                                txs.len(),
                                &next_page_id_opt
                            );

                            // done! got data
                            let ret = match next_page_id_opt {
                                Some(next_page_id) => {
                                    // get the next page
                                    self.mempool_state = MempoolSyncState::SendQuery(
                                        url.clone(),
                                        addr.clone(),
                                        next_page_id,
                                    );
                                    false
                                }
                                None => {
                                    // done
                                    self.mempool_sync_reset();
                                    true
                                }
                            };
                            return (ret, Some(txs));
                        }
                        Ok((true, _, None)) => {
                            // done! did not get data
                            self.mempool_sync_reset();
                            return (true, None);
                        }
                        Ok((false, _, None)) => {
                            // still receiving; try again later
                            return (false, None);
                        }
                        Ok((false, _, Some(_))) => {
                            // should never happen
                            if cfg!(test) {
                                panic!("Reached invalid state in {:?}, aborting...", &cur_state);
                            }
                            warn!("Reached invalid state in {:?}, resetting...", &cur_state);
                            self.mempool_sync_reset();
                            return (true, None);
                        }
                        Err(e) => {
                            // likely a network error
                            warn!("mempool_sync_recv_response returned {:?}", &e);
                            self.mempool_sync_reset();
                            return (true, None);
                        }
                    }
                }
            }
        }
    }

    /// Do the actual work in the state machine.
    /// Return true if we need to prune connections.
    /// This will call the epoch-appropriate network worker
    fn do_network_work(
        &mut self,
        burnchain_height: u64,
        sortdb: &SortitionDB,
        chainstate: &mut StacksChainState,
        dns_client_opt: &mut Option<&mut DNSClient>,
        download_backpressure: bool,
        ibd: bool,
        network_result: &mut NetworkResult,
    ) -> bool {
        let cur_epoch = self.get_current_epoch();
        let prune = if cur_epoch.epoch_id >= StacksEpochId::Epoch30 {
            debug!("{:?}: run Nakamoto work loop", self.get_local_peer());

            // in Nakamoto epoch, so do Nakamoto things
            let prune = self.do_network_work_nakamoto(
                burnchain_height,
                sortdb,
                chainstate,
                ibd,
                network_result,
            );

            // in Nakamoto epoch, but we might still be doing epoch 2.x things since Nakamoto does
            // not begin on a reward cycle boundary.
            if cur_epoch.epoch_id == StacksEpochId::Epoch30
                && (self.burnchain_tip.block_height
                    <= cur_epoch.start_height
                        + u64::from(self.burnchain.pox_constants.reward_cycle_length)
                    || self.connection_opts.force_nakamoto_epoch_transition)
            {
                debug!(
                    "{:?}: run Epoch 2.x work loop in Nakamoto epoch",
                    self.get_local_peer()
                );
                let epoch2_prune = self.do_network_work_epoch2x(
                    sortdb,
                    chainstate,
                    dns_client_opt,
                    download_backpressure,
                    ibd,
                    network_result,
                );
                debug!(
                    "{:?}: ran Epoch 2.x work loop in Nakamoto epoch",
                    self.get_local_peer()
                );
                prune || epoch2_prune
            } else {
                prune
            }
        } else {
            // in epoch 2.x, so do epoch 2.x things
            debug!("{:?}: run Epoch 2.x work loop", self.get_local_peer());
            self.do_network_work_epoch2x(
                sortdb,
                chainstate,
                dns_client_opt,
                download_backpressure,
                ibd,
                network_result,
            )
        };
        prune
    }

    /// Do the actual work in the state machine.
    /// Return true if we need to prune connections.
    /// Used only for nakamoto.
    /// TODO: put this into a separate file for nakamoto p2p code paths
    fn do_network_work_nakamoto(
        &mut self,
        burnchain_height: u64,
        sortdb: &SortitionDB,
        chainstate: &StacksChainState,
        ibd: bool,
        network_result: &mut NetworkResult,
    ) -> bool {
        // do some Actual Work(tm)
        let mut do_prune = false;
        let mut did_cycle = false;

        while !did_cycle {
            // always do an inv sync
            let learned = self.do_network_inv_sync_nakamoto(sortdb, ibd);
            debug!(
                "{:?}: network work state is {:?}",
                self.get_local_peer(),
                &self.nakamoto_work_state;
                "learned_new_blocks?" => learned
            );

            // always do block download
            let new_blocks = self
                .do_network_block_sync_nakamoto(burnchain_height, sortdb, chainstate, ibd)
                .map_err(|e| {
                    warn!(
                        "{:?}: Failed to perform Nakamoto block sync: {:?}",
                        &self.get_local_peer(),
                        &e
                    );
                    e
                })
                .unwrap_or(HashMap::new());

            network_result.consume_nakamoto_blocks(new_blocks);

            let cur_state = self.nakamoto_work_state;
            match self.nakamoto_work_state {
                PeerNetworkWorkState::GetPublicIP => {
                    if cfg!(test) && self.connection_opts.disable_natpunch {
                        self.nakamoto_work_state = PeerNetworkWorkState::BlockDownload;
                    } else {
                        // (re)determine our public IP address
                        let done = self.do_get_public_ip();
                        if done {
                            self.nakamoto_work_state = PeerNetworkWorkState::BlockDownload;
                        }
                    }
                }
                PeerNetworkWorkState::BlockInvSync => {
                    // this state is useless in Nakamoto since we're always doing inv-syncs
                    self.nakamoto_work_state = PeerNetworkWorkState::BlockDownload;
                }
                PeerNetworkWorkState::BlockDownload => {
                    // this state is useless in Nakamoto since we're always doing download-syncs
                    self.nakamoto_work_state = PeerNetworkWorkState::AntiEntropy;
                }
                PeerNetworkWorkState::AntiEntropy => {
                    debug!(
                        "{:?}: Block anti-entropy for Nakamoto is not yet implemented",
                        self.get_local_peer()
                    );
                    self.nakamoto_work_state = PeerNetworkWorkState::Prune;
                }
                PeerNetworkWorkState::Prune => {
                    // did one pass
                    did_cycle = true;
                    do_prune = true;

                    // restart
                    self.nakamoto_work_state = PeerNetworkWorkState::GetPublicIP;
                }
            }

            if self.nakamoto_work_state == cur_state {
                // only break early if we can't make progress
                break;
            }
        }

        if did_cycle {
            self.num_state_machine_passes += 1;
            debug!(
                "{:?}: Finished full p2p state-machine pass for Nakamoto ({})",
                &self.local_peer, self.num_state_machine_passes
            );
        }

        do_prune
    }

    /// Do the actual work in the state machine.
    /// Return true if we need to prune connections.
    /// This is only used in epoch 2.x.
    /// TODO: put into a separate file specific to epoch 2.x p2p code paths
    fn do_network_work_epoch2x(
        &mut self,
        sortdb: &SortitionDB,
        chainstate: &mut StacksChainState,
        dns_client_opt: &mut Option<&mut DNSClient>,
        download_backpressure: bool,
        ibd: bool,
        network_result: &mut NetworkResult,
    ) -> bool {
        let cur_epoch = self.get_current_epoch();
        let prune = if cur_epoch.epoch_id >= StacksEpochId::Epoch30 {
            debug!("{:?}: run Nakamoto work loop", self.get_local_peer());

            // in Nakamoto epoch, so do Nakamoto things
            let prune = self.do_network_work_nakamoto(sortdb, ibd);

            // in Nakamoto epoch, but we might still be doing epoch 2.x things since Nakamoto does
            // not begin on a reward cycle boundary.
            if cur_epoch.epoch_id == StacksEpochId::Epoch30
                && (self.burnchain_tip.block_height <= cur_epoch.start_height
                    || self.connection_opts.force_nakamoto_epoch_transition)
            {
                debug!(
                    "{:?}: run Epoch 2.x work loop in Nakamoto epoch",
                    self.get_local_peer()
                );
                let epoch2_prune = self.do_network_work_epoch2x(
                    sortdb,
                    chainstate,
                    dns_client_opt,
                    download_backpressure,
                    ibd,
                    network_result,
                );
                debug!(
                    "{:?}: ran Epoch 2.x work loop in Nakamoto epoch",
                    self.get_local_peer()
                );
                prune || epoch2_prune
            } else {
                prune
            }
        } else {
            // in epoch 2.x, so do epoch 2.x things
            debug!("{:?}: run Epoch 2.x work loop", self.get_local_peer());
            self.do_network_work_epoch2x(
                sortdb,
                chainstate,
                dns_client_opt,
                download_backpressure,
                ibd,
                network_result,
            )
        };
        prune
    }

    /// Do the actual work in the state machine.
    /// Return true if we need to prune connections.
    /// Used only for nakamoto.
    /// TODO: put this into a separate file for nakamoto p2p code paths
    fn do_network_work_nakamoto(&mut self, sortdb: &SortitionDB, ibd: bool) -> bool {
        // do some Actual Work(tm)
        let mut do_prune = false;
        let mut did_cycle = false;

        while !did_cycle {
            // always do an inv sync
            let learned = self.do_network_inv_sync_nakamoto(sortdb, ibd);
            debug!(
                "{:?}: network work state is {:?}",
                self.get_local_peer(),
                &self.nakamoto_work_state;
                "learned_new_blocks?" => learned
            );
            let cur_state = self.nakamoto_work_state;
            match self.nakamoto_work_state {
                PeerNetworkWorkState::GetPublicIP => {
                    if cfg!(test) && self.connection_opts.disable_natpunch {
                        self.nakamoto_work_state = PeerNetworkWorkState::BlockDownload;
                    } else {
                        // (re)determine our public IP address
                        let done = self.do_get_public_ip();
                        if done {
                            self.nakamoto_work_state = PeerNetworkWorkState::BlockDownload;
                        }
                    }
                }
                PeerNetworkWorkState::BlockInvSync => {
                    // this state is useless in Nakamoto since we're always doing inv-syncs
                    self.nakamoto_work_state = PeerNetworkWorkState::BlockDownload;
                }
                PeerNetworkWorkState::BlockDownload => {
                    debug!(
                        "{:?}: Block download for Nakamoto is not yet implemented",
                        self.get_local_peer()
                    );
                    self.nakamoto_work_state = PeerNetworkWorkState::AntiEntropy;
                }
                PeerNetworkWorkState::AntiEntropy => {
                    debug!(
                        "{:?}: Block anti-entropy for Nakamoto is not yet implemented",
                        self.get_local_peer()
                    );
                    self.nakamoto_work_state = PeerNetworkWorkState::Prune;
                }
                PeerNetworkWorkState::Prune => {
                    // did one pass
                    did_cycle = true;
                    do_prune = true;

                    // restart
                    self.nakamoto_work_state = PeerNetworkWorkState::GetPublicIP;
                }
            }

            if self.nakamoto_work_state == cur_state {
                // only break early if we can't make progress
                break;
            }
        }

        if did_cycle {
            self.num_state_machine_passes += 1;
            debug!(
                "{:?}: Finished full p2p state-machine pass for Nakamoto ({})",
                &self.local_peer, self.num_state_machine_passes
            );
        }

        do_prune
    }

    /// Do the actual work in the state machine.
    /// Return true if we need to prune connections.
    /// This is only used in epoch 2.x.
    /// TODO: put into a separate file specific to epoch 2.x p2p code paths
    fn do_network_work_epoch2x(
        &mut self,
        sortdb: &SortitionDB,
        chainstate: &mut StacksChainState,
        dns_client_opt: &mut Option<&mut DNSClient>,
        download_backpressure: bool,
        ibd: bool,
        network_result: &mut NetworkResult,
    ) -> bool {
        // do some Actual Work(tm)
        let mut do_prune = false;
        let mut did_cycle = false;

        while !did_cycle {
            // Make the p2p state machine more aggressive about going and fetching newly-discovered
            // blocks that it gets notified about.  That is, interrupt the state machine and go
            // process the associated block download first.
            if self.have_data_to_download && self.work_state == PeerNetworkWorkState::BlockInvSync {
                self.have_data_to_download = false;
                // forcibly advance
                self.work_state = PeerNetworkWorkState::BlockDownload;
            }

            debug!(
                "{:?}: network work state is {:?}",
                &self.local_peer, &self.work_state
            );
            let cur_state = self.work_state;
            match self.work_state {
                PeerNetworkWorkState::GetPublicIP => {
                    if cfg!(test) && self.connection_opts.disable_natpunch {
                        self.work_state = PeerNetworkWorkState::BlockInvSync;
                    } else {
                        // (re)determine our public IP address
                        let done = self.do_get_public_ip();
                        if done {
                            self.work_state = PeerNetworkWorkState::BlockInvSync;
                        }
                    }
                }
                PeerNetworkWorkState::BlockInvSync => {
                    let new_state = self.work_inv_sync_epoch2x(sortdb, download_backpressure, ibd);
                    self.work_state = new_state;
                }
                PeerNetworkWorkState::BlockDownload => {
                    // go fetch blocks
                    match dns_client_opt {
                        Some(ref mut dns_client) => {
                            let done = self.do_network_block_download(
                                sortdb,
                                chainstate,
                                *dns_client,
                                ibd,
                                network_result,
                            );
                            if done {
                                // advance work state
                                self.work_state = PeerNetworkWorkState::AntiEntropy;
                            }
                        }
                        None => {
                            // skip this step -- no DNS client available
                            test_debug!(
                                "{:?}: no DNS client provided; skipping block download",
                                &self.local_peer
                            );
                            self.work_state = PeerNetworkWorkState::AntiEntropy;
                        }
                    }
                }
                PeerNetworkWorkState::AntiEntropy => {
                    if ibd {
                        debug!(
                            "{:?}: Skip AntiEntropy while in initial block download",
                            &self.local_peer
                        );
                    } else {
                        self.try_push_local_data_epoch2x(sortdb, chainstate);
                    }
                    self.work_state = PeerNetworkWorkState::Prune;
                }
                PeerNetworkWorkState::Prune => {
                    // did one pass
                    did_cycle = true;
                    do_prune = true;

                    // restart
                    self.work_state = PeerNetworkWorkState::GetPublicIP;
                }
            }

            if self.work_state == cur_state {
                // only break early if we can't make progress
                break;
            }
        }

        if did_cycle {
            self.num_state_machine_passes += 1;
            debug!(
                "{:?}: Finished full p2p state-machine pass ({})",
                &self.local_peer, self.num_state_machine_passes
            );
        }

        do_prune
    }

    fn do_attachment_downloads(
        &mut self,
        mut dns_client_opt: Option<&mut DNSClient>,
        network_result: &mut NetworkResult,
    ) {
        if self.attachments_downloader.is_none() {
            self.atlasdb
                .evict_expired_uninstantiated_attachments()
                .expect("FATAL: atlasdb error: evict_expired_uninstantiated_attachments");
            self.atlasdb
                .evict_expired_unresolved_attachment_instances()
                .expect("FATAL: atlasdb error: evict_expired_unresolved_attachment_instances");
            let initial_batch = self
                .atlasdb
                .find_unresolved_attachment_instances()
                .expect("FATAL: atlasdb error: find_unresolved_attachment_instances");

            self.init_attachments_downloader(initial_batch);
        }

        match dns_client_opt {
            Some(ref mut dns_client) => {
                let mut dead_events = PeerNetwork::with_attachments_downloader(
                    self,
                    |network, attachments_downloader| {
                        let mut dead_events = vec![];
                        match attachments_downloader.run(dns_client, network) {
                            Ok((ref mut attachments, ref mut events_to_deregister)) => {
                                network_result.attachments.append(attachments);
                                dead_events.append(events_to_deregister);
                            }
                            Err(e) => {
                                warn!(
                                    "Atlas: AttachmentsDownloader failed running with error {:?}",
                                    e
                                );
                            }
                        }
                        Ok(dead_events)
                    },
                ).expect("FATAL: with_attachments_downloader() should be infallible (and it is not initialized)");

                let _ = PeerNetwork::with_network_state(
                    self,
                    |ref mut network, ref mut network_state| {
                        for event_id in dead_events.drain(..) {
                            debug!(
                                "Atlas: Deregistering faulty connection (event_id: {})",
                                event_id
                            );
                            PeerNetwork::with_http(network, |_, http| {
                                http.deregister_http(network_state, event_id);
                            });
                        }
                        Ok(())
                    },
                );
            }
            None => {
                // skip this step -- no DNS client available
                test_debug!(
                    "{:?}: no DNS client provided; skipping block download",
                    &self.local_peer
                );
            }
        }
    }

    /// Given an event ID, find the other event ID corresponding
    /// to the same remote peer.  There will be at most two such events
    /// -- one registered as the inbound connection, and one registered as the
    /// outbound connection.
    fn find_reciprocal_event(&self, event_id: usize) -> Option<usize> {
        let pubkey = match self.peers.get(&event_id) {
            Some(convo) => match convo.get_public_key() {
                Some(pubk) => pubk,
                None => {
                    return None;
                }
            },
            None => {
                return None;
            }
        };

        for (ev_id, convo) in self.peers.iter() {
            if *ev_id == event_id {
                continue;
            }
            if let Some(pubk) = convo.ref_public_key() {
                if *pubk == pubkey {
                    return Some(*ev_id);
                }
            }
        }
        None
    }

    /// Given an event ID, find the NeighborKey that corresponds to the outbound connection we have
    /// to the peer the event ID references.  This checks both the conversation referenced by the
    /// event ID, as well as the reciprocal conversation of the event ID.
    pub fn find_outbound_neighbor(&self, event_id: usize) -> Option<NeighborKey> {
        let (is_authenticated, is_outbound, neighbor_key) = match self.peers.get(&event_id) {
            Some(convo) => (
                convo.is_authenticated(),
                convo.is_outbound(),
                convo.to_neighbor_key(),
            ),
            None => {
                test_debug!("No such neighbor event={}", event_id);
                return None;
            }
        };

        let outbound_neighbor_key = if !is_outbound {
            let reciprocal_event_id = match self.find_reciprocal_event(event_id) {
                Some(re) => re,
                None => {
                    test_debug!(
                        "{:?}: no reciprocal conversation for {:?}",
                        &self.local_peer,
                        &neighbor_key
                    );
                    return None;
                }
            };

            let (reciprocal_is_authenticated, reciprocal_is_outbound, reciprocal_neighbor_key) =
                match self.peers.get(&reciprocal_event_id) {
                    Some(convo) => (
                        convo.is_authenticated(),
                        convo.is_outbound(),
                        convo.to_neighbor_key(),
                    ),
                    None => {
                        test_debug!(
                            "{:?}: No reciprocal conversation for {} (event={})",
                            &self.local_peer,
                            &neighbor_key,
                            event_id
                        );
                        return None;
                    }
                };

            if !is_authenticated && !reciprocal_is_authenticated {
                test_debug!(
                    "{:?}: {:?} and {:?} are not authenticated",
                    &self.local_peer,
                    &neighbor_key,
                    &reciprocal_neighbor_key
                );
                return None;
            }

            if !is_outbound && !reciprocal_is_outbound {
                test_debug!(
                    "{:?}: {:?} and {:?} are not outbound",
                    &self.local_peer,
                    &neighbor_key,
                    &reciprocal_neighbor_key
                );
                return None;
            }

            reciprocal_neighbor_key
        } else {
            neighbor_key
        };

        Some(outbound_neighbor_key)
    }

    /// Update a peer's inventory state to indicate that the given block is available.
    /// If updated, return the sortition height of the bit in the inv that was set.
    /// Only valid for epoch 2.x
    fn handle_unsolicited_inv_update_epoch2x(
        &mut self,
        sortdb: &SortitionDB,
        event_id: usize,
        outbound_neighbor_key: &NeighborKey,
        consensus_hash: &ConsensusHash,
        microblocks: bool,
    ) -> Result<Option<u64>, net_error> {
        let epoch = self.get_current_epoch();
        if epoch.epoch_id >= StacksEpochId::Epoch30 {
            info!(
                "{:?}: Ban peer event {} for sending an inv 2.x update for {} in epoch 3.x",
                event_id,
                self.get_local_peer(),
                consensus_hash
            );
            self.bans.insert(event_id);

            if let Some(outbound_event_id) = self.events.get(&outbound_neighbor_key) {
                self.bans.insert(*outbound_event_id);
            }
            return Ok(None);
        }

        let block_sortition_height = match self.inv_state {
            Some(ref mut inv) => {
                let res = if microblocks {
                    inv.set_microblocks_available(
                        &self.burnchain,
                        outbound_neighbor_key,
                        sortdb,
                        consensus_hash,
                    )
                } else {
                    inv.set_block_available(
                        &self.burnchain,
                        outbound_neighbor_key,
                        sortdb,
                        consensus_hash,
                    )
                };

                match res {
                    Ok(Some(block_height)) => block_height,
                    Ok(None) => {
                        debug!(
                            "{:?}: We already know the inventory state in {} for {}",
                            &self.local_peer, outbound_neighbor_key, consensus_hash
                        );
                        return Ok(None);
                    }
                    Err(net_error::NotFoundError) => {
                        // is this remote node simply ahead of us?
                        if let Some(convo) = self.peers.get(&event_id) {
                            if self.chain_view.burn_block_height < convo.burnchain_tip_height {
                                debug!("{:?}: Unrecognized consensus hash {}; it is possible that {} is ahead of us", &self.local_peer, consensus_hash, outbound_neighbor_key);
                                return Err(net_error::NotFoundError);
                            }
                        }
                        // not ahead of us -- it's a bad consensus hash
                        debug!("{:?}: Unrecognized consensus hash {}; assuming that {} has a different chain view", &self.local_peer, consensus_hash, outbound_neighbor_key);
                        return Ok(None);
                    }
                    Err(net_error::InvalidMessage) => {
                        // punish this peer
                        info!(
                            "Peer {:?} sent an invalid update for {}",
                            &outbound_neighbor_key,
                            if microblocks {
                                "streamed microblocks"
                            } else {
                                "blocks"
                            }
                        );
                        self.bans.insert(event_id);

                        if let Some(outbound_event_id) = self.events.get(&outbound_neighbor_key) {
                            self.bans.insert(*outbound_event_id);
                        }
                        return Ok(None);
                    }
                    Err(e) => {
                        warn!(
                            "Failed to update inv state for {:?}: {:?}",
                            &outbound_neighbor_key, &e
                        );
                        return Ok(None);
                    }
                }
            }
            None => {
                return Ok(None);
            }
        };
        Ok(Some(block_sortition_height))
    }

    /// Buffer a message for re-processing once the burnchain view updates
    fn buffer_data_message(&mut self, event_id: usize, msg: StacksMessage) -> () {
        if let Some(msgs) = self.pending_messages.get_mut(&event_id) {
            // check limits:
            // at most 1 BlocksAvailable
            // at most 1 MicroblocksAvailable
            // at most 1 BlocksData
            // at most $self.connection_opts.max_buffered_microblocks MicroblocksDatas
            let mut blocks_available = 0;
            let mut microblocks_available = 0;
            let mut blocks_data = 0;
            let mut microblocks_data = 0;
            for msg in msgs.iter() {
                match &msg.payload {
                    StacksMessageType::BlocksAvailable(_) => {
                        blocks_available += 1;
                    }
                    StacksMessageType::MicroblocksAvailable(_) => {
                        microblocks_available += 1;
                    }
                    StacksMessageType::Blocks(_) => {
                        blocks_data += 1;
                    }
                    StacksMessageType::Microblocks(_) => {
                        microblocks_data += 1;
                    }
                    _ => {}
                }
            }

            if let StacksMessageType::BlocksAvailable(_) = &msg.payload {
                if blocks_available >= self.connection_opts.max_buffered_blocks_available {
                    debug!(
                        "{:?}: Drop BlocksAvailable from event {} -- already have {} buffered",
                        &self.local_peer, event_id, blocks_available
                    );
                    return;
                }
            }
            if let StacksMessageType::MicroblocksAvailable(_) = &msg.payload {
                if microblocks_available >= self.connection_opts.max_buffered_microblocks_available
                {
                    debug!(
                        "{:?}: Drop MicroblocksAvailable from event {} -- already have {} buffered",
                        &self.local_peer, event_id, microblocks_available
                    );
                    return;
                }
            }
            if let StacksMessageType::Blocks(_) = &msg.payload {
                if blocks_data >= self.connection_opts.max_buffered_blocks {
                    debug!(
                        "{:?}: Drop BlocksData from event {} -- already have {} buffered",
                        &self.local_peer, event_id, blocks_data
                    );
                    return;
                }
            }
            if let StacksMessageType::Microblocks(_) = &msg.payload {
                if microblocks_data >= self.connection_opts.max_buffered_microblocks {
                    debug!(
                        "{:?}: Drop MicroblocksData from event {} -- already have {} buffered",
                        &self.local_peer, event_id, microblocks_data
                    );
                    return;
                }
            }
            msgs.push(msg);
            debug!(
                "{:?}: Event {} has {} messages buffered",
                &self.local_peer,
                event_id,
                msgs.len()
            );
        } else {
            self.pending_messages.insert(event_id, vec![msg]);
            debug!(
                "{:?}: Event {} has 1 messages buffered",
                &self.local_peer, event_id
            );
        }
    }

    /// Do we need a block or microblock stream, given its sortition's consensus hash?
    fn need_block_or_microblock_stream(
        sortdb: &SortitionDB,
        chainstate: &StacksChainState,
        consensus_hash: &ConsensusHash,
        is_microblock: bool,
    ) -> Result<bool, net_error> {
        let sn = SortitionDB::get_block_snapshot_consensus(sortdb.conn(), &consensus_hash)?
            .ok_or(chainstate_error::NoSuchBlockError)?;
        let block_hash_opt = if sn.sortition {
            Some(sn.winning_stacks_block_hash)
        } else {
            None
        };

        let inv = chainstate.get_blocks_inventory(&[(consensus_hash.clone(), block_hash_opt)])?;
        if is_microblock {
            // checking for microblock absence
            Ok(inv.microblocks_bitvec[0] == 0)
        } else {
            // checking for block absence
            Ok(inv.block_bitvec[0] == 0)
        }
    }

    /// Handle unsolicited BlocksAvailable.
    /// Update our inv for this peer.
    /// Mask errors.
    /// Return whether or not we need to buffer this message
    fn handle_unsolicited_BlocksAvailable(
        &mut self,
        sortdb: &SortitionDB,
        chainstate: &StacksChainState,
        event_id: usize,
        new_blocks: &BlocksAvailableData,
        ibd: bool,
        buffer: bool,
    ) -> bool {
        let outbound_neighbor_key = match self.find_outbound_neighbor(event_id) {
            Some(onk) => onk,
            None => {
                return false;
            }
        };

        debug!(
            "{:?}: Process BlocksAvailable from {:?} with {} entries",
            &self.local_peer,
            outbound_neighbor_key,
            new_blocks.available.len()
        );

        let mut to_buffer = false;
        for (consensus_hash, block_hash) in new_blocks.available.iter() {
            let block_sortition_height = match self.handle_unsolicited_inv_update_epoch2x(
                sortdb,
                event_id,
                &outbound_neighbor_key,
                consensus_hash,
                false,
            ) {
                Ok(Some(bsh)) => bsh,
                Ok(None) => {
                    continue;
                }
                Err(net_error::NotFoundError) => {
                    if buffer {
                        debug!("{:?}: Will buffer BlocksAvailable for {} until the next burnchain view update", &self.local_peer, &consensus_hash);
                        to_buffer = true;
                    }
                    continue;
                }
                Err(e) => {
                    info!(
                        "{:?}: Failed to handle BlocksAvailable({}/{}) from {}: {:?}",
                        &self.local_peer, &consensus_hash, &block_hash, &outbound_neighbor_key, &e
                    );
                    continue;
                }
            };

            let need_block = match PeerNetwork::need_block_or_microblock_stream(
                sortdb,
                chainstate,
                &consensus_hash,
                false,
            ) {
                Ok(x) => x,
                Err(e) => {
                    warn!(
                        "Failed to determine if we need block for consensus hash {}: {:?}",
                        &consensus_hash, &e
                    );
                    false
                }
            };

            debug!(
                "Need block {}/{}? {}",
                &consensus_hash, &block_hash, need_block
            );

            if need_block {
                // have the downloader request this block if it's new and we don't have it
                match self.block_downloader {
                    Some(ref mut downloader) => {
                        downloader.hint_block_sortition_height_available(
                            block_sortition_height,
                            ibd,
                            need_block,
                        );

                        // advance straight to download state if we're in inv state
                        if self.work_state == PeerNetworkWorkState::BlockInvSync {
                            debug!("{:?}: advance directly to block download with knowledge of block sortition {}", &self.local_peer, block_sortition_height);
                        }
                        self.have_data_to_download = true;
                    }
                    None => {}
                }
            }
        }

        to_buffer
    }

    /// Handle unsolicited MicroblocksAvailable.
    /// Update our inv for this peer.
    /// Mask errors.
    /// Return whether or not we need to buffer this message
    fn handle_unsolicited_MicroblocksAvailable(
        &mut self,
        sortdb: &SortitionDB,
        chainstate: &StacksChainState,
        event_id: usize,
        new_mblocks: &BlocksAvailableData,
        ibd: bool,
        buffer: bool,
    ) -> bool {
        let outbound_neighbor_key = match self.find_outbound_neighbor(event_id) {
            Some(onk) => onk,
            None => {
                return false;
            }
        };

        debug!(
            "{:?}: Process MicroblocksAvailable from {:?} with {} entries",
            &self.local_peer,
            outbound_neighbor_key,
            new_mblocks.available.len()
        );

        let mut to_buffer = false;
        for (consensus_hash, block_hash) in new_mblocks.available.iter() {
            let mblock_sortition_height = match self.handle_unsolicited_inv_update_epoch2x(
                sortdb,
                event_id,
                &outbound_neighbor_key,
                consensus_hash,
                true,
            ) {
                Ok(Some(bsh)) => bsh,
                Ok(None) => {
                    continue;
                }
                Err(net_error::NotFoundError) => {
                    if buffer {
                        debug!("{:?}: Will buffer MicroblocksAvailable for {} until the next burnchain view update", &self.local_peer, &consensus_hash);
                        to_buffer = true;
                    }
                    continue;
                }
                Err(e) => {
                    info!(
                        "{:?}: Failed to handle MicroblocksAvailable({}/{}) from {}: {:?}",
                        &self.local_peer, &consensus_hash, &block_hash, &outbound_neighbor_key, &e
                    );
                    continue;
                }
            };

            let need_microblock_stream = match PeerNetwork::need_block_or_microblock_stream(
                sortdb,
                chainstate,
                &consensus_hash,
                true,
            ) {
                Ok(x) => x,
                Err(e) => {
                    warn!("Failed to determine if we need microblock stream for consensus hash {}: {:?}", &consensus_hash, &e);
                    false
                }
            };

            debug!(
                "Need microblock stream {}/{}? {}",
                &consensus_hash, &block_hash, need_microblock_stream
            );

            if need_microblock_stream {
                // have the downloader request this microblock stream if it's new to us
                match self.block_downloader {
                    Some(ref mut downloader) => {
                        downloader.hint_microblock_sortition_height_available(
                            mblock_sortition_height,
                            ibd,
                            need_microblock_stream,
                        );

                        // advance straight to download state if we're in inv state
                        if self.work_state == PeerNetworkWorkState::BlockInvSync {
                            debug!("{:?}: advance directly to block download with knowledge of microblock stream {}", &self.local_peer, mblock_sortition_height);
                        }
                        self.have_data_to_download = true;
                    }
                    None => {}
                }
            }
        }
        to_buffer
    }

    /// Handle unsolicited BlocksData.
    /// Don't (yet) validate the data, but do update our inv for the peer that sent it, if we have
    /// an outbound connection to that peer.  Accept the blocks data either way if it corresponds
    /// to a winning sortition -- this will cause the blocks data to be fed into the relayer, which
    /// will then decide whether or not it needs to be stored and/or forwarded.
    /// Mask errors.
    fn handle_unsolicited_BlocksData(
        &mut self,
        sortdb: &SortitionDB,
        event_id: usize,
        new_blocks: &BlocksData,
        buffer: bool,
    ) -> bool {
        let (remote_neighbor_key, remote_is_authenticated) = match self.peers.get(&event_id) {
            Some(convo) => (convo.to_neighbor_key(), convo.is_authenticated()),
            None => {
                test_debug!(
                    "{:?}: No such neighbor event={}",
                    &self.local_peer,
                    event_id
                );
                return false;
            }
        };

        if !remote_is_authenticated {
            // drop -- a correct peer will have authenticated before sending this message
            test_debug!(
                "{:?}: Drop unauthenticated BlocksData from {:?}",
                &self.local_peer,
                &remote_neighbor_key
            );
            return false;
        }

        let outbound_neighbor_key_opt = self.find_outbound_neighbor(event_id);

        debug!(
            "{:?}: Process BlocksData from {:?} with {} entries",
            &self.local_peer,
            outbound_neighbor_key_opt
                .as_ref()
                .unwrap_or(&remote_neighbor_key),
            new_blocks.blocks.len()
        );

        let mut to_buffer = false;

        for BlocksDatum(consensus_hash, block) in new_blocks.blocks.iter() {
            let sn = match SortitionDB::get_block_snapshot_consensus(
                &sortdb.conn(),
                &consensus_hash,
            ) {
                Ok(Some(sn)) => sn,
                Ok(None) => {
                    if buffer {
                        debug!(
                                "{:?}: Will buffer unsolicited BlocksData({}/{}) ({}) -- consensus hash not (yet) recognized",
                                &self.local_peer,
                                &consensus_hash,
                                &block.block_hash(),
                                StacksBlockHeader::make_index_block_hash(
                                    &consensus_hash,
                                    &block.block_hash()
                                )
                            );
                        to_buffer = true;
                    } else {
                        debug!(
                                "{:?}: Will drop unsolicited BlocksData({}/{}) ({}) -- consensus hash not (yet) recognized",
                                &self.local_peer,
                                &consensus_hash,
                                &block.block_hash(),
                                StacksBlockHeader::make_index_block_hash(
                                    &consensus_hash,
                                    &block.block_hash()
                                )
                            );
                    }
                    continue;
                }
                Err(e) => {
                    info!(
                        "{:?}: Failed to query block snapshot for {}: {:?}",
                        &self.local_peer, consensus_hash, &e
                    );
                    continue;
                }
            };

            if !sn.pox_valid {
                info!(
                    "{:?}: Failed to query snapshot for {}: not on the valid PoX fork",
                    &self.local_peer, consensus_hash
                );
                continue;
            }

            if sn.winning_stacks_block_hash != block.block_hash() {
                info!(
                    "{:?}: Ignoring block {} -- winning block was {} (sortition: {})",
                    &self.local_peer,
                    block.block_hash(),
                    sn.winning_stacks_block_hash,
                    sn.sortition
                );
                continue;
            }

            // only bother updating the inventory for this event's peer if we have an outbound
            // connection to it.
            if let Some(outbound_neighbor_key) = outbound_neighbor_key_opt.as_ref() {
                let _ = self.handle_unsolicited_inv_update_epoch2x(
                    sortdb,
                    event_id,
                    &outbound_neighbor_key,
                    &sn.consensus_hash,
                    false,
                );
            }
        }

        to_buffer
    }

    /// Handle unsolicited MicroblocksData.
    /// Returns whether or not to buffer (if buffer is true)
    /// Returns whether or not to pass to the relayer (if buffer is false).
    fn handle_unsolicited_MicroblocksData(
        &mut self,
        chainstate: &StacksChainState,
        event_id: usize,
        new_microblocks: &MicroblocksData,
        buffer: bool,
    ) -> bool {
        let (remote_neighbor_key, remote_is_authenticated) = match self.peers.get(&event_id) {
            Some(convo) => (convo.to_neighbor_key(), convo.is_authenticated()),
            None => {
                test_debug!(
                    "{:?}: No such neighbor event={}",
                    &self.local_peer,
                    event_id
                );
                return false;
            }
        };

        if !remote_is_authenticated {
            // drop -- a correct peer will have authenticated before sending this message
            test_debug!(
                "{:?}: Drop unauthenticated MicroblocksData from {:?}",
                &self.local_peer,
                &remote_neighbor_key
            );
            return false;
        }

        let outbound_neighbor_key_opt = self.find_outbound_neighbor(event_id);

        debug!(
            "{:?}: Process MicroblocksData from {:?} for {} with {} entries",
            &self.local_peer,
            outbound_neighbor_key_opt
                .as_ref()
                .unwrap_or(&remote_neighbor_key),
            &new_microblocks.index_anchor_block,
            new_microblocks.microblocks.len()
        );

        // do we have the associated anchored block?
        match chainstate.get_block_header_hashes(&new_microblocks.index_anchor_block) {
            Ok(Some(_)) => {
                // yup; can process now
                debug!("{:?}: have microblock parent anchored block {}, so can process its microblocks", &self.local_peer, &new_microblocks.index_anchor_block);
                !buffer
            }
            Ok(None) => {
                if buffer {
                    debug!(
                        "{:?}: Will buffer unsolicited MicroblocksData({})",
                        &self.local_peer, &new_microblocks.index_anchor_block
                    );
                    true
                } else {
                    debug!(
                        "{:?}: Will not buffer unsolicited MicroblocksData({})",
                        &self.local_peer, &new_microblocks.index_anchor_block
                    );
                    false
                }
            }
            Err(e) => {
                warn!(
                    "{:?}: Failed to get header hashes for {:?}: {:?}",
                    &self.local_peer, &new_microblocks.index_anchor_block, &e
                );
                false
            }
        }
    }

    /// Returns (true, x) if we should buffer the message and try again
    /// Returns (x, true) if the relayer should receive the message
    fn handle_unsolicited_message(
        &mut self,
        sortdb: &SortitionDB,
        chainstate: &StacksChainState,
        event_id: usize,
        preamble: &Preamble,
        payload: &StacksMessageType,
        ibd: bool,
        buffer: bool,
    ) -> (bool, bool) {
        match payload {
            // Update our inv state for this peer, but only do so if we have an
            // outbound connection to it and it's authenticated (we don't synchronize inv
            // state with inbound peers).  Since we will have received this message
            // from an _inbound_ conversation, we need to find the reciprocal _outbound_
            // conversation and use _that_ conversation's neighbor key to identify
            // which inventory we need to update.
            StacksMessageType::BlocksAvailable(ref new_blocks) => {
                let to_buffer = self.handle_unsolicited_BlocksAvailable(
                    sortdb, chainstate, event_id, new_blocks, ibd, buffer,
                );
                (to_buffer, false)
            }
            StacksMessageType::MicroblocksAvailable(ref new_mblocks) => {
                let to_buffer = self.handle_unsolicited_MicroblocksAvailable(
                    sortdb,
                    chainstate,
                    event_id,
                    new_mblocks,
                    ibd,
                    buffer,
                );
                (to_buffer, false)
            }
            StacksMessageType::Blocks(ref new_blocks) => {
                // update inv state for this peer
                let to_buffer =
                    self.handle_unsolicited_BlocksData(sortdb, event_id, new_blocks, buffer);

                // forward to relayer for processing
                (to_buffer, true)
            }
            StacksMessageType::Microblocks(ref new_mblocks) => {
                let to_buffer = self.handle_unsolicited_MicroblocksData(
                    chainstate,
                    event_id,
                    new_mblocks,
                    buffer,
                );

                // only forward to the relayer if we don't need to buffer it.
                (to_buffer, true)
            }
            StacksMessageType::StackerDBPushChunk(ref data) => {
                match self.handle_unsolicited_StackerDBPushChunk(event_id, preamble, data) {
                    Ok(x) => {
                        // don't buffer, but do reject if invalid
                        (false, x)
                    }
                    Err(e) => {
                        info!(
                            "{:?}: failed to handle unsolicited {:?}: {:?}",
                            &self.local_peer, payload, &e
                        );
                        (false, false)
                    }
                }
            }
            _ => (false, true),
        }
    }

    /// Handle unsolicited messages propagated up to us from our ongoing ConversationP2Ps.
    /// Return messages that we couldn't handle here, but key them by neighbor, not event.
    /// Drop invalid messages.
    /// If buffer is true, then re-try handling this message once the burnchain view advances.
    fn handle_unsolicited_messages(
        &mut self,
        sortdb: &SortitionDB,
        chainstate: &StacksChainState,
        unsolicited: HashMap<usize, Vec<StacksMessage>>,
        ibd: bool,
        buffer: bool,
    ) -> HashMap<NeighborKey, Vec<StacksMessage>> {
        let mut unhandled: HashMap<NeighborKey, Vec<StacksMessage>> = HashMap::new();
        for (event_id, messages) in unsolicited.into_iter() {
            if messages.len() == 0 {
                // no messages for this event
                continue;
            }

            let neighbor_key = if let Some(convo) = self.peers.get(&event_id) {
                convo.to_neighbor_key()
            } else {
                debug!(
                    "{:?}: No longer such neighbor event={}, dropping {} unsolicited messages",
                    &self.local_peer,
                    event_id,
                    messages.len()
                );
                continue;
            };

            debug!("{:?}: Process {} unsolicited messages from {:?}", &self.local_peer, messages.len(), &neighbor_key; "buffer" => %buffer);

            for message in messages.into_iter() {
                if !buffer {
                    debug!(
                        "{:?}: Re-try handling buffered message {} from {:?}",
                        &self.local_peer,
                        &message.payload.get_message_description(),
                        &neighbor_key
                    );
                }
                let (to_buffer, relay) = self.handle_unsolicited_message(
                    sortdb,
                    chainstate,
                    event_id,
                    &message.preamble,
                    &message.payload,
                    ibd,
                    buffer,
                );
                if buffer && to_buffer {
                    self.buffer_data_message(event_id, message);
                } else if relay {
                    // forward to relayer for processing
                    debug!(
                        "{:?}: Will forward message {} from {:?} to relayer",
                        &self.local_peer,
                        &message.payload.get_message_description(),
                        &neighbor_key
                    );
                    if let Some(msgs) = unhandled.get_mut(&neighbor_key) {
                        msgs.push(message);
                    } else {
                        unhandled.insert(neighbor_key.clone(), vec![message]);
                    }
                }
            }
        }
        unhandled
    }

    /// Find unauthenticated inbound conversations
    fn find_unauthenticated_inbound_convos(&self) -> Vec<usize> {
        let mut ret = vec![];
        for (event_id, convo) in self.peers.iter() {
            if !convo.is_outbound() && !convo.is_authenticated() {
                ret.push(*event_id);
            }
        }
        ret
    }

    /// Find inbound conversations that have authenticated, given a list of event ids to search
    /// for.  Add them to our network pingbacks
    fn schedule_network_pingbacks(&mut self, event_ids: Vec<usize>) {
        if cfg!(test) && self.connection_opts.disable_pingbacks {
            test_debug!("{:?}: pingbacks are disabled for testing", &self.local_peer);
            return;
        }

        // clear timed-out pingbacks
        let mut to_remove = vec![];
        for (naddr, pingback) in self.walk_pingbacks.iter() {
            if pingback.ts + self.connection_opts.pingback_timeout < get_epoch_time_secs() {
                to_remove.push((*naddr).clone());
            }
        }

        for naddr in to_remove.into_iter() {
            self.walk_pingbacks.remove(&naddr);
        }

        let my_pubkey_hash = Hash160::from_node_public_key(&Secp256k1PublicKey::from_private(
            &self.local_peer.private_key,
        ));

        // add new pingbacks
        for event_id in event_ids.into_iter() {
            if let Some(ref convo) = self.peers.get(&event_id) {
                if !convo.is_outbound() && convo.is_authenticated() {
                    let nk = convo.to_handshake_neighbor_key();
                    let addr = convo.to_handshake_neighbor_address();
                    let pubkey = convo
                        .get_public_key()
                        .expect("BUG: convo is authenticated but we have no public key for it");

                    if addr.public_key_hash == my_pubkey_hash {
                        // don't talk to ourselves
                        continue;
                    }

                    let neighbor_opt = PeerDB::get_peer(
                        self.peerdb.conn(),
                        self.local_peer.network_id,
                        &addr.addrbytes,
                        addr.port,
                    )
                    .expect("FATAL: failed to read from peer database");

                    if neighbor_opt.is_some() {
                        debug!(
                            "{:?}: will not ping back {:?}: already known to us",
                            &self.local_peer, &nk
                        );
                        continue;
                    }

                    debug!(
                        "{:?}: will ping back {:?} ({:?}) to see if it's routable from us",
                        &self.local_peer, &nk, convo
                    );
                    self.walk_pingbacks.insert(
                        addr,
                        NeighborPingback {
                            peer_version: nk.peer_version,
                            network_id: nk.network_id,
                            ts: get_epoch_time_secs(),
                            pubkey: pubkey,
                        },
                    );

                    if self.walk_pingbacks.len() > MAX_NEIGHBORS_DATA_LEN as usize {
                        // drop one at random
                        let idx = thread_rng().gen::<usize>() % self.walk_pingbacks.len();
                        let drop_addr = match self.walk_pingbacks.keys().skip(idx).next() {
                            Some(ref addr) => (*addr).clone(),
                            None => {
                                continue;
                            }
                        };

                        debug!("{:?}: drop pingback {:?}", &self.local_peer, drop_addr);
                        self.walk_pingbacks.remove(&drop_addr);
                    }
                }
            }
        }

        test_debug!(
            "{:?}: have {} pingbacks scheduled",
            &self.local_peer,
            self.walk_pingbacks.len()
        );
    }

    /// Count up the number of inbound neighbors that have public IP addresses (i.e. that we have
    /// outbound connections to) and report it.
    /// If we're NAT'ed, then this value will be 0.
    pub fn count_public_inbound(&self) -> usize {
        let mut num_public_inbound = 0;
        for (event_id, convo) in self.peers.iter() {
            if convo.is_outbound() {
                continue;
            }

            // convo is inbound
            // does it have a reciprocal outbound event?
            if self.find_reciprocal_event(*event_id).is_some() {
                num_public_inbound += 1;
            }
        }
        num_public_inbound
    }

    /// Do we need to call .run() again, shortly, to advance the downloader state?
    pub fn has_more_downloads(&self) -> bool {
        if self.work_state == PeerNetworkWorkState::BlockDownload {
            if let Some(ref dl) = self.block_downloader {
                (!dl.is_download_idle() || dl.is_initial_download())
                    && dl.num_requests_inflight() == 0
            } else {
                false
            }
        } else {
            false
        }
    }

    /// Get the local peer from the peer DB, but also preserve the public IP address
    pub fn load_local_peer(&self) -> Result<LocalPeer, net_error> {
        let mut lp = PeerDB::get_local_peer(&self.peerdb.conn())?;
        lp.public_ip_address = self.local_peer.public_ip_address.clone();
        Ok(lp)
    }

    /// Refresh view of local peer
    pub fn refresh_local_peer(&mut self) -> Result<(), net_error> {
        // update local-peer state
        self.local_peer = self.load_local_peer()?;
        Ok(())
    }

    /// Set the stacker DB configs
    pub fn set_stacker_db_configs(
        &mut self,
        configs: HashMap<QualifiedContractIdentifier, StackerDBConfig>,
    ) {
        self.stacker_db_configs = configs;
    }

    /// Obtain a copy of the stacker DB configs
    pub fn get_stacker_db_configs_owned(
        &self,
    ) -> HashMap<QualifiedContractIdentifier, StackerDBConfig> {
        self.stacker_db_configs.clone()
    }

    /// Obtain a ref to the stacker DB configs
    pub fn get_stacker_db_configs(&self) -> &HashMap<QualifiedContractIdentifier, StackerDBConfig> {
        &self.stacker_db_configs
    }

    /// Reload StackerDB configs from chainstate
    pub fn refresh_stacker_db_configs(
        &mut self,
        sortdb: &SortitionDB,
        chainstate: &mut StacksChainState,
    ) -> Result<(), net_error> {
        let stacker_db_configs = mem::replace(&mut self.stacker_db_configs, HashMap::new());
        self.stacker_db_configs = self.stackerdbs.create_or_reconfigure_stackerdbs(
            chainstate,
            sortdb,
            stacker_db_configs,
        )?;
        Ok(())
<<<<<<< HEAD
=======
    }

    /// Load up the parent stacks tip.
    /// For epoch 2.x, this is the pointer to the parent block of the current stacks tip
    /// For epoch 3.x, this is the pointer to the tenure-start block of the parent tenure of the
    /// current stacks tip.
    /// If this is the first tenure in epoch 3.x, then this is the pointer to the epoch 2.x block
    /// that it builds atop.
    pub(crate) fn get_parent_stacks_tip(
        cur_epoch: StacksEpochId,
        chainstate: &StacksChainState,
        stacks_tip_block_id: &StacksBlockId,
    ) -> Result<(ConsensusHash, BlockHeaderHash, u64), net_error> {
        let header = NakamotoChainState::get_block_header(chainstate.db(), stacks_tip_block_id)?
            .ok_or(net_error::DBError(db_error::NotFoundError))?;

        let parent_header = if cur_epoch < StacksEpochId::Epoch30 {
            // prior to epoch 3.0, the self.prev_stacks_tip field is just the parent block
            let parent_block_id =
                StacksChainState::get_parent_block_id(chainstate.db(), &header.index_block_hash())?
                    .ok_or(net_error::DBError(db_error::NotFoundError))?;

            NakamotoChainState::get_block_header(chainstate.db(), &parent_block_id)?
                .ok_or(net_error::DBError(db_error::NotFoundError))?
        } else {
            // in epoch 3.0 and later, self.prev_stacks_tip is the first tenure block of the
            // current tip's parent tenure.
            match NakamotoChainState::get_nakamoto_parent_tenure_id_consensus_hash(
                chainstate.db(),
                &header.consensus_hash,
            )? {
                Some(ch) => NakamotoChainState::get_nakamoto_tenure_start_block_header(
                    chainstate.db(),
                    &ch,
                )?
                .ok_or(net_error::DBError(db_error::NotFoundError))?,
                None => {
                    // parent in epoch 2
                    let tenure_start_block_header =
                        NakamotoChainState::get_block_header_by_consensus_hash(
                            chainstate.db(),
                            &header.consensus_hash,
                        )?
                        .ok_or(net_error::DBError(db_error::NotFoundError))?;

                    let nakamoto_header = tenure_start_block_header
                        .anchored_header
                        .as_stacks_nakamoto()
                        .ok_or(net_error::DBError(db_error::NotFoundError))?;

                    NakamotoChainState::get_block_header(
                        chainstate.db(),
                        &nakamoto_header.parent_block_id,
                    )?
                    .ok_or(net_error::DBError(db_error::NotFoundError))?
                }
            }
        };
        Ok((
            parent_header.consensus_hash,
            parent_header.anchored_header.block_hash(),
            parent_header.anchored_header.height(),
        ))
    }

    /// Refresh our view of the aggregate public keys
    /// Returns a list of (reward-cycle, option(pubkey)) pairs.
    /// An option(pubkey) is defined for all reward cycles, but for epochs 2.4 and earlier, it will
    /// be None.
    fn find_new_aggregate_public_keys(
        &mut self,
        sortdb: &SortitionDB,
        tip_sn: &BlockSnapshot,
        chainstate: &mut StacksChainState,
        stacks_tip_block_id: &StacksBlockId,
    ) -> Result<Vec<(u64, Option<Point>)>, net_error> {
        let sort_tip_rc = self
            .burnchain
            .block_height_to_reward_cycle(tip_sn.block_height)
            .expect("FATAL: sortition from before system start");
        let next_agg_pubkey_rc = self
            .aggregate_public_keys
            .last_key_value()
            .map(|(rc, _)| rc.saturating_add(1))
            .unwrap_or(0);
        let mut new_agg_pubkeys: Vec<_> = (next_agg_pubkey_rc..=sort_tip_rc)
            .filter_map(|key_rc| {
                let ih = sortdb.index_handle(&tip_sn.sortition_id);
                let agg_pubkey_opt = if self.get_current_epoch().epoch_id < StacksEpochId::Epoch25 {
                    None
                } else {
                    test_debug!(
                        "Try to get aggregate public key for reward cycle {}",
                        key_rc
                    );
                    NakamotoChainState::load_aggregate_public_key(
                        sortdb,
                        &ih,
                        chainstate,
                        self.burnchain.reward_cycle_to_block_height(key_rc),
                        &stacks_tip_block_id,
                        false,
                    )
                    .ok()
                };
                if agg_pubkey_opt.is_none() {
                    return None;
                }
                Some((key_rc, agg_pubkey_opt))
            })
            .collect();

        if new_agg_pubkeys.len() == 0 && self.aggregate_public_keys.len() == 0 {
            // special case -- we're before epoch 3.0, so don't waste time doing this again
            new_agg_pubkeys.push((sort_tip_rc, None));
        }
        Ok(new_agg_pubkeys)
>>>>>>> 97751022
    }

    /// Refresh view of burnchain, if needed.
    /// If the burnchain view changes, then take the following additional steps:
    /// * hint to the inventory sync state-machine to restart, since we potentially have a new
    /// block to go fetch
    /// * hint to the download state machine to start looking for the new block at the new
    /// stable sortition height
    /// * hint to the antientropy protocol to reset to the latest reward cycle
    pub fn refresh_burnchain_view<B: BurnchainHeaderReader>(
        &mut self,
        indexer: &B,
        sortdb: &SortitionDB,
        chainstate: &mut StacksChainState,
        ibd: bool,
    ) -> Result<HashMap<NeighborKey, Vec<StacksMessage>>, net_error> {
        // update burnchain snapshot if we need to (careful -- it's expensive)
<<<<<<< HEAD
        let sn = SortitionDB::get_canonical_burn_chain_tip(sortdb.conn())?;
        let stacks_tip =
            SortitionDB::get_canonical_stacks_chain_tip_hash_and_height(sortdb.conn())?;

        let burnchain_tip_changed = sn.block_height != self.chain_view.burn_block_height;
        let stacks_tip_changed = self.stacks_tip != stacks_tip;
        let mut ret: HashMap<NeighborKey, Vec<StacksMessage>> = HashMap::new();

=======
        let canonical_sn = SortitionDB::get_canonical_burn_chain_tip(sortdb.conn())?;
        let stacks_tip =
            SortitionDB::get_canonical_stacks_chain_tip_hash_and_height(sortdb.conn())?;

        let burnchain_tip_changed = canonical_sn.block_height != self.chain_view.burn_block_height
            || self.num_state_machine_passes == 0;
        let stacks_tip_changed = self.stacks_tip != stacks_tip;
        let new_stacks_tip_block_id = StacksBlockId::new(&stacks_tip.0, &stacks_tip.1);
        let need_stackerdb_refresh = canonical_sn.canonical_stacks_tip_consensus_hash
            != self.burnchain_tip.canonical_stacks_tip_consensus_hash
            || burnchain_tip_changed
            || stacks_tip_changed;
        let mut ret: HashMap<NeighborKey, Vec<StacksMessage>> = HashMap::new();

        let aggregate_public_keys = self.find_new_aggregate_public_keys(
            sortdb,
            &canonical_sn,
            chainstate,
            &new_stacks_tip_block_id,
        )?;
        let (parent_stacks_tip, tenure_start_block_id, stacks_tip_sn) = if stacks_tip_changed {
            let stacks_tip_sn =
                SortitionDB::get_block_snapshot_consensus(sortdb.conn(), &stacks_tip.0)?;
            let tenure_start_block_id = if let Some(header) =
                NakamotoChainState::get_nakamoto_tenure_start_block_header(
                    chainstate.db(),
                    &stacks_tip.0,
                )? {
                header.index_block_hash()
            } else {
                new_stacks_tip_block_id.clone()
            };
            let parent_tip_id = match Self::get_parent_stacks_tip(
                self.get_current_epoch().epoch_id,
                chainstate,
                &new_stacks_tip_block_id,
            ) {
                Ok(tip_id) => tip_id,
                Err(net_error::DBError(db_error::NotFoundError)) => {
                    // this is the first block
                    (
                        FIRST_BURNCHAIN_CONSENSUS_HASH.clone(),
                        FIRST_STACKS_BLOCK_HASH.clone(),
                        0,
                    )
                }
                Err(e) => return Err(e),
            };
            (parent_tip_id, tenure_start_block_id, stacks_tip_sn)
        } else {
            (
                self.parent_stacks_tip.clone(),
                self.tenure_start_block_id.clone(),
                self.stacks_tip_sn.clone(),
            )
        };

>>>>>>> 97751022
        if burnchain_tip_changed || stacks_tip_changed {
            // only do the needful depending on what changed
            debug!(
                "{:?}: load chain view for burn block {}",
                &self.local_peer, canonical_sn.block_height
            );
            let new_chain_view = SortitionDB::get_burnchain_view(
                &sortdb.index_conn(),
                &self.burnchain,
                &canonical_sn,
            )?;

            let new_chain_view_stable_consensus_hash = {
                let ic = sortdb.index_conn();
                let ancestor_sn = SortitionDB::get_ancestor_snapshot(
                    &ic,
                    new_chain_view.burn_stable_block_height,
                    &canonical_sn.sortition_id,
                )?
                .unwrap_or(SortitionDB::get_first_block_snapshot(sortdb.conn())?);
                ancestor_sn.consensus_hash
            };

            // update cached burnchain view for /v2/info
            self.chain_view = new_chain_view;
            self.chain_view_stable_consensus_hash = new_chain_view_stable_consensus_hash;
        }

        if burnchain_tip_changed {
            // wake up the inv-sync and downloader -- we have potentially more sortitions
            self.hint_sync_invs(self.chain_view.burn_stable_block_height);
            self.hint_download_rescan(
                self.chain_view
                    .burn_stable_block_height
                    .saturating_sub(self.burnchain.first_block_height),
                false,
            );

            // set up the antientropy protocol to try pushing the latest block
            // (helps if you're a miner who gets temporarily disconnected)
            self.antientropy_last_push_ts = get_epoch_time_secs();
            self.antientropy_start_reward_cycle =
                self.pox_id.num_inventory_reward_cycles().saturating_sub(1) as u64;

            // update tx validation information
            self.ast_rules = SortitionDB::get_ast_rules(sortdb.conn(), canonical_sn.block_height)?;

            if self.get_current_epoch().epoch_id < StacksEpochId::Epoch30 {
                // update heaviest affirmation map view
                let burnchain_db = self.burnchain.open_burnchain_db(false)?;

                self.heaviest_affirmation_map = static_get_heaviest_affirmation_map(
                    &self.burnchain,
                    indexer,
                    &burnchain_db,
                    sortdb,
                    &canonical_sn.sortition_id,
                )
                .map_err(|_| {
                    net_error::Transient("Unable to query heaviest affirmation map".to_string())
                })?;

                self.tentative_best_affirmation_map = static_get_canonical_affirmation_map(
                    &self.burnchain,
                    indexer,
                    &burnchain_db,
                    sortdb,
                    chainstate,
                    &canonical_sn.sortition_id,
                )
                .map_err(|_| {
                    net_error::Transient("Unable to query canonical affirmation map".to_string())
                })?;

                self.sortition_tip_affirmation_map =
                    SortitionDB::find_sortition_tip_affirmation_map(
                        sortdb,
                        &canonical_sn.sortition_id,
                    )?;
            }

            // update last anchor data
            let ih = sortdb.index_handle(&canonical_sn.sortition_id);
            self.last_anchor_block_hash = ih
                .get_last_selected_anchor_block_hash()?
                .unwrap_or(BlockHeaderHash([0x00; 32]));
            self.last_anchor_block_txid = ih
                .get_last_selected_anchor_block_txid()?
                .unwrap_or(Txid([0x00; 32]));

<<<<<<< HEAD
            // refresh stackerdb configs
            self.refresh_stacker_db_configs(sortdb, chainstate)?;
        }

        if stacks_tip_changed {
=======
            test_debug!(
                "{:?}: chain view is {:?}",
                &self.get_local_peer(),
                &self.chain_view
            );
        }

        if need_stackerdb_refresh {
            // refresh stackerdb configs -- canonical stacks tip has changed
            debug!("{:?}: Refresh all stackerdbs", &self.get_local_peer());
            self.refresh_stacker_db_configs(sortdb, chainstate)?;
        }

        if stacks_tip_changed && self.get_current_epoch().epoch_id < StacksEpochId::Epoch30 {
>>>>>>> 97751022
            // update stacks tip affirmation map view
            // (NOTE: this check has to happen _after_ self.chain_view gets updated!)
            let burnchain_db = self.burnchain.open_burnchain_db(false)?;
            self.stacks_tip_affirmation_map = static_get_stacks_tip_affirmation_map(
                &burnchain_db,
                sortdb,
                &canonical_sn.sortition_id,
                &canonical_sn.canonical_stacks_tip_consensus_hash,
                &canonical_sn.canonical_stacks_tip_hash,
            )
            .map_err(|_| {
                net_error::Transient("Unable to query stacks tip affirmation map".to_string())
            })?;
        }

        // can't fail after this point

        if burnchain_tip_changed {
            // try processing previously-buffered messages (best-effort)
            let buffered_messages = mem::replace(&mut self.pending_messages, HashMap::new());
            ret =
                self.handle_unsolicited_messages(sortdb, chainstate, buffered_messages, ibd, false);
        }

<<<<<<< HEAD
        // update cached stacks chain view for /v2/info
        self.burnchain_tip = sn;
        self.stacks_tip = stacks_tip;
=======
        // update cached stacks chain view for /v2/info and /v3/tenures/info
        self.burnchain_tip = canonical_sn;
        self.stacks_tip = stacks_tip;
        self.stacks_tip_sn = stacks_tip_sn;
        self.parent_stacks_tip = parent_stacks_tip;
        for (key_rc, agg_pubkey_opt) in aggregate_public_keys {
            self.aggregate_public_keys.insert(key_rc, agg_pubkey_opt);
        }
        self.tenure_start_block_id = tenure_start_block_id;

>>>>>>> 97751022
        Ok(ret)
    }

    /// Update p2p networking state.
    /// -- accept new connections
    /// -- send data on ready sockets
    /// -- receive data on ready sockets
    /// -- clear out timed-out requests
    fn dispatch_network(
        &mut self,
        network_result: &mut NetworkResult,
        burnchain_height: u64,
        sortdb: &SortitionDB,
        mempool: &MemPoolDB,
        chainstate: &mut StacksChainState,
        mut dns_client_opt: Option<&mut DNSClient>,
        download_backpressure: bool,
        ibd: bool,
        mut poll_state: NetworkPollState,
    ) {
        if self.network.is_none() {
            warn!("{:?}: network not connected", &self.local_peer);
            return;
        }

        // set up new inbound conversations
        self.process_new_sockets(&mut poll_state);

        // set up sockets that have finished connecting
        self.process_connecting_sockets(&mut poll_state);

        // find out who is inbound and unauthenticated
        let unauthenticated_inbounds = self.find_unauthenticated_inbound_convos();

        // run existing conversations, clear out broken ones, and get back messages forwarded to us
<<<<<<< HEAD
        let (error_events, unsolicited_messages) =
            self.process_ready_sockets(sortdb, chainstate, &mut poll_state, ibd);
=======
        let (error_events, unsolicited_messages) = self.process_ready_sockets(
            sortdb,
            chainstate,
            &mut dns_client_opt,
            &mut poll_state,
            ibd,
        );
>>>>>>> 97751022
        for error_event in error_events {
            debug!(
                "{:?}: Failed connection on event {}",
                &self.local_peer, error_event
            );
            self.deregister_peer(error_event);
        }
        let unhandled_messages =
            self.handle_unsolicited_messages(sortdb, chainstate, unsolicited_messages, ibd, true);
        network_result.consume_unsolicited(unhandled_messages);

        // schedule now-authenticated inbound convos for pingback
        self.schedule_network_pingbacks(unauthenticated_inbounds);

        // do some Actual Work(tm)
        // do this _after_ processing new sockets, so the act of opening a socket doesn't trample
        // an already-used network ID.
        let do_prune = self.do_network_work(
            burnchain_height,
            sortdb,
            chainstate,
            &mut dns_client_opt,
            download_backpressure,
            ibd,
            network_result,
        );
        if do_prune {
            // prune back our connections if it's been a while
            // (only do this if we're done with all other tasks).
            // Also, process banned peers.
            if let Ok(mut dead_events) = self.process_bans() {
                for dead in dead_events.drain(..) {
                    debug!(
                        "{:?}: Banned connection on event {}",
                        &self.local_peer, dead
                    );
                    self.deregister_peer(dead);
                }
            }
            self.prune_connections();
        }

        // In parallel, do a neighbor walk
        self.do_network_neighbor_walk(ibd);

        // In parallel, do a mempool sync.
        // Remember any txs we get, so we can feed them to the relayer thread.
        if let Some(mut txs) = self.do_network_mempool_sync(&mut dns_client_opt, mempool, ibd) {
            network_result.synced_transactions.append(&mut txs);
        }

        // download attachments
        self.do_attachment_downloads(dns_client_opt, network_result);

        // synchronize stacker DBs
        if !ibd {
            match self.run_stacker_db_sync() {
                Ok(stacker_db_sync_results) => {
                    network_result.consume_stacker_db_sync_results(stacker_db_sync_results);
                }
                Err(e) => {
                    warn!("Failed to run Stacker DB sync: {:?}", &e);
                }
            }
        } else {
            debug!("{}: skip StackerDB sync in IBD", self.get_local_peer());
        }

        // remove timed-out requests from other threads
        for (_, convo) in self.peers.iter_mut() {
            convo.clear_timeouts();
        }

        // clear out peers that we haven't heard from in our heartbeat interval
        self.disconnect_unresponsive();

        // queue up pings to neighbors we haven't spoken to in a while
        self.queue_ping_heartbeats();

        // move conversations along
        let error_events = self.flush_relay_handles();
        for error_event in error_events {
            debug!(
                "{:?}: Failed connection on event {}",
                &self.local_peer, error_event
            );
            self.deregister_peer(error_event);
        }

        // is our key about to expire?  do we need to re-key?
        // NOTE: must come last since it invalidates local_peer
        if self.local_peer.private_key_expire < self.chain_view.burn_block_height + 1 {
            self.peerdb
                .rekey(
                    self.local_peer.private_key_expire + self.connection_opts.private_key_lifetime,
                )
                .expect("FATAL: failed to rekey peer DB");

            let new_local_peer = self
                .load_local_peer()
                .expect("FATAL: failed to load local peer from peer DB");
            let old_local_peer = self.local_peer.clone();
            self.local_peer = new_local_peer;
            self.rekey(Some(&old_local_peer));
        }

        // update our relay statistics, so we know who to forward messages to
        self.update_relayer_stats(&network_result);

        // finally, handle network I/O requests from other threads, and get back reply handles to them.
        // do this after processing new sockets, so we don't accidentally re-use an event ID.
        self.dispatch_requests();

        let outbound_neighbors = PeerNetwork::count_outbound_conversations(&self.peers);
        let inbound_neighbors = self.peers.len() - outbound_neighbors as usize;
        update_outbound_neighbors(outbound_neighbors as i64);
        update_inbound_neighbors(inbound_neighbors as i64);

        // fault injection -- periodically disconnect from everyone
        if cfg!(test) {
            if let Some(disconnect_interval) = self.connection_opts.force_disconnect_interval {
                if self.fault_last_disconnect + disconnect_interval < get_epoch_time_secs() {
                    debug!(
                        "{:?}: Fault injection: forcing disconnect",
                        &self.local_peer
                    );
                    self.disconnect_all();
                    self.fault_last_disconnect = get_epoch_time_secs();
                }
            }
        }
    }

    /// Store a single transaction
    /// Return true if stored; false if it was a dup or if it's temporarily blacklisted.
    /// Has to be done here, since only the p2p network has the unconfirmed state.
    #[cfg_attr(test, mutants::skip)]
    fn store_transaction(
        mempool: &mut MemPoolDB,
        sortdb: &SortitionDB,
        chainstate: &mut StacksChainState,
        burnchain_tip: &BlockSnapshot,
        consensus_hash: &ConsensusHash,
        block_hash: &BlockHeaderHash,
        tx: StacksTransaction,
        event_observer: Option<&dyn MemPoolEventDispatcher>,
    ) -> bool {
        let txid = tx.txid();
        if mempool.has_tx(&txid) {
            debug!("Already have tx {}", txid);
            return false;
        }
        let stacks_epoch = match sortdb
            .index_conn()
            .get_stacks_epoch(burnchain_tip.block_height as u32)
        {
            Some(epoch) => epoch,
            None => {
                warn!(
                        "Failed to store transaction because could not load Stacks epoch for canonical burn height = {}",
                        burnchain_tip.block_height
                    );
                return false;
            }
        };

        if let Err(e) = mempool.submit(
            chainstate,
            sortdb,
            consensus_hash,
            block_hash,
            &tx,
            event_observer,
            &stacks_epoch.block_limit,
            &stacks_epoch.epoch_id,
        ) {
            warn!("Transaction rejected from mempool, {}", &e.into_json(&txid));
            return false;
        }

        debug!("Stored tx {}", txid);
        return true;
    }

    /// Store all inbound transactions, and return the ones that we actually stored so they can be
    /// relayed.
    #[cfg_attr(test, mutants::skip)]
    pub fn store_transactions(
        mempool: &mut MemPoolDB,
        chainstate: &mut StacksChainState,
        sortdb: &SortitionDB,
        network_result: &mut NetworkResult,
        event_observer: Option<&dyn MemPoolEventDispatcher>,
    ) -> Result<(), net_error> {
        let (canonical_consensus_hash, canonical_block_hash) = if let Some(header) =
            NakamotoChainState::get_canonical_block_header(chainstate.db(), sortdb)?
        {
            (header.consensus_hash, header.anchored_header.block_hash())
        } else {
            (
                FIRST_BURNCHAIN_CONSENSUS_HASH.clone(),
                FIRST_STACKS_BLOCK_HASH.clone(),
            )
        };

        let sn = SortitionDB::get_canonical_burn_chain_tip(&sortdb.conn())?;

        let mut ret: HashMap<NeighborKey, Vec<(Vec<RelayData>, StacksTransaction)>> =
            HashMap::new();

        // messages pushed via the p2p network
        for (nk, tx_data) in network_result.pushed_transactions.drain() {
            for (relayers, tx) in tx_data.into_iter() {
                if PeerNetwork::store_transaction(
                    mempool,
                    sortdb,
                    chainstate,
                    &sn,
                    &canonical_consensus_hash,
                    &canonical_block_hash,
                    tx.clone(),
                    event_observer,
                ) {
                    if let Some(ref mut new_tx_data) = ret.get_mut(&nk) {
                        new_tx_data.push((relayers, tx));
                    } else {
                        ret.insert(nk.clone(), vec![(relayers, tx)]);
                    }
                }
            }
        }

        // (HTTP-uploaded transactions are already in the mempool)
        // Mempool-synced transactions (don't re-relay these)
        for tx in network_result.synced_transactions.drain(..) {
            PeerNetwork::store_transaction(
                mempool,
                sortdb,
                chainstate,
                &sn,
                &canonical_consensus_hash,
                &canonical_block_hash,
                tx,
                event_observer,
            );
        }

        network_result.pushed_transactions.extend(ret);
        Ok(())
    }

    /// Static helper to check to see if there has been a reorg
    pub fn is_reorg(
        last_sort_tip: Option<&BlockSnapshot>,
        sort_tip: &BlockSnapshot,
        sortdb: &SortitionDB,
    ) -> bool {
        let Some(last_sort_tip) = last_sort_tip else {
            // no prior tip, so no reorg to handle
            return false;
        };

        if last_sort_tip.block_height == sort_tip.block_height
            && last_sort_tip.consensus_hash == sort_tip.consensus_hash
        {
            // prior tip and current tip are the same, so no reorg
            return false;
        }

        if last_sort_tip.block_height == sort_tip.block_height
            && last_sort_tip.consensus_hash != sort_tip.consensus_hash
        {
            // current and previous sortition tips are at the same height, but represent different
            // blocks.
            debug!(
                "Reorg detected at burn height {}: {} != {}",
                sort_tip.block_height, &last_sort_tip.consensus_hash, &sort_tip.consensus_hash
            );
            return true;
        }

        // It will never be the case that the last and current tip have different heights, but the
        // smae consensus hash.  If they have the same height, then we would have already returned
        // since we've handled both the == and != cases for their consensus hashes.  So if we reach
        // this point, the heights and consensus hashes are not equal.  We only need to check that
        // last_sort_tip is an ancestor of sort_tip

        let ih = sortdb.index_handle(&sort_tip.sortition_id);
        let Ok(Some(ancestor_sn)) = ih.get_block_snapshot_by_height(last_sort_tip.block_height)
        else {
            // no such ancestor, so it's a reorg
            info!(
                "Reorg detected: no ancestor of burn block {} ({}) found",
                sort_tip.block_height, &sort_tip.consensus_hash
            );
            return true;
        };

        if ancestor_sn.consensus_hash != last_sort_tip.consensus_hash {
            // ancestor doesn't have the expected consensus hash
            info!(
                "Reorg detected at burn block {}: ancestor tip at {}: {} != {}",
                sort_tip.block_height,
                last_sort_tip.block_height,
                &ancestor_sn.consensus_hash,
                &last_sort_tip.consensus_hash
            );
            return true;
        }

        // ancestor has expected consensus hash, so no rerog
        false
    }

    /// Top-level main-loop circuit to take.
    /// -- polls the peer network and http network server sockets to get new sockets and detect ready sockets
    /// -- carries out network conversations
    /// -- receives and dispatches requests from other threads
    /// -- runs the p2p and http peer main loop
    /// Returns the table of unhandled network messages to be acted upon, keyed by the neighbors
    /// that sent them (i.e. keyed by their event IDs)
    ///
    /// This method can only fail if the internal network object (self.network) is not
    /// instantiated.
    pub fn run<B: BurnchainHeaderReader>(
        &mut self,
        indexer: &B,
        sortdb: &SortitionDB,
        chainstate: &mut StacksChainState,
        mempool: &mut MemPoolDB,
        dns_client_opt: Option<&mut DNSClient>,
        download_backpressure: bool,
        ibd: bool,
        poll_timeout: u64,
        handler_args: &RPCHandlerArgs,
    ) -> Result<NetworkResult, net_error> {
        debug!(">>>>>>>>>>>>>>>>>>>>>>> Begin Network Dispatch (poll for {}) >>>>>>>>>>>>>>>>>>>>>>>>>>>>", poll_timeout);
        let mut poll_states = match self.network {
            None => {
                debug!("{:?}: network not connected", &self.local_peer);
                Err(net_error::NotConnected)
            }
            Some(ref mut network) => {
                let poll_result = network.poll(poll_timeout);
                poll_result
            }
        }?;

        let p2p_poll_state = poll_states
            .remove(&self.p2p_network_handle)
            .expect("BUG: no poll state for p2p network handle");
        let http_poll_state = poll_states
            .remove(&self.http_network_handle)
            .expect("BUG: no poll state for http network handle");

        // update local-peer state
        self.refresh_local_peer()
            .expect("FATAL: failed to read local peer from the peer DB");

        // update burnchain view, before handling any HTTP connections
        let unsolicited_buffered_messages =
            match self.refresh_burnchain_view(indexer, sortdb, chainstate, ibd) {
                Ok(msgs) => msgs,
                Err(e) => {
                    warn!("Failed to refresh burnchain view: {:?}", &e);
                    HashMap::new()
                }
            };

        let mut network_result = NetworkResult::new(
            self.num_state_machine_passes,
            self.num_inv_sync_passes,
            self.num_downloader_passes,
            self.chain_view.burn_block_height,
            self.chain_view.rc_consensus_hash.clone(),
            self.get_stacker_db_configs_owned(),
        );

        network_result.consume_unsolicited(unsolicited_buffered_messages);

        // update PoX view, before handling any HTTP connections
        self.refresh_sortition_view(sortdb)
            .expect("FATAL: failed to refresh sortition view from sortition DB");

        // This operation needs to be performed before any early return:
        // Events are being parsed and dispatched here once and we want to
        // enqueue them.
        PeerNetwork::with_attachments_downloader(self, |network, attachments_downloader| {
            let mut known_attachments = attachments_downloader
                .check_queued_attachment_instances(&mut network.atlasdb)
                .expect("FATAL: failed to store new attachments to the atlas DB");
            network_result.attachments.append(&mut known_attachments);
            Ok(())
        })
        .expect("FATAL: with_attachments_downloader should be infallable (not connected)");

        PeerNetwork::with_network_state(self, |ref mut network, ref mut network_state| {
            let http_stacks_msgs = PeerNetwork::with_http(network, |ref mut net, ref mut http| {
                let mut node_state =
                    StacksNodeState::new(net, sortdb, chainstate, mempool, handler_args);
                http.run(network_state, &mut node_state, http_poll_state)
            });
            network_result.consume_http_uploads(http_stacks_msgs);
            Ok(())
        })
        .expect("FATAL: with_network_state should be infallable (not connected)");

        let burnchain_height = indexer
            .get_burnchain_headers_height()
            // N.B. the indexer reports 1 + num_headers
            .map(|burnchain_height| burnchain_height.saturating_sub(1))
            .unwrap_or(self.burnchain_tip.block_height);

        self.dispatch_network(
            &mut network_result,
            burnchain_height,
            sortdb,
            mempool,
            chainstate,
            dns_client_opt,
            download_backpressure,
            ibd,
            p2p_poll_state,
        );

        debug!("<<<<<<<<<<<<<<<<<<<<<<<<<<<<<<<<< End Network Dispatch <<<<<<<<<<<<<<<<<<<<<<<<<<<<<<<<<<<<");
        Ok(network_result)
    }
}

#[cfg(test)]
mod test {
    use std::{thread, time};

    use clarity::vm::ast::stack_depth_checker::AST_CALL_STACK_DEPTH_BUFFER;
    use clarity::vm::types::StacksAddressExtensions;
    use clarity::vm::MAX_CALL_STACK_DEPTH;
    use rand;
    use rand::RngCore;
    use stacks_common::types::chainstate::BurnchainHeaderHash;
    use stacks_common::util::secp256k1::Secp256k1PrivateKey;
    use stacks_common::util::{log, sleep_ms};

    use super::*;
    use crate::burnchains::burnchain::*;
    use crate::burnchains::*;
    use crate::chainstate::stacks::test::*;
    use crate::chainstate::stacks::*;
    use crate::core::StacksEpochExtension;
    use crate::net::atlas::*;
    use crate::net::codec::*;
    use crate::net::db::*;
    use crate::net::relay::test::make_contract_tx;
    use crate::net::test::*;
    use crate::net::*;
    use crate::util_lib::test::*;

    fn make_random_peer_address() -> PeerAddress {
        let mut rng = rand::thread_rng();
        let mut bytes = [0u8; 16];
        rng.fill_bytes(&mut bytes);
        PeerAddress(bytes)
    }

    fn make_test_neighbor(port: u16) -> Neighbor {
        let neighbor = Neighbor {
            addr: NeighborKey {
                peer_version: 0x12345678,
                network_id: 0x9abcdef0,
                addrbytes: PeerAddress([
                    0x00, 0x00, 0x00, 0x00, 0x00, 0x00, 0x00, 0x00, 0x00, 0x00, 0xff, 0xff, 0x7f,
                    0x00, 0x00, 0x01,
                ]),
                port: port,
            },
            public_key: Secp256k1PublicKey::from_hex(
                "02fa66b66f8971a8cd4d20ffded09674e030f0f33883f337f34b95ad4935bac0e3",
            )
            .unwrap(),
            expire_block: 23456,
            last_contact_time: 1552509642,
            allowed: -1,
            denied: -1,
            asn: 34567,
            org: 45678,
            in_degree: 1,
            out_degree: 1,
        };
        neighbor
    }

    fn make_test_p2p_network(initial_neighbors: &Vec<Neighbor>) -> PeerNetwork {
        let mut conn_opts = ConnectionOptions::default();
        conn_opts.inbox_maxlen = 5;
        conn_opts.outbox_maxlen = 5;

        let first_burn_hash = BurnchainHeaderHash::from_hex(
            "0000000000000000000000000000000000000000000000000000000000000000",
        )
        .unwrap();

        let burnchain = Burnchain {
            pox_constants: PoxConstants::test_default(),
            peer_version: 0x012345678,
            network_id: 0x9abcdef0,
            chain_name: "bitcoin".to_string(),
            network_name: "testnet".to_string(),
            working_dir: "/nope".to_string(),
            consensus_hash_lifetime: 24,
            stable_confirmations: 7,
            initial_reward_start_block: 50,
            first_block_height: 50,
            first_block_timestamp: 0,
            first_block_hash: first_burn_hash.clone(),
        };

        let mut burnchain_view = BurnchainView {
            burn_block_height: 12345,
            burn_block_hash: BurnchainHeaderHash([0x11; 32]),
            burn_stable_block_height: 12339,
            burn_stable_block_hash: BurnchainHeaderHash([0x22; 32]),
            last_burn_block_hashes: HashMap::new(),
            rc_consensus_hash: ConsensusHash([0x33; 20]),
        };
        burnchain_view.make_test_data();

        let db = PeerDB::connect_memory(
            0x9abcdef0,
            0,
            23456,
            "http://test-p2p.com".into(),
            &vec![],
            initial_neighbors,
        )
        .unwrap();
        let atlas_config = AtlasConfig::new(false);
        let atlasdb = AtlasDB::connect_memory(atlas_config).unwrap();
        let stacker_db = StackerDBs::connect_memory();

        let local_peer = PeerDB::get_local_peer(db.conn()).unwrap();
        let p2p = PeerNetwork::new(
            db,
            atlasdb,
            stacker_db,
            local_peer,
            0x12345678,
            burnchain,
            burnchain_view,
            conn_opts,
            HashMap::new(),
            StacksEpoch::unit_test_pre_2_05(0),
        );
        p2p
    }

    #[test]
    fn test_event_id_no_connecting_leaks() {
        with_timeout(100, || {
            let neighbor = make_test_neighbor(2300);
            let mut p2p = make_test_p2p_network(&vec![]);

            use std::net::TcpListener;
            let listener = TcpListener::bind("127.0.0.1:2300").unwrap();

            // start fake neighbor endpoint, which will accept once and wait 35 seconds
            let endpoint_thread = thread::spawn(move || {
                let (sock, addr) = listener.accept().unwrap();
                test_debug!("Accepted {:?}", &addr);
                thread::sleep(time::Duration::from_millis(35_000));
            });

            p2p.bind(
                &"127.0.0.1:2400".parse().unwrap(),
                &"127.0.0.1:2401".parse().unwrap(),
            )
            .unwrap();
            p2p.connect_peer(&neighbor.addr).unwrap();

            // start dispatcher
            let p2p_thread = thread::spawn(move || {
                let mut total_disconnected = 0;
                for i in 0..40 {
                    test_debug!("dispatch batch {}", i);

                    p2p.dispatch_requests();
                    let mut poll_states = match p2p.network {
                        None => {
                            panic!("network not connected");
                        }
                        Some(ref mut network) => network.poll(100).unwrap(),
                    };

                    let mut p2p_poll_state = poll_states.remove(&p2p.p2p_network_handle).unwrap();

                    p2p.process_new_sockets(&mut p2p_poll_state);
                    p2p.process_connecting_sockets(&mut p2p_poll_state);
                    total_disconnected += p2p.disconnect_unresponsive();

                    let ne = p2p.network.as_ref().unwrap().num_events();
                    test_debug!("{} events", ne);

                    thread::sleep(time::Duration::from_millis(1000));
                }

                assert_eq!(total_disconnected, 1);

                // no leaks -- only server events remain
                assert_eq!(p2p.network.as_ref().unwrap().num_events(), 2);
            });

            p2p_thread.join().unwrap();
            test_debug!("dispatcher thread joined");

            endpoint_thread.join().unwrap();
            test_debug!("fake endpoint thread joined");
        })
    }

    // tests relay_signed_message()
    #[test]
    #[ignore]
    fn test_dispatch_requests_connect_and_message_relay() {
        with_timeout(100, || {
            let mut peer_1_config = TestPeerConfig::new(function_name!(), 2100, 2101);
            let mut peer_2_config = TestPeerConfig::new(function_name!(), 2102, 2103);

            peer_1_config.add_neighbor(&peer_2_config.to_neighbor());
            peer_2_config.add_neighbor(&peer_1_config.to_neighbor());

            let mut peer_1 = TestPeer::new(peer_1_config);
            let mut peer_2 = TestPeer::new(peer_2_config);

            let neighbor = peer_2.to_neighbor();

            let mut ping = StacksMessage::new(
                peer_1.network.peer_version,
                peer_1.network.local_peer.network_id,
                peer_1.network.chain_view.burn_block_height,
                &peer_1.network.chain_view.burn_block_hash,
                peer_1.network.chain_view.burn_stable_block_height,
                &peer_1.network.chain_view.burn_stable_block_hash,
                StacksMessageType::Ping(PingData::new()),
            );
            ping.sign(0x12345678, &peer_1.local_peer().private_key)
                .unwrap();

            // use this handle to send a message to peer 2
            let mut h = peer_1.network.new_handle(1);

            // start fake neighbor endpoint, which will accept once and try to receive for 5 seconds
            let endpoint_thread = thread::spawn(move || {
                for i in 0..10 {
                    peer_2.step().unwrap();
                    thread::sleep(time::Duration::from_millis(500));
                }

                // peer_2 had better have recieved that ping
                let mut got_ping = false;
                for (_, convo) in peer_2.network.peers.iter() {
                    got_ping = got_ping
                        || convo
                            .stats
                            .msg_rx_counts
                            .get(&StacksMessageID::Ping)
                            .unwrap_or(&0)
                            > &0;
                }
                assert!(got_ping);
            });

            // start dispatcher
            let p2p_thread = thread::spawn(move || {
                for i in 0..10 {
                    test_debug!("dispatch batch {}", i);
                    peer_1.step().unwrap();
                    thread::sleep(time::Duration::from_millis(500));
                }
            });

            sleep_ms(2000);

            // will eventually accept
            let mut sent = false;
            for i in 0..10 {
                match h.relay_signed_message(neighbor.addr.clone(), ping.clone()) {
                    Ok(_) => {
                        sent = true;
                        break;
                    }
                    Err(net_error::NoSuchNeighbor) | Err(net_error::FullHandle) => {
                        test_debug!("Failed to relay; try again in {} ms", (i + 1) * 1000);
                        sleep_ms((i + 1) * 1000);
                    }
                    Err(e) => {
                        eprintln!("{:?}", &e);
                        assert!(false);
                    }
                }
                sleep_ms(500);
            }

            if !sent {
                error!("Failed to relay to neighbor");
                assert!(false);
            }

            p2p_thread.join().unwrap();
            test_debug!("dispatcher thread joined");

            endpoint_thread.join().unwrap();
            test_debug!("fake endpoint thread joined");
        })
    }

    #[test]
    #[ignore]
    fn test_dispatch_requests_connect_and_ban() {
        with_timeout(100, || {
            let neighbor = make_test_neighbor(2200);

            let mut p2p = make_test_p2p_network(&vec![]);

            let mut h = p2p.new_handle(1);

            use std::net::TcpListener;
            let listener = TcpListener::bind("127.0.0.1:2200").unwrap();

            // start fake neighbor endpoint, which will accept once and wait 5 seconds
            let endpoint_thread = thread::spawn(move || {
                let (sock, addr) = listener.accept().unwrap();
                test_debug!("Accepted {:?}", &addr);
                thread::sleep(time::Duration::from_millis(5000));
            });

            p2p.bind(
                &"127.0.0.1:2010".parse().unwrap(),
                &"127.0.0.1:2011".parse().unwrap(),
            )
            .unwrap();
            p2p.connect_peer(&neighbor.addr).unwrap();

            let (sx, rx) = sync_channel(1);

            // start dispatcher, and relay back the list of peers we banned
            let p2p_thread = thread::spawn(move || {
                let mut banned_peers = vec![];
                for i in 0..5 {
                    test_debug!("dispatch batch {}", i);

                    p2p.dispatch_requests();
                    let mut poll_state = match p2p.network {
                        None => {
                            panic!("network not connected");
                        }
                        Some(ref mut network) => network.poll(100).unwrap(),
                    };

                    let mut p2p_poll_state = poll_state.remove(&p2p.p2p_network_handle).unwrap();

                    p2p.process_new_sockets(&mut p2p_poll_state);
                    p2p.process_connecting_sockets(&mut p2p_poll_state);

                    let mut banned = p2p.process_bans().unwrap();
                    if banned.len() > 0 {
                        test_debug!("Banned {} peer(s)", banned.len());
                    }

                    banned_peers.append(&mut banned);

                    thread::sleep(time::Duration::from_millis(5000));
                }

                let _ = sx.send(banned_peers);
            });

            // will eventually accept and ban
            for i in 0..5 {
                match h.ban_peers(vec![neighbor.addr.clone()]) {
                    Ok(_) => {
                        continue;
                    }
                    Err(net_error::FullHandle) => {
                        test_debug!("Failed to relay; try again in {} ms", 1000 * (i + 1));
                        sleep_ms(1000 * (i + 1));
                    }
                    Err(e) => {
                        eprintln!("{:?}", &e);
                        assert!(false);
                    }
                }
            }

            let banned = rx.recv().unwrap();
            assert!(banned.len() >= 1);

            p2p_thread.join().unwrap();
            test_debug!("dispatcher thread joined");

            endpoint_thread.join().unwrap();
            test_debug!("fake endpoint thread joined");
        })
    }

    #[test]
    fn test_mempool_sync_2_peers() {
        // peer 1 gets some transactions; verify peer 2 gets the recent ones and not the old
        // ones
        let mut peer_1_config = TestPeerConfig::new(function_name!(), 2210, 2211);
        let mut peer_2_config = TestPeerConfig::new(function_name!(), 2212, 2213);

        peer_1_config.add_neighbor(&peer_2_config.to_neighbor());
        peer_2_config.add_neighbor(&peer_1_config.to_neighbor());

        peer_1_config.connection_opts.mempool_sync_interval = 1;
        peer_2_config.connection_opts.mempool_sync_interval = 1;

        let num_txs = 10;
        let pks: Vec<_> = (0..num_txs).map(|_| StacksPrivateKey::new()).collect();
        let addrs: Vec<_> = pks.iter().map(|pk| to_addr(pk)).collect();
        let initial_balances: Vec<_> = addrs
            .iter()
            .map(|a| (a.to_account_principal(), 1000000000))
            .collect();

        peer_1_config.initial_balances = initial_balances.clone();
        peer_2_config.initial_balances = initial_balances.clone();

        let mut peer_1 = TestPeer::new(peer_1_config);
        let mut peer_2 = TestPeer::new(peer_2_config);

        let num_blocks = 10;
        let first_stacks_block_height = {
            let sn =
                SortitionDB::get_canonical_burn_chain_tip(&peer_1.sortdb.as_ref().unwrap().conn())
                    .unwrap();
            sn.block_height + 1
        };

        for i in 0..(num_blocks / 2) {
            let (burn_ops, stacks_block, microblocks) = peer_2.make_default_tenure();

            peer_1.next_burnchain_block(burn_ops.clone());
            peer_2.next_burnchain_block(burn_ops.clone());

            peer_1.process_stacks_epoch_at_tip(&stacks_block, &microblocks);
            peer_2.process_stacks_epoch_at_tip(&stacks_block, &microblocks);
        }

        let addr = StacksAddress {
            version: C32_ADDRESS_VERSION_TESTNET_SINGLESIG,
            bytes: Hash160([0xff; 20]),
        };

        // old transactions
        let num_txs = 10;
        let mut old_txs = HashMap::new();
        let mut peer_1_mempool = peer_1.mempool.take().unwrap();
        let mut mempool_tx = peer_1_mempool.tx_begin().unwrap();
        for i in 0..num_txs {
            let pk = &pks[i];
            let mut tx = StacksTransaction {
                version: TransactionVersion::Testnet,
                chain_id: 0x80000000,
                auth: TransactionAuth::from_p2pkh(&pk).unwrap(),
                anchor_mode: TransactionAnchorMode::Any,
                post_condition_mode: TransactionPostConditionMode::Allow,
                post_conditions: vec![],
                payload: TransactionPayload::TokenTransfer(
                    addr.to_account_principal(),
                    123,
                    TokenTransferMemo([0u8; 34]),
                ),
            };
            tx.set_tx_fee(1000);
            tx.set_origin_nonce(0);

            let mut tx_signer = StacksTransactionSigner::new(&tx);
            tx_signer.sign_origin(&pk).unwrap();

            let tx = tx_signer.get_tx().unwrap();

            let txid = tx.txid();
            let tx_bytes = tx.serialize_to_vec();
            let origin_addr = tx.origin_address();
            let origin_nonce = tx.get_origin_nonce();
            let sponsor_addr = tx.sponsor_address().unwrap_or(origin_addr.clone());
            let sponsor_nonce = tx.get_sponsor_nonce().unwrap_or(origin_nonce);
            let tx_fee = tx.get_tx_fee();

            old_txs.insert(tx.txid(), tx.clone());

            // should succeed
            MemPoolDB::try_add_tx(
                &mut mempool_tx,
                peer_1.chainstate(),
                &ConsensusHash([0x1 + (num_blocks as u8); 20]),
                &BlockHeaderHash([0x2 + (num_blocks as u8); 32]),
                txid.clone(),
                tx_bytes,
                tx_fee,
                (num_blocks / 2) as u64,
                &origin_addr,
                origin_nonce,
                &sponsor_addr,
                sponsor_nonce,
                None,
            )
            .unwrap();

            eprintln!("Added {} {}", i, &txid);
        }
        mempool_tx.commit().unwrap();
        peer_1.mempool = Some(peer_1_mempool);

        // keep mining to make these txs old
        for i in (num_blocks / 2)..num_blocks {
            let (burn_ops, stacks_block, microblocks) = peer_2.make_default_tenure();

            peer_1.next_burnchain_block(burn_ops.clone());
            peer_2.next_burnchain_block(burn_ops.clone());

            peer_1.process_stacks_epoch_at_tip(&stacks_block, &microblocks);
            peer_2.process_stacks_epoch_at_tip(&stacks_block, &microblocks);
        }

        let num_burn_blocks = {
            let sn =
                SortitionDB::get_canonical_burn_chain_tip(peer_1.sortdb.as_ref().unwrap().conn())
                    .unwrap();
            sn.block_height + 1
        };

        let mut txs = HashMap::new();
        let mut peer_1_mempool = peer_1.mempool.take().unwrap();
        let mut mempool_tx = peer_1_mempool.tx_begin().unwrap();
        for i in 0..num_txs {
            let pk = &pks[i];
            let mut tx = StacksTransaction {
                version: TransactionVersion::Testnet,
                chain_id: 0x80000000,
                auth: TransactionAuth::from_p2pkh(&pk).unwrap(),
                anchor_mode: TransactionAnchorMode::Any,
                post_condition_mode: TransactionPostConditionMode::Allow,
                post_conditions: vec![],
                payload: TransactionPayload::TokenTransfer(
                    addr.to_account_principal(),
                    123,
                    TokenTransferMemo([0u8; 34]),
                ),
            };
            tx.set_tx_fee(1000);
            tx.set_origin_nonce(1);

            let mut tx_signer = StacksTransactionSigner::new(&tx);
            tx_signer.sign_origin(&pk).unwrap();

            let tx = tx_signer.get_tx().unwrap();

            let txid = tx.txid();
            let tx_bytes = tx.serialize_to_vec();
            let origin_addr = tx.origin_address();
            let origin_nonce = tx.get_origin_nonce();
            let sponsor_addr = tx.sponsor_address().unwrap_or(origin_addr.clone());
            let sponsor_nonce = tx.get_sponsor_nonce().unwrap_or(origin_nonce);
            let tx_fee = tx.get_tx_fee();

            txs.insert(tx.txid(), tx.clone());

            // should succeed
            MemPoolDB::try_add_tx(
                &mut mempool_tx,
                peer_1.chainstate(),
                &ConsensusHash([0x1 + (num_blocks as u8); 20]),
                &BlockHeaderHash([0x2 + (num_blocks as u8); 32]),
                txid.clone(),
                tx_bytes,
                tx_fee,
                num_blocks as u64,
                &origin_addr,
                origin_nonce,
                &sponsor_addr,
                sponsor_nonce,
                None,
            )
            .unwrap();

            eprintln!("Added {} {}", i, &txid);
        }
        mempool_tx.commit().unwrap();
        peer_1.mempool = Some(peer_1_mempool);

        let mut round = 0;
        let mut peer_1_mempool_txs = 0;
        let mut peer_2_mempool_txs = 0;

        while peer_1_mempool_txs < num_txs || peer_2_mempool_txs < num_txs {
            if let Ok(mut result) = peer_1.step_with_ibd(false) {
                let lp = peer_1.network.local_peer.clone();
                peer_1
                    .with_db_state(|sortdb, chainstate, relayer, mempool| {
                        relayer.process_network_result(
                            &lp,
                            &mut result,
                            sortdb,
                            chainstate,
                            mempool,
                            false,
                            None,
                            None,
                        )
                    })
                    .unwrap();
            }

            if let Ok(mut result) = peer_2.step_with_ibd(false) {
                let lp = peer_2.network.local_peer.clone();
                peer_2
                    .with_db_state(|sortdb, chainstate, relayer, mempool| {
                        relayer.process_network_result(
                            &lp,
                            &mut result,
                            sortdb,
                            chainstate,
                            mempool,
                            false,
                            None,
                            None,
                        )
                    })
                    .unwrap();
            }

            round += 1;

            let mp = peer_1.mempool.take().unwrap();
            peer_1_mempool_txs = MemPoolDB::get_all_txs(mp.conn()).unwrap().len();
            peer_1.mempool.replace(mp);

            let mp = peer_2.mempool.take().unwrap();
            peer_2_mempool_txs = MemPoolDB::get_all_txs(mp.conn()).unwrap().len();
            peer_2.mempool.replace(mp);

            info!(
                "Peer 1: {}, Peer 2: {}",
                peer_1_mempool_txs, peer_2_mempool_txs
            );
        }

        info!("Completed mempool sync in {} step(s)", round);

        let mp = peer_2.mempool.take().unwrap();
        let peer_2_mempool_txs = MemPoolDB::get_all_txs(mp.conn()).unwrap();
        peer_2.mempool.replace(mp);

        // peer 2 has all the recent txs
        // peer 2 has none of the old ones
        for tx in peer_2_mempool_txs {
            assert_eq!(&tx.tx, txs.get(&tx.tx.txid()).unwrap());
            assert!(old_txs.get(&tx.tx.txid()).is_none());
        }
    }

    #[test]
    fn test_mempool_sync_2_peers_paginated() {
        // peer 1 gets some transactions; verify peer 2 gets them all
        let mut peer_1_config = TestPeerConfig::new(function_name!(), 2214, 2215);
        let mut peer_2_config = TestPeerConfig::new(function_name!(), 2216, 2217);

        peer_1_config.add_neighbor(&peer_2_config.to_neighbor());
        peer_2_config.add_neighbor(&peer_1_config.to_neighbor());

        peer_1_config.connection_opts.mempool_sync_interval = 1;
        peer_2_config.connection_opts.mempool_sync_interval = 1;

        let num_txs = 1024;
        let pks: Vec<_> = (0..num_txs).map(|_| StacksPrivateKey::new()).collect();
        let addrs: Vec<_> = pks.iter().map(|pk| to_addr(pk)).collect();
        let initial_balances: Vec<_> = addrs
            .iter()
            .map(|a| (a.to_account_principal(), 1000000000))
            .collect();

        peer_1_config.initial_balances = initial_balances.clone();
        peer_2_config.initial_balances = initial_balances.clone();

        let mut peer_1 = TestPeer::new(peer_1_config);
        let mut peer_2 = TestPeer::new(peer_2_config);

        let num_blocks = 10;
        let first_stacks_block_height = {
            let sn =
                SortitionDB::get_canonical_burn_chain_tip(&peer_1.sortdb.as_ref().unwrap().conn())
                    .unwrap();
            sn.block_height + 1
        };

        for i in 0..num_blocks {
            let (burn_ops, stacks_block, microblocks) = peer_2.make_default_tenure();

            peer_1.next_burnchain_block(burn_ops.clone());
            peer_2.next_burnchain_block(burn_ops.clone());

            peer_1.process_stacks_epoch_at_tip(&stacks_block, &microblocks);
            peer_2.process_stacks_epoch_at_tip(&stacks_block, &microblocks);
        }

        let addr = StacksAddress {
            version: C32_ADDRESS_VERSION_TESTNET_SINGLESIG,
            bytes: Hash160([0xff; 20]),
        };

        // fill peer 1 with lots of transactions
        let mut txs = HashMap::new();
        let mut peer_1_mempool = peer_1.mempool.take().unwrap();
        let mut mempool_tx = peer_1_mempool.tx_begin().unwrap();
        for i in 0..num_txs {
            let pk = &pks[i];
            let mut tx = StacksTransaction {
                version: TransactionVersion::Testnet,
                chain_id: 0x80000000,
                auth: TransactionAuth::from_p2pkh(&pk).unwrap(),
                anchor_mode: TransactionAnchorMode::Any,
                post_condition_mode: TransactionPostConditionMode::Allow,
                post_conditions: vec![],
                payload: TransactionPayload::TokenTransfer(
                    addr.to_account_principal(),
                    123,
                    TokenTransferMemo([0u8; 34]),
                ),
            };
            tx.set_tx_fee(1000);
            tx.set_origin_nonce(0);

            let mut tx_signer = StacksTransactionSigner::new(&tx);
            tx_signer.sign_origin(&pk).unwrap();

            let tx = tx_signer.get_tx().unwrap();

            let txid = tx.txid();
            let tx_bytes = tx.serialize_to_vec();
            let origin_addr = tx.origin_address();
            let origin_nonce = tx.get_origin_nonce();
            let sponsor_addr = tx.sponsor_address().unwrap_or(origin_addr.clone());
            let sponsor_nonce = tx.get_sponsor_nonce().unwrap_or(origin_nonce);
            let tx_fee = tx.get_tx_fee();

            txs.insert(tx.txid(), tx.clone());

            // should succeed
            MemPoolDB::try_add_tx(
                &mut mempool_tx,
                peer_1.chainstate(),
                &ConsensusHash([0x1 + (num_blocks as u8); 20]),
                &BlockHeaderHash([0x2 + (num_blocks as u8); 32]),
                txid.clone(),
                tx_bytes,
                tx_fee,
                num_blocks,
                &origin_addr,
                origin_nonce,
                &sponsor_addr,
                sponsor_nonce,
                None,
            )
            .unwrap();

            eprintln!("Added {} {}", i, &txid);
        }
        mempool_tx.commit().unwrap();
        peer_1.mempool = Some(peer_1_mempool);

        let num_burn_blocks = {
            let sn =
                SortitionDB::get_canonical_burn_chain_tip(peer_1.sortdb.as_ref().unwrap().conn())
                    .unwrap();
            sn.block_height + 1
        };

        let mut round = 0;
        let mut peer_1_mempool_txs = 0;
        let mut peer_2_mempool_txs = 0;

        while peer_1_mempool_txs < num_txs || peer_2_mempool_txs < num_txs {
            if let Ok(mut result) = peer_1.step_with_ibd(false) {
                let lp = peer_1.network.local_peer.clone();
                peer_1
                    .with_db_state(|sortdb, chainstate, relayer, mempool| {
                        relayer.process_network_result(
                            &lp,
                            &mut result,
                            sortdb,
                            chainstate,
                            mempool,
                            false,
                            None,
                            None,
                        )
                    })
                    .unwrap();
            }

            if let Ok(mut result) = peer_2.step_with_ibd(false) {
                let lp = peer_2.network.local_peer.clone();
                peer_2
                    .with_db_state(|sortdb, chainstate, relayer, mempool| {
                        relayer.process_network_result(
                            &lp,
                            &mut result,
                            sortdb,
                            chainstate,
                            mempool,
                            false,
                            None,
                            None,
                        )
                    })
                    .unwrap();
            }

            round += 1;

            let mp = peer_1.mempool.take().unwrap();
            peer_1_mempool_txs = MemPoolDB::get_all_txs(mp.conn()).unwrap().len();
            peer_1.mempool.replace(mp);

            let mp = peer_2.mempool.take().unwrap();
            peer_2_mempool_txs = MemPoolDB::get_all_txs(mp.conn()).unwrap().len();
            peer_2.mempool.replace(mp);

            info!(
                "Peer 1: {}, Peer 2: {}",
                peer_1_mempool_txs, peer_2_mempool_txs
            );
        }

        info!("Completed mempool sync in {} step(s)", round);

        let mp = peer_2.mempool.take().unwrap();
        let peer_2_mempool_txs = MemPoolDB::get_all_txs(mp.conn()).unwrap();
        peer_2.mempool.replace(mp);

        for tx in peer_2_mempool_txs {
            assert_eq!(&tx.tx, txs.get(&tx.tx.txid()).unwrap());
        }
    }

    #[test]
    fn test_mempool_sync_2_peers_blacklisted() {
        // peer 1 gets some transactions; peer 2 blacklists some of them;
        // verify peer 2 gets only the non-blacklisted ones.
        let mut peer_1_config = TestPeerConfig::new(function_name!(), 2218, 2219);
        let mut peer_2_config = TestPeerConfig::new(function_name!(), 2220, 2221);

        peer_1_config.add_neighbor(&peer_2_config.to_neighbor());
        peer_2_config.add_neighbor(&peer_1_config.to_neighbor());

        peer_1_config.connection_opts.mempool_sync_interval = 1;
        peer_2_config.connection_opts.mempool_sync_interval = 1;

        let num_txs = 1024;
        let pks: Vec<_> = (0..num_txs).map(|_| StacksPrivateKey::new()).collect();
        let addrs: Vec<_> = pks.iter().map(|pk| to_addr(pk)).collect();
        let initial_balances: Vec<_> = addrs
            .iter()
            .map(|a| (a.to_account_principal(), 1000000000))
            .collect();

        peer_1_config.initial_balances = initial_balances.clone();
        peer_2_config.initial_balances = initial_balances.clone();

        let mut peer_1 = TestPeer::new(peer_1_config);
        let mut peer_2 = TestPeer::new(peer_2_config);

        let num_blocks = 10;
        let first_stacks_block_height = {
            let sn =
                SortitionDB::get_canonical_burn_chain_tip(&peer_1.sortdb.as_ref().unwrap().conn())
                    .unwrap();
            sn.block_height + 1
        };

        for i in 0..num_blocks {
            let (burn_ops, stacks_block, microblocks) = peer_2.make_default_tenure();

            peer_1.next_burnchain_block(burn_ops.clone());
            peer_2.next_burnchain_block(burn_ops.clone());

            peer_1.process_stacks_epoch_at_tip(&stacks_block, &microblocks);
            peer_2.process_stacks_epoch_at_tip(&stacks_block, &microblocks);
        }

        let addr = StacksAddress {
            version: C32_ADDRESS_VERSION_TESTNET_SINGLESIG,
            bytes: Hash160([0xff; 20]),
        };

        // fill peer 1 with lots of transactions
        let mut txs = HashMap::new();
        let mut peer_1_mempool = peer_1.mempool.take().unwrap();
        let mut mempool_tx = peer_1_mempool.tx_begin().unwrap();
        let mut peer_2_blacklist = vec![];
        for i in 0..num_txs {
            let pk = &pks[i];
            let mut tx = StacksTransaction {
                version: TransactionVersion::Testnet,
                chain_id: 0x80000000,
                auth: TransactionAuth::from_p2pkh(&pk).unwrap(),
                anchor_mode: TransactionAnchorMode::Any,
                post_condition_mode: TransactionPostConditionMode::Allow,
                post_conditions: vec![],
                payload: TransactionPayload::TokenTransfer(
                    addr.to_account_principal(),
                    123,
                    TokenTransferMemo([0u8; 34]),
                ),
            };
            tx.set_tx_fee(1000);
            tx.set_origin_nonce(0);

            let mut tx_signer = StacksTransactionSigner::new(&tx);
            tx_signer.sign_origin(&pk).unwrap();

            let tx = tx_signer.get_tx().unwrap();

            let txid = tx.txid();
            let tx_bytes = tx.serialize_to_vec();
            let origin_addr = tx.origin_address();
            let origin_nonce = tx.get_origin_nonce();
            let sponsor_addr = tx.sponsor_address().unwrap_or(origin_addr.clone());
            let sponsor_nonce = tx.get_sponsor_nonce().unwrap_or(origin_nonce);
            let tx_fee = tx.get_tx_fee();

            txs.insert(tx.txid(), tx.clone());

            // should succeed
            MemPoolDB::try_add_tx(
                &mut mempool_tx,
                peer_1.chainstate(),
                &ConsensusHash([0x1 + (num_blocks as u8); 20]),
                &BlockHeaderHash([0x2 + (num_blocks as u8); 32]),
                txid.clone(),
                tx_bytes,
                tx_fee,
                num_blocks,
                &origin_addr,
                origin_nonce,
                &sponsor_addr,
                sponsor_nonce,
                None,
            )
            .unwrap();

            eprintln!("Added {} {}", i, &txid);

            if i % 2 == 0 {
                // peer 2 blacklists even-numbered txs
                peer_2_blacklist.push(txid);
            }
        }
        mempool_tx.commit().unwrap();
        peer_1.mempool = Some(peer_1_mempool);

        // peer 2 blacklists them all
        let mut peer_2_mempool = peer_2.mempool.take().unwrap();

        // blacklisted txs never time out
        peer_2_mempool.blacklist_timeout = u64::MAX / 2;

        let mempool_tx = peer_2_mempool.tx_begin().unwrap();
        MemPoolDB::inner_blacklist_txs(&mempool_tx, &peer_2_blacklist, get_epoch_time_secs())
            .unwrap();
        mempool_tx.commit().unwrap();

        peer_2.mempool = Some(peer_2_mempool);

        let num_burn_blocks = {
            let sn =
                SortitionDB::get_canonical_burn_chain_tip(peer_1.sortdb.as_ref().unwrap().conn())
                    .unwrap();
            sn.block_height + 1
        };

        let mut round = 0;
        let mut peer_1_mempool_txs = 0;
        let mut peer_2_mempool_txs = 0;

        while peer_1_mempool_txs < num_txs || peer_2_mempool_txs < num_txs / 2 {
            if let Ok(mut result) = peer_1.step_with_ibd(false) {
                let lp = peer_1.network.local_peer.clone();
                peer_1
                    .with_db_state(|sortdb, chainstate, relayer, mempool| {
                        relayer.process_network_result(
                            &lp,
                            &mut result,
                            sortdb,
                            chainstate,
                            mempool,
                            false,
                            None,
                            None,
                        )
                    })
                    .unwrap();
            }

            if let Ok(mut result) = peer_2.step_with_ibd(false) {
                let lp = peer_2.network.local_peer.clone();
                peer_2
                    .with_db_state(|sortdb, chainstate, relayer, mempool| {
                        relayer.process_network_result(
                            &lp,
                            &mut result,
                            sortdb,
                            chainstate,
                            mempool,
                            false,
                            None,
                            None,
                        )
                    })
                    .unwrap();
            }

            round += 1;

            let mp = peer_1.mempool.take().unwrap();
            peer_1_mempool_txs = MemPoolDB::get_all_txs(mp.conn()).unwrap().len();
            peer_1.mempool.replace(mp);

            let mp = peer_2.mempool.take().unwrap();
            peer_2_mempool_txs = MemPoolDB::get_all_txs(mp.conn()).unwrap().len();
            peer_2.mempool.replace(mp);

            info!(
                "Peer 1: {}, Peer 2: {}",
                peer_1_mempool_txs, peer_2_mempool_txs
            );
        }

        info!("Completed mempool sync in {} step(s)", round);

        let mp = peer_2.mempool.take().unwrap();
        let peer_2_mempool_txs = MemPoolDB::get_all_txs(mp.conn()).unwrap();
        peer_2.mempool.replace(mp);

        for tx in peer_2_mempool_txs {
            assert_eq!(&tx.tx, txs.get(&tx.tx.txid()).unwrap());
            assert!(!peer_2_blacklist.contains(&tx.tx.txid()));
        }
    }

    /// Make sure mempool sync never stores problematic transactions
    #[test]
    fn test_mempool_sync_2_peers_problematic() {
        // peer 1 gets some transactions; peer 2 blacklists them all due to being invalid.
        // verify peer 2 stores nothing.
        let mut peer_1_config = TestPeerConfig::new(function_name!(), 2218, 2219);
        let mut peer_2_config = TestPeerConfig::new(function_name!(), 2220, 2221);

        peer_1_config.add_neighbor(&peer_2_config.to_neighbor());
        peer_2_config.add_neighbor(&peer_1_config.to_neighbor());

        peer_1_config.connection_opts.mempool_sync_interval = 1;
        peer_2_config.connection_opts.mempool_sync_interval = 1;

        let num_txs = 128;
        let pks: Vec<_> = (0..num_txs).map(|_| StacksPrivateKey::new()).collect();
        let addrs: Vec<_> = pks.iter().map(|pk| to_addr(pk)).collect();
        let initial_balances: Vec<_> = addrs
            .iter()
            .map(|a| (a.to_account_principal(), 1000000000))
            .collect();

        peer_1_config.initial_balances = initial_balances.clone();
        peer_2_config.initial_balances = initial_balances.clone();

        let mut peer_1 = TestPeer::new(peer_1_config);
        let mut peer_2 = TestPeer::new(peer_2_config);

        let num_blocks = 10;
        let first_stacks_block_height = {
            let sn =
                SortitionDB::get_canonical_burn_chain_tip(&peer_1.sortdb.as_ref().unwrap().conn())
                    .unwrap();
            sn.block_height + 1
        };

        for i in 0..num_blocks {
            let (burn_ops, stacks_block, microblocks) = peer_2.make_default_tenure();

            peer_1.next_burnchain_block(burn_ops.clone());
            peer_2.next_burnchain_block(burn_ops.clone());

            peer_1.process_stacks_epoch_at_tip(&stacks_block, &microblocks);
            peer_2.process_stacks_epoch_at_tip(&stacks_block, &microblocks);
        }

        let addr = StacksAddress {
            version: C32_ADDRESS_VERSION_TESTNET_SINGLESIG,
            bytes: Hash160([0xff; 20]),
        };

        // fill peer 1 with lots of transactions
        let mut txs = HashMap::new();
        let mut peer_1_mempool = peer_1.mempool.take().unwrap();
        let mut mempool_tx = peer_1_mempool.tx_begin().unwrap();
        for i in 0..num_txs {
            let pk = &pks[i];

            let exceeds_repeat_factor = AST_CALL_STACK_DEPTH_BUFFER + (MAX_CALL_STACK_DEPTH as u64);
            let tx_exceeds_body_start = "{ a : ".repeat(exceeds_repeat_factor as usize);
            let tx_exceeds_body_end = "} ".repeat(exceeds_repeat_factor as usize);
            let tx_exceeds_body = format!("{}u1 {}", tx_exceeds_body_start, tx_exceeds_body_end);

            let tx = make_contract_tx(
                &pk,
                0,
                (tx_exceeds_body.len() * 100) as u64,
                "test-exceeds",
                &tx_exceeds_body,
            );

            let txid = tx.txid();
            let tx_bytes = tx.serialize_to_vec();
            let origin_addr = tx.origin_address();
            let origin_nonce = tx.get_origin_nonce();
            let sponsor_addr = tx.sponsor_address().unwrap_or(origin_addr.clone());
            let sponsor_nonce = tx.get_sponsor_nonce().unwrap_or(origin_nonce);
            let tx_fee = tx.get_tx_fee();

            txs.insert(tx.txid(), tx.clone());

            // should succeed
            MemPoolDB::try_add_tx(
                &mut mempool_tx,
                peer_1.chainstate(),
                &ConsensusHash([0x1 + (num_blocks as u8); 20]),
                &BlockHeaderHash([0x2 + (num_blocks as u8); 32]),
                txid.clone(),
                tx_bytes,
                tx_fee,
                num_blocks,
                &origin_addr,
                origin_nonce,
                &sponsor_addr,
                sponsor_nonce,
                None,
            )
            .unwrap();

            eprintln!("Added {} {}", i, &txid);
        }
        mempool_tx.commit().unwrap();
        peer_1.mempool = Some(peer_1_mempool);

        // blacklisted txs never time out
        let mut peer_2_mempool = peer_2.mempool.take().unwrap();
        peer_2_mempool.blacklist_timeout = u64::MAX / 2;
        peer_2.mempool = Some(peer_2_mempool);

        let num_burn_blocks = {
            let sn =
                SortitionDB::get_canonical_burn_chain_tip(peer_1.sortdb.as_ref().unwrap().conn())
                    .unwrap();
            sn.block_height + 1
        };

        let mut round = 0;
        let mut peer_1_mempool_txs = 0;

        while peer_1_mempool_txs < num_txs || peer_2.network.mempool_sync_txs < (num_txs as u64) {
            if let Ok(mut result) = peer_1.step_with_ibd(false) {
                let lp = peer_1.network.local_peer.clone();
                peer_1
                    .with_db_state(|sortdb, chainstate, relayer, mempool| {
                        relayer.process_network_result(
                            &lp,
                            &mut result,
                            sortdb,
                            chainstate,
                            mempool,
                            false,
                            None,
                            None,
                        )
                    })
                    .unwrap();
            }

            if let Ok(mut result) = peer_2.step_with_ibd(false) {
                let lp = peer_2.network.local_peer.clone();
                peer_2
                    .with_db_state(|sortdb, chainstate, relayer, mempool| {
                        relayer.process_network_result(
                            &lp,
                            &mut result,
                            sortdb,
                            chainstate,
                            mempool,
                            false,
                            None,
                            None,
                        )
                    })
                    .unwrap();
            }

            round += 1;

            let mp = peer_1.mempool.take().unwrap();
            peer_1_mempool_txs = MemPoolDB::get_all_txs(mp.conn()).unwrap().len();
            peer_1.mempool.replace(mp);

            info!(
                "Peer 1: {}, Peer 2: {}",
                peer_1_mempool_txs, peer_2.network.mempool_sync_txs
            );
        }

        info!("Completed mempool sync in {} step(s)", round);

        let mp = peer_2.mempool.take().unwrap();
        let peer_2_mempool_txs = MemPoolDB::get_all_txs(mp.conn()).unwrap();
        peer_2.mempool.replace(mp);

        assert_eq!(peer_2_mempool_txs.len(), 128);
    }
}<|MERGE_RESOLUTION|>--- conflicted
+++ resolved
@@ -221,7 +221,6 @@
     // refreshed whenever the burnchain advances
     pub chain_view: BurnchainView,
     pub burnchain_tip: BlockSnapshot,
-    pub stacks_tip: (ConsensusHash, BlockHeaderHash, u64),
     pub chain_view_stable_consensus_hash: ConsensusHash,
     pub ast_rules: ASTRules,
 
@@ -451,13 +450,10 @@
                 first_burn_header_ts as u64,
             ),
             stacks_tip: (ConsensusHash([0x00; 20]), BlockHeaderHash([0x00; 32]), 0),
-<<<<<<< HEAD
-=======
             stacks_tip_sn: None,
             parent_stacks_tip: (ConsensusHash([0x00; 20]), BlockHeaderHash([0x00; 32]), 0),
             tenure_start_block_id: StacksBlockId([0x00; 32]),
             aggregate_public_keys: BTreeMap::new(),
->>>>>>> 97751022
 
             peerdb: peerdb,
             atlasdb: atlasdb,
@@ -574,15 +570,6 @@
 
     /// Get the current epoch
     pub fn get_current_epoch(&self) -> StacksEpoch {
-<<<<<<< HEAD
-        let epoch_index = StacksEpoch::find_epoch(&self.epochs, self.chain_view.burn_block_height)
-            .unwrap_or_else(|| {
-                panic!(
-                    "BUG: block {} is not in a known epoch",
-                    &self.chain_view.burn_block_height
-                )
-            });
-=======
         self.get_epoch_at_burn_height(self.chain_view.burn_block_height)
     }
 
@@ -602,7 +589,6 @@
     pub fn get_epoch_by_epoch_id(&self, epoch_id: StacksEpochId) -> StacksEpoch {
         let epoch_index = StacksEpoch::find_epoch_by_id(&self.epochs, epoch_id)
             .unwrap_or_else(|| panic!("BUG: epoch {} is not in a known epoch", epoch_id,));
->>>>>>> 97751022
         let epoch = self
             .epochs
             .get(epoch_index)
@@ -1828,11 +1814,7 @@
             }
             if let Some(inv_state) = self.inv_state_nakamoto.as_mut() {
                 debug!(
-<<<<<<< HEAD
-                    "{:?}: Remove inventory state for epoch 2.x {:?}",
-=======
                     "{:?}: Remove inventory state for Nakamoto {:?}",
->>>>>>> 97751022
                     &self.local_peer, &nk
                 );
                 inv_state.del_peer(&NeighborAddress::from_neighbor_key(nk, pubkh));
@@ -2043,10 +2025,7 @@
         event_id: usize,
         sortdb: &SortitionDB,
         chainstate: &mut StacksChainState,
-<<<<<<< HEAD
-=======
         dns_client_opt: &mut Option<&mut DNSClient>,
->>>>>>> 97751022
         ibd: bool,
     ) -> Result<(Vec<StacksMessage>, bool), net_error> {
         self.with_p2p_convo(event_id, |network, convo, client_sock| {
@@ -2079,11 +2058,7 @@
             // react to inbound messages -- do we need to send something out, or fulfill requests
             // to other threads?  Try to chat even if the recv() failed, since we'll want to at
             // least drain the conversation inbox.
-<<<<<<< HEAD
-            let unhandled = match convo.chat(network, sortdb, chainstate, ibd) {
-=======
             let unhandled = match convo.chat(network, sortdb, chainstate, dns_client_opt, ibd) {
->>>>>>> 97751022
                 Err(e) => {
                     debug!(
                         "Failed to converse on event {} (socket {:?}): {:?}",
@@ -2147,22 +2122,6 @@
         let mut unhandled: HashMap<usize, Vec<StacksMessage>> = HashMap::new();
 
         for event_id in &poll_state.ready {
-<<<<<<< HEAD
-            let (mut convo_unhandled, alive) =
-                match self.process_p2p_conversation(*event_id, sortdb, chainstate, ibd) {
-                    Ok((convo_unhandled, alive)) => (convo_unhandled, alive),
-                    Err(_e) => {
-                        test_debug!(
-                            "{:?}: Connection to {:?} failed: {:?}",
-                            &self.local_peer,
-                            self.get_p2p_convo(*event_id),
-                            &_e
-                        );
-                        to_remove.push(*event_id);
-                        continue;
-                    }
-                };
-=======
             let (mut convo_unhandled, alive) = match self.process_p2p_conversation(
                 *event_id,
                 sortdb,
@@ -2182,7 +2141,6 @@
                     continue;
                 }
             };
->>>>>>> 97751022
 
             if !alive {
                 test_debug!(
@@ -4136,143 +4094,6 @@
         ibd: bool,
         network_result: &mut NetworkResult,
     ) -> bool {
-        let cur_epoch = self.get_current_epoch();
-        let prune = if cur_epoch.epoch_id >= StacksEpochId::Epoch30 {
-            debug!("{:?}: run Nakamoto work loop", self.get_local_peer());
-
-            // in Nakamoto epoch, so do Nakamoto things
-            let prune = self.do_network_work_nakamoto(sortdb, ibd);
-
-            // in Nakamoto epoch, but we might still be doing epoch 2.x things since Nakamoto does
-            // not begin on a reward cycle boundary.
-            if cur_epoch.epoch_id == StacksEpochId::Epoch30
-                && (self.burnchain_tip.block_height <= cur_epoch.start_height
-                    || self.connection_opts.force_nakamoto_epoch_transition)
-            {
-                debug!(
-                    "{:?}: run Epoch 2.x work loop in Nakamoto epoch",
-                    self.get_local_peer()
-                );
-                let epoch2_prune = self.do_network_work_epoch2x(
-                    sortdb,
-                    chainstate,
-                    dns_client_opt,
-                    download_backpressure,
-                    ibd,
-                    network_result,
-                );
-                debug!(
-                    "{:?}: ran Epoch 2.x work loop in Nakamoto epoch",
-                    self.get_local_peer()
-                );
-                prune || epoch2_prune
-            } else {
-                prune
-            }
-        } else {
-            // in epoch 2.x, so do epoch 2.x things
-            debug!("{:?}: run Epoch 2.x work loop", self.get_local_peer());
-            self.do_network_work_epoch2x(
-                sortdb,
-                chainstate,
-                dns_client_opt,
-                download_backpressure,
-                ibd,
-                network_result,
-            )
-        };
-        prune
-    }
-
-    /// Do the actual work in the state machine.
-    /// Return true if we need to prune connections.
-    /// Used only for nakamoto.
-    /// TODO: put this into a separate file for nakamoto p2p code paths
-    fn do_network_work_nakamoto(&mut self, sortdb: &SortitionDB, ibd: bool) -> bool {
-        // do some Actual Work(tm)
-        let mut do_prune = false;
-        let mut did_cycle = false;
-
-        while !did_cycle {
-            // always do an inv sync
-            let learned = self.do_network_inv_sync_nakamoto(sortdb, ibd);
-            debug!(
-                "{:?}: network work state is {:?}",
-                self.get_local_peer(),
-                &self.nakamoto_work_state;
-                "learned_new_blocks?" => learned
-            );
-            let cur_state = self.nakamoto_work_state;
-            match self.nakamoto_work_state {
-                PeerNetworkWorkState::GetPublicIP => {
-                    if cfg!(test) && self.connection_opts.disable_natpunch {
-                        self.nakamoto_work_state = PeerNetworkWorkState::BlockDownload;
-                    } else {
-                        // (re)determine our public IP address
-                        let done = self.do_get_public_ip();
-                        if done {
-                            self.nakamoto_work_state = PeerNetworkWorkState::BlockDownload;
-                        }
-                    }
-                }
-                PeerNetworkWorkState::BlockInvSync => {
-                    // this state is useless in Nakamoto since we're always doing inv-syncs
-                    self.nakamoto_work_state = PeerNetworkWorkState::BlockDownload;
-                }
-                PeerNetworkWorkState::BlockDownload => {
-                    debug!(
-                        "{:?}: Block download for Nakamoto is not yet implemented",
-                        self.get_local_peer()
-                    );
-                    self.nakamoto_work_state = PeerNetworkWorkState::AntiEntropy;
-                }
-                PeerNetworkWorkState::AntiEntropy => {
-                    debug!(
-                        "{:?}: Block anti-entropy for Nakamoto is not yet implemented",
-                        self.get_local_peer()
-                    );
-                    self.nakamoto_work_state = PeerNetworkWorkState::Prune;
-                }
-                PeerNetworkWorkState::Prune => {
-                    // did one pass
-                    did_cycle = true;
-                    do_prune = true;
-
-                    // restart
-                    self.nakamoto_work_state = PeerNetworkWorkState::GetPublicIP;
-                }
-            }
-
-            if self.nakamoto_work_state == cur_state {
-                // only break early if we can't make progress
-                break;
-            }
-        }
-
-        if did_cycle {
-            self.num_state_machine_passes += 1;
-            debug!(
-                "{:?}: Finished full p2p state-machine pass for Nakamoto ({})",
-                &self.local_peer, self.num_state_machine_passes
-            );
-        }
-
-        do_prune
-    }
-
-    /// Do the actual work in the state machine.
-    /// Return true if we need to prune connections.
-    /// This is only used in epoch 2.x.
-    /// TODO: put into a separate file specific to epoch 2.x p2p code paths
-    fn do_network_work_epoch2x(
-        &mut self,
-        sortdb: &SortitionDB,
-        chainstate: &mut StacksChainState,
-        dns_client_opt: &mut Option<&mut DNSClient>,
-        download_backpressure: bool,
-        ibd: bool,
-        network_result: &mut NetworkResult,
-    ) -> bool {
         // do some Actual Work(tm)
         let mut do_prune = false;
         let mut did_cycle = false;
@@ -5482,8 +5303,6 @@
             stacker_db_configs,
         )?;
         Ok(())
-<<<<<<< HEAD
-=======
     }
 
     /// Load up the parent stacks tip.
@@ -5601,7 +5420,6 @@
             new_agg_pubkeys.push((sort_tip_rc, None));
         }
         Ok(new_agg_pubkeys)
->>>>>>> 97751022
     }
 
     /// Refresh view of burnchain, if needed.
@@ -5619,16 +5437,6 @@
         ibd: bool,
     ) -> Result<HashMap<NeighborKey, Vec<StacksMessage>>, net_error> {
         // update burnchain snapshot if we need to (careful -- it's expensive)
-<<<<<<< HEAD
-        let sn = SortitionDB::get_canonical_burn_chain_tip(sortdb.conn())?;
-        let stacks_tip =
-            SortitionDB::get_canonical_stacks_chain_tip_hash_and_height(sortdb.conn())?;
-
-        let burnchain_tip_changed = sn.block_height != self.chain_view.burn_block_height;
-        let stacks_tip_changed = self.stacks_tip != stacks_tip;
-        let mut ret: HashMap<NeighborKey, Vec<StacksMessage>> = HashMap::new();
-
-=======
         let canonical_sn = SortitionDB::get_canonical_burn_chain_tip(sortdb.conn())?;
         let stacks_tip =
             SortitionDB::get_canonical_stacks_chain_tip_hash_and_height(sortdb.conn())?;
@@ -5686,7 +5494,6 @@
             )
         };
 
->>>>>>> 97751022
         if burnchain_tip_changed || stacks_tip_changed {
             // only do the needful depending on what changed
             debug!(
@@ -5777,13 +5584,6 @@
                 .get_last_selected_anchor_block_txid()?
                 .unwrap_or(Txid([0x00; 32]));
 
-<<<<<<< HEAD
-            // refresh stackerdb configs
-            self.refresh_stacker_db_configs(sortdb, chainstate)?;
-        }
-
-        if stacks_tip_changed {
-=======
             test_debug!(
                 "{:?}: chain view is {:?}",
                 &self.get_local_peer(),
@@ -5798,7 +5598,6 @@
         }
 
         if stacks_tip_changed && self.get_current_epoch().epoch_id < StacksEpochId::Epoch30 {
->>>>>>> 97751022
             // update stacks tip affirmation map view
             // (NOTE: this check has to happen _after_ self.chain_view gets updated!)
             let burnchain_db = self.burnchain.open_burnchain_db(false)?;
@@ -5823,11 +5622,6 @@
                 self.handle_unsolicited_messages(sortdb, chainstate, buffered_messages, ibd, false);
         }
 
-<<<<<<< HEAD
-        // update cached stacks chain view for /v2/info
-        self.burnchain_tip = sn;
-        self.stacks_tip = stacks_tip;
-=======
         // update cached stacks chain view for /v2/info and /v3/tenures/info
         self.burnchain_tip = canonical_sn;
         self.stacks_tip = stacks_tip;
@@ -5838,7 +5632,6 @@
         }
         self.tenure_start_block_id = tenure_start_block_id;
 
->>>>>>> 97751022
         Ok(ret)
     }
 
@@ -5874,10 +5667,6 @@
         let unauthenticated_inbounds = self.find_unauthenticated_inbound_convos();
 
         // run existing conversations, clear out broken ones, and get back messages forwarded to us
-<<<<<<< HEAD
-        let (error_events, unsolicited_messages) =
-            self.process_ready_sockets(sortdb, chainstate, &mut poll_state, ibd);
-=======
         let (error_events, unsolicited_messages) = self.process_ready_sockets(
             sortdb,
             chainstate,
@@ -5885,7 +5674,6 @@
             &mut poll_state,
             ibd,
         );
->>>>>>> 97751022
         for error_event in error_events {
             debug!(
                 "{:?}: Failed connection on event {}",
