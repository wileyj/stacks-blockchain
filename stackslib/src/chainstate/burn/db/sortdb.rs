--- conflicted
+++ resolved
@@ -59,11 +59,7 @@
 };
 use crate::chainstate::burn::operations::{
     BlockstackOperationType, DelegateStxOp, LeaderBlockCommitOp, LeaderKeyRegisterOp, PreStxOp,
-<<<<<<< HEAD
-    StackStxOp, TransferStxOp,
-=======
     StackStxOp, TransferStxOp, VoteForAggregateKeyOp,
->>>>>>> 97751022
 };
 use crate::chainstate::burn::{
     BlockSnapshot, ConsensusHash, ConsensusHashExtensions, Opcodes, OpsHash, SortitionHash,
@@ -90,13 +86,8 @@
 use crate::net::Error as NetError;
 use crate::util_lib::db::{
     db_mkdirs, get_ancestor_block_hash, opt_u64_to_sql, query_count, query_row, query_row_columns,
-<<<<<<< HEAD
-    query_row_panic, query_rows, sql_pragma, tx_begin_immediate, tx_busy_handler, u64_to_sql,
-    DBConn, DBTx, Error as db_error, FromColumn, FromRow, IndexDBConn, IndexDBTx,
-=======
     query_row_panic, query_rows, sql_pragma, table_exists, tx_begin_immediate, tx_busy_handler,
     u64_to_sql, DBConn, DBTx, Error as db_error, FromColumn, FromRow, IndexDBConn, IndexDBTx,
->>>>>>> 97751022
 };
 
 const BLOCK_HEIGHT_MAX: u64 = ((1 as u64) << 63) - 1;
@@ -709,17 +700,12 @@
 const SORTITION_DB_SCHEMA_7: &'static [&'static str] = &[r#"
      DELETE FROM epochs;"#];
 
-<<<<<<< HEAD
-const LAST_SORTITION_DB_INDEX: &'static str = "index_delegate_stx_burn_header_hash";
-const SORTITION_DB_SCHEMA_8: &'static [&'static str] = &[
-=======
 const SORTITION_DB_SCHEMA_8: &'static [&'static str] = &[
     r#"DELETE FROM epochs;"#,
     r#"DROP INDEX IF EXISTS index_user_burn_support_txid;"#,
     r#"DROP INDEX IF EXISTS index_user_burn_support_sortition_id_vtxindex;"#,
     r#"DROP INDEX IF EXISTS index_user_burn_support_sortition_id_hash_160_key_vtxindex_key_block_ptr_vtxindex;"#,
     r#"DROP TABLE IF EXISTS user_burn_support;"#,
->>>>>>> 97751022
     r#"ALTER TABLE snapshots ADD miner_pk_hash TEXT DEFAULT NULL"#,
     r#"
     -- eagerly-processed reward sets, before they're applied to the start of the next reward cycle
@@ -736,8 +722,6 @@
         block_hash TEXT NOT NULL,
         block_height INTEGER NOT NULL
     );"#,
-<<<<<<< HEAD
-=======
     r#"ALTER TABLE stack_stx ADD signer_key TEXT DEFAULT NULL;"#,
     r#"ALTER TABLE stack_stx ADD max_amount TEXT DEFAULT NULL;"#,
     r#"ALTER TABLE stack_stx ADD auth_id INTEGER DEFAULT NULL;"#,
@@ -758,7 +742,6 @@
 
         PRIMARY KEY(txid,burn_header_hash)
     );"#,
->>>>>>> 97751022
 ];
 
 const LAST_SORTITION_DB_INDEX: &'static str = "index_vote_for_aggregate_key_burn_header_hash";
@@ -985,11 +968,6 @@
         format!("{}", index)
     }
 
-    /// reward cycle ID that was last processed
-    pub fn last_reward_cycle_key() -> &'static str {
-        "sortition_db::last_reward_cycle"
-    }
-
     pub fn reward_set_size_to_string(size: usize) -> String {
         to_hex(
             &u16::try_from(size)
@@ -1005,8 +983,6 @@
         u16::from_le_bytes(byte_buff)
     }
 
-<<<<<<< HEAD
-=======
     /// reward cycle ID that was last processed
     /// NOTE: unused now, but was used in earlier consensus rules.
     /// Preserved for testing compatibility.
@@ -1016,16 +992,12 @@
 
     /// NOTE: unused now, but was used in earlier consensus rules.
     /// Preserved for testing compatibility.
->>>>>>> 97751022
     pub fn last_reward_cycle_to_string(rc: u64) -> String {
         to_hex(&rc.to_le_bytes())
     }
 
-<<<<<<< HEAD
-=======
     /// NOTE: unused now, but was used in earlier consensus rules.
     /// Preserved for testing compatibility.
->>>>>>> 97751022
     pub fn last_reward_cycle_from_string(rc_str: &str) -> u64 {
         let bytes = hex_bytes(rc_str).expect("CORRUPTION: bad format written for reward cycle ID");
         assert_eq!(
@@ -1539,20 +1511,11 @@
             stacks_block_height,
         )?;
 
-<<<<<<< HEAD
-        #[cfg(test)]
-        {
-            let (ch, bhh) = SortitionDB::get_canonical_stacks_chain_tip_hash(self).unwrap();
-            debug!(
-                "Memoized canonical Stacks chain tip is now {}/{}",
-                &ch, &bhh
-=======
         if cfg!(test) {
             let (ch, bhh) = SortitionDB::get_canonical_stacks_chain_tip_hash(self).unwrap();
             debug!(
                 "Memoized canonical Stacks chain tip is now {}/{}, written to {}",
                 &ch, &bhh, &self.context.chain_tip
->>>>>>> 97751022
             );
         }
 
@@ -1777,26 +1740,6 @@
         Ok(())
     }
 
-<<<<<<< HEAD
-    /// Update the canonical Stacks tip (testing only)
-    #[cfg(test)]
-    pub fn test_update_canonical_stacks_tip(
-        &mut self,
-        sort_id: &SortitionId,
-        consensus_hash: &ConsensusHash,
-        stacks_block_hash: &BlockHeaderHash,
-        stacks_block_height: u64,
-    ) -> Result<(), db_error> {
-        self.update_canonical_stacks_tip(
-            sort_id,
-            consensus_hash,
-            stacks_block_hash,
-            stacks_block_height,
-        )
-    }
-
-=======
->>>>>>> 97751022
     /// Mark an existing snapshot's stacks block as accepted at a particular burn chain tip within a PoX fork (identified by the consensus hash),
     /// and calculate and store its arrival index.
     /// If this Stacks block extends the canonical stacks chain tip, then also update the memoized canonical
@@ -1898,11 +1841,7 @@
     /// Does the sortition db expect to receive blocks
     /// signed by this signer set?
     ///
-<<<<<<< HEAD
-    /// This only works if `consensus_hash` is within one reward cycle (2100 blocks) of the
-=======
     /// This only works if `consensus_hash` is within two reward cycles (4200 blocks) of the
->>>>>>> 97751022
     /// sortition pointed to by this handle's sortiton tip.  If it isn't, then this
     /// method returns Ok(false).  This is to prevent a DDoS vector whereby compromised stale
     /// Signer keys can be used to blast out lots of Nakamoto blocks that will be accepted
@@ -1929,13 +1868,9 @@
                 e
             })?;
 
-<<<<<<< HEAD
-        if ch_sn.block_height + u64::from(self.context.pox_constants.reward_cycle_length)
-=======
         if ch_sn.block_height
             + u64::from(self.context.pox_constants.reward_cycle_length)
             + u64::from(self.context.pox_constants.prepare_length)
->>>>>>> 97751022
             < sn.block_height
         {
             // too far in the past
@@ -2027,15 +1962,6 @@
         Ok(anchor_block_txid)
     }
 
-<<<<<<< HEAD
-    /// Get the last processed reward cycle
-    pub fn get_last_processed_reward_cycle(&self) -> Result<u64, db_error> {
-        let encoded_rc = self
-            .get_indexed(&self.context.chain_tip, &db_keys::last_reward_cycle_key())?
-            .expect("FATAL: no last-processed reward cycle");
-
-        Ok(db_keys::last_reward_cycle_from_string(&encoded_rc))
-=======
     /// Get the last processed reward cycle.
     /// Since we always process a RewardSetInfo at the start of a reward cycle (anchor block or
     /// no), this is simply the same as asking which reward cycle this SortitionHandleConn's
@@ -2060,7 +1986,6 @@
         };
 
         Ok(last_rc)
->>>>>>> 97751022
     }
 
     pub fn get_reward_cycle_unlocks(
@@ -2813,11 +2738,7 @@
             )?;
         }
 
-<<<<<<< HEAD
-        db.check_schema_version_and_update(epochs)?;
-=======
         db.check_schema_version_and_update(epochs, migrator)?;
->>>>>>> 97751022
 
         // validate -- must contain the given first block and first block hash
         let snapshot = SortitionDB::get_first_block_snapshot(db.conn())?;
@@ -2833,12 +2754,6 @@
         if readwrite {
             db.add_indexes()?;
         }
-<<<<<<< HEAD
-
-        Ok(db)
-    }
-=======
->>>>>>> 97751022
 
         Ok(db)
     }
@@ -2846,100 +2761,6 @@
     fn instantiate(
         &mut self,
         first_block_height: u64,
-<<<<<<< HEAD
-        first_burn_hash: &BurnchainHeaderHash,
-        epochs: Vec<StacksEpoch>,
-    ) -> Result<SortitionDB, db_error> {
-        let mut rng = rand::thread_rng();
-        let mut buf = [0u8; 32];
-        rng.fill_bytes(&mut buf);
-        let db_path_dir = format!(
-            "/tmp/stacks-node-tests/unit-tests-sortdb/db-{}",
-            to_hex(&buf)
-        );
-
-        SortitionDB::connect(
-            &db_path_dir,
-            first_block_height,
-            first_burn_hash,
-            get_epoch_time_secs(),
-            &epochs,
-            PoxConstants::test_default(),
-            true,
-        )
-    }
-
-    #[cfg(test)]
-    pub fn connect_v1(
-        path: &str,
-        first_block_height: u64,
-        first_burn_hash: &BurnchainHeaderHash,
-        first_burn_header_timestamp: u64,
-        readwrite: bool,
-    ) -> Result<SortitionDB, db_error> {
-        let create_flag = match fs::metadata(path) {
-            Err(e) => {
-                if e.kind() == ErrorKind::NotFound {
-                    // need to create
-                    if readwrite {
-                        true
-                    } else {
-                        return Err(db_error::NoDBError);
-                    }
-                } else {
-                    return Err(db_error::IOError(e));
-                }
-            }
-            Ok(_md) => false,
-        };
-
-        let index_path = db_mkdirs(path)?;
-        debug!(
-            "Connect/Open {} sortdb '{}' as '{}'",
-            if create_flag { "(create)" } else { "" },
-            index_path,
-            if readwrite { "readwrite" } else { "readonly" }
-        );
-
-        let marf = SortitionDB::open_index(&index_path)?;
-
-        let mut db = SortitionDB {
-            path: path.to_string(),
-            marf,
-            readwrite,
-            first_block_height,
-            first_burn_header_hash: first_burn_hash.clone(),
-            pox_constants: PoxConstants::test_default(),
-        };
-
-        if create_flag {
-            // instantiate!
-            db.instantiate_v1(
-                first_block_height,
-                first_burn_hash,
-                first_burn_header_timestamp,
-            )?;
-        } else {
-            // validate -- must contain the given first block and first block hash
-            let snapshot = SortitionDB::get_first_block_snapshot(db.conn())?;
-            if !snapshot.is_initial()
-                || snapshot.block_height != first_block_height
-                || snapshot.burn_header_hash != *first_burn_hash
-            {
-                error!("Invalid genesis snapshot: sn.is_initial = {}, sn.block_height = {}, sn.burn_hash = {}, expect.block_height = {}, expect.burn_hash = {}",
-                       snapshot.is_initial(), snapshot.block_height, &snapshot.burn_header_hash, first_block_height, first_burn_hash);
-                return Err(db_error::Corruption);
-            }
-        }
-
-        Ok(db)
-    }
-
-    fn instantiate(
-        &mut self,
-        first_block_height: u64,
-=======
->>>>>>> 97751022
         first_burn_header_hash: &BurnchainHeaderHash,
         first_burn_header_timestamp: u64,
         epochs_ref: &[StacksEpoch],
@@ -2977,11 +2798,7 @@
         SortitionDB::apply_schema_5(&db_tx, epochs_ref)?;
         SortitionDB::apply_schema_6(&db_tx, epochs_ref)?;
         SortitionDB::apply_schema_7(&db_tx, epochs_ref)?;
-<<<<<<< HEAD
-        SortitionDB::apply_schema_8(&db_tx)?;
-=======
         SortitionDB::apply_schema_8_tables(&db_tx, epochs_ref)?;
->>>>>>> 97751022
 
         db_tx.instantiate_index()?;
 
@@ -3083,54 +2900,9 @@
             );
         }
 
-<<<<<<< HEAD
-        // manually insert the first block snapshot in instantiate_v1 testing code, because
-        //  SCHEMA_9 adds a new column
-        let pox_payouts_json = serde_json::to_string(&pox_payout)
-            .expect("FATAL: could not encode `total_pox_payouts` as JSON");
-
-        let args = rusqlite::params![
-            &u64_to_sql(first_snapshot.block_height)?,
-            &first_snapshot.burn_header_hash,
-            &u64_to_sql(first_snapshot.burn_header_timestamp)?,
-            &first_snapshot.parent_burn_header_hash,
-            &first_snapshot.consensus_hash,
-            &first_snapshot.ops_hash,
-            &first_snapshot.total_burn.to_string(),
-            &first_snapshot.sortition,
-            &first_snapshot.sortition_hash,
-            &first_snapshot.winning_block_txid,
-            &first_snapshot.winning_stacks_block_hash,
-            &first_snapshot.index_root,
-            &u64_to_sql(first_snapshot.num_sortitions)?,
-            &first_snapshot.stacks_block_accepted,
-            &u64_to_sql(first_snapshot.stacks_block_height)?,
-            &u64_to_sql(first_snapshot.arrival_index)?,
-            &u64_to_sql(first_snapshot.canonical_stacks_tip_height)?,
-            &first_snapshot.canonical_stacks_tip_hash,
-            &first_snapshot.canonical_stacks_tip_consensus_hash,
-            &first_snapshot.sortition_id,
-            &first_snapshot.parent_sortition_id,
-            &first_snapshot.pox_valid,
-            &first_snapshot.accumulated_coinbase_ustx.to_string(),
-            &pox_payouts_json,
-        ];
-
-        db_tx.execute("INSERT INTO snapshots \
-                      (block_height, burn_header_hash, burn_header_timestamp, parent_burn_header_hash, consensus_hash, ops_hash, total_burn, sortition, sortition_hash, winning_block_txid, winning_stacks_block_hash, index_root, num_sortitions, \
-                      stacks_block_accepted, stacks_block_height, arrival_index, canonical_stacks_tip_height, canonical_stacks_tip_hash, canonical_stacks_tip_consensus_hash, sortition_id, parent_sortition_id, pox_valid, accumulated_coinbase_ustx, \
-                      pox_payouts) \
-                      VALUES (?1, ?2, ?3, ?4, ?5, ?6, ?7, ?8, ?9, ?10, ?11, ?12, ?13, ?14, ?15, ?16, ?17, ?18, ?19, ?20, ?21, ?22, ?23, ?24)", args)?;
-
-        db_tx.store_transition_ops(
-            &first_snapshot.sortition_id,
-            &BurnchainStateTransition::noop(),
-        )?;
-=======
         if tip.block_height >= epochs[new_epoch_idx].end_height {
             panic!("FATAL: tip has reached or passed the end of the configured epoch");
         }
->>>>>>> 97751022
 
         info!("Replace existing epochs with new epochs");
         db_tx.execute("DELETE FROM epochs;", NO_PARAMS)?;
@@ -3321,10 +3093,6 @@
                     || version == "5"
                     || version == "6"
                     || version == "7"
-<<<<<<< HEAD
-                    // TODO: This should move to Epoch 30 once it is added
-=======
->>>>>>> 97751022
                     || version == "8"
             }
             StacksEpochId::Epoch30 => {
@@ -3454,9 +3222,6 @@
         Ok(())
     }
 
-<<<<<<< HEAD
-    fn apply_schema_8(tx: &DBTx) -> Result<(), db_error> {
-=======
     /// Apply just the table creation/alterations for schema 8.  Don't attempt migration yet.
     fn apply_schema_8_tables(tx: &DBTx, epochs: &[StacksEpoch]) -> Result<(), db_error> {
         if table_exists(tx, "stacks_chain_tips")? {
@@ -3464,13 +3229,10 @@
             return Ok(());
         }
 
->>>>>>> 97751022
         for sql_exec in SORTITION_DB_SCHEMA_8 {
             tx.execute_batch(sql_exec)?;
         }
 
-<<<<<<< HEAD
-=======
         SortitionDB::validate_and_insert_epochs(&tx, epochs)?;
         Ok(())
     }
@@ -3564,16 +3326,12 @@
         }
 
         let tx = self.tx_begin()?;
->>>>>>> 97751022
         tx.execute(
             "INSERT OR REPLACE INTO db_config (version) VALUES (?1)",
             &["8"],
         )?;
-<<<<<<< HEAD
-=======
         tx.commit()?;
 
->>>>>>> 97751022
         Ok(())
     }
 
@@ -3633,15 +3391,10 @@
                         tx.commit()?;
                     } else if version == "7" {
                         let tx = self.tx_begin()?;
-<<<<<<< HEAD
-                        SortitionDB::apply_schema_8(&tx.deref())?;
-                        tx.commit()?;
-=======
                         SortitionDB::apply_schema_8_tables(&tx.deref(), epochs)?;
                         tx.commit()?;
 
                         self.apply_schema_8_migration(migrator.take())?;
->>>>>>> 97751022
                     } else if version == expected_version {
                         let tx = self.tx_begin()?;
                         SortitionDB::validate_and_replace_epochs(&tx, epochs)?;
@@ -3766,8 +3519,6 @@
         Ok(())
     }
 
-<<<<<<< HEAD
-=======
     /// Figure out the reward cycle for `tip` and lookup the preprocessed
     ///  reward set (if it exists) for the active reward cycle during `tip`
     pub fn get_preprocessed_reward_set_of(
@@ -3816,7 +3567,6 @@
         Self::get_preprocessed_reward_set(self.conn(), &first_sortition)
     }
 
->>>>>>> 97751022
     /// Get a pre-processed reawrd set.
     /// `sortition_id` is the first sortition ID of the prepare phase.
     pub fn get_preprocessed_reward_set(
@@ -4777,11 +4527,7 @@
         let mut cursor = tip.clone();
         loop {
             let result_at_tip : Option<(ConsensusHash, BlockHeaderHash, u64)> = conn.query_row_and_then(
-<<<<<<< HEAD
-                "SELECT consensus_hash,block_hash,block_height FROM stacks_chain_tips WHERE sortition_id = ?",
-=======
                 "SELECT consensus_hash,block_hash,block_height FROM stacks_chain_tips WHERE sortition_id = ? ORDER BY block_height DESC LIMIT 1",
->>>>>>> 97751022
                 &[&cursor.sortition_id],
                 |row| Ok((row.get_unwrap(0), row.get_unwrap(1), (u64::try_from(row.get_unwrap::<_, i64>(2)).expect("FATAL: block height too high"))))
             ).optional()?;
@@ -4822,17 +4568,6 @@
         let consensus_hash = sn.canonical_stacks_tip_consensus_hash;
         let stacks_block_height = sn.canonical_stacks_tip_height;
         Ok((consensus_hash, stacks_block_hash, stacks_block_height))
-<<<<<<< HEAD
-    }
-
-    /// Get the canonical Stacks chain tip -- this gets memoized on the canonical burn chain tip.
-    pub fn get_canonical_stacks_chain_tip_hash(
-        conn: &Connection,
-    ) -> Result<(ConsensusHash, BlockHeaderHash), db_error> {
-        Self::get_canonical_stacks_chain_tip_hash_and_height(conn)
-            .map(|(ch, bhh, _height)| (ch, bhh))
-=======
->>>>>>> 97751022
     }
 
     /// Get the canonical Stacks chain tip -- this gets memoized on the canonical burn chain tip.
@@ -5270,18 +5005,6 @@
         }
     }
 
-    /// Given the last_tenure_id (e.g. in a block-commit in Nakamoto), find its sortition in the
-    /// given sortition fork.
-    #[cfg(test)]
-    pub fn get_block_snapshot_for_winning_nakamoto_tenure(
-        ic: &SortitionDBConn,
-        tip: &SortitionId,
-        last_tenure_id: &StacksBlockId,
-    ) -> Result<Option<BlockSnapshot>, db_error> {
-        let block_hash = BlockHeaderHash(last_tenure_id.0.clone());
-        Self::get_block_snapshot_for_winning_stacks_block(ic, tip, &block_hash)
-    }
-
     /// Merge the result of get_stacks_header_hashes() into a BlockHeaderCache
     pub fn merge_block_header_cache(
         cache: &mut BlockHeaderCache,
@@ -5309,41 +5032,6 @@
         debug!("Block header cache has {} items", cache.len());
     }
 
-<<<<<<< HEAD
-    /// Get a blockstack burnchain operation by txid
-    #[cfg(test)]
-    pub fn get_burnchain_transaction(
-        conn: &Connection,
-        txid: &Txid,
-    ) -> Result<Option<BlockstackOperationType>, db_error> {
-        // leader key?
-        let leader_key_sql = "SELECT * FROM leader_keys WHERE txid = ?1 LIMIT 1";
-        let args = [&txid];
-
-        let leader_key_res = query_row_panic(conn, &leader_key_sql, &args, || {
-            "Multiple leader keys with same txid".to_string()
-        })?;
-        if let Some(leader_key) = leader_key_res {
-            return Ok(Some(BlockstackOperationType::LeaderKeyRegister(leader_key)));
-        }
-
-        // block commit?
-        let block_commit_sql = "SELECT * FROM block_commits WHERE txid = ?1 LIMIT 1";
-
-        let block_commit_res = query_row_panic(conn, &block_commit_sql, &args, || {
-            "Multiple block commits with same txid".to_string()
-        })?;
-        if let Some(block_commit) = block_commit_res {
-            return Ok(Some(BlockstackOperationType::LeaderBlockCommit(
-                block_commit,
-            )));
-        }
-
-        Ok(None)
-    }
-
-=======
->>>>>>> 97751022
     /// Get the StacksEpoch for a given burn block height
     pub fn get_stacks_epoch(
         conn: &DBConn,
@@ -5527,11 +5215,7 @@
             // nakamoto behavior
             // look at stacks_chain_tips table
             let res: Result<_, db_error> = self.deref().query_row_and_then(
-<<<<<<< HEAD
-                "SELECT consensus_hash,block_hash,block_height FROM stacks_chain_tips WHERE sortition_id = ?",
-=======
                 "SELECT consensus_hash,block_hash,block_height FROM stacks_chain_tips WHERE sortition_id = ? ORDER BY block_height DESC LIMIT 1",
->>>>>>> 97751022
                 &[&parent_snapshot.sortition_id],
                 |row| Ok((row.get_unwrap(0), row.get_unwrap(1), (u64::try_from(row.get_unwrap::<_, i64>(2)).expect("FATAL: block height too high"))))
             );
@@ -5540,15 +5224,10 @@
                 canonical_stacks_tip_block_hash,
                 canonical_stacks_tip_height,
             ) = res?;
-<<<<<<< HEAD
-            info!(
-                "Setting initial stacks_chain_tips values";
-=======
             debug!(
                 "Setting stacks_chain_tips values";
                 "sortition_id" => %sn.sortition_id,
                 "parent_sortition_id" => %parent_snapshot.sortition_id,
->>>>>>> 97751022
                 "stacks_tip_height" => canonical_stacks_tip_height,
                 "stacks_tip_hash" => %canonical_stacks_tip_block_hash,
                 "stacks_tip_consensus" => %canonical_stacks_tip_consensus_hash
@@ -6191,11 +5870,7 @@
                     );
                 }
 
-<<<<<<< HEAD
-                let reward_cycle = reward_info.reward_cycle;
-=======
                 let _reward_cycle = reward_info.reward_cycle;
->>>>>>> 97751022
 
                 // if we've selected an anchor _and_ know of the anchor,
                 //  write the reward set information
@@ -6270,11 +5945,6 @@
                 keys.push(db_keys::pox_affirmation_map().to_string());
                 values.push(cur_affirmation_map.encode());
 
-<<<<<<< HEAD
-                // last reward cycle
-                keys.push(db_keys::last_reward_cycle_key().to_string());
-                values.push(db_keys::last_reward_cycle_to_string(reward_cycle));
-=======
                 if cfg!(test) {
                     // last reward cycle.
                     // NOTE: We keep this only for testing, since this is what the original (but
@@ -6284,7 +5954,6 @@
                     keys.push(db_keys::last_reward_cycle_key().to_string());
                     values.push(db_keys::last_reward_cycle_to_string(_reward_cycle));
                 }
->>>>>>> 97751022
 
                 pox_payout_addrs
             } else {
@@ -6367,8 +6036,6 @@
             values.push("".to_string());
             keys.push(db_keys::pox_last_selected_anchor_txid().to_string());
             values.push("".to_string());
-            keys.push(db_keys::last_reward_cycle_key().to_string());
-            values.push(db_keys::last_reward_cycle_to_string(0));
 
             if cfg!(test) {
                 // NOTE: We keep this only for testing, since this is what the original (but
