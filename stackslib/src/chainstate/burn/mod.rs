--- conflicted
+++ resolved
@@ -192,10 +192,7 @@
     const HTTP_PEG_IN: &'static str = "peg_in";
     const HTTP_PEG_OUT_REQUEST: &'static str = "peg_out_request";
     const HTTP_PEG_OUT_FULFILL: &'static str = "peg_out_fulfill";
-<<<<<<< HEAD
-=======
     const HTTP_VOTE_FOR_AGGREGATE_KEY: &'static str = "vote_for_aggregate_key";
->>>>>>> 97751022
 
     pub fn to_http_str(&self) -> &'static str {
         match self {
@@ -205,10 +202,7 @@
             Opcodes::PreStx => Self::HTTP_PRE_STX,
             Opcodes::TransferStx => Self::HTTP_TRANSFER_STX,
             Opcodes::DelegateStx => Self::HTTP_DELEGATE_STX,
-<<<<<<< HEAD
-=======
             Opcodes::VoteForAggregateKey => Self::HTTP_VOTE_FOR_AGGREGATE_KEY,
->>>>>>> 97751022
         }
     }
 
@@ -220,10 +214,7 @@
             Self::HTTP_PRE_STX => Opcodes::PreStx,
             Self::HTTP_TRANSFER_STX => Opcodes::TransferStx,
             Self::HTTP_DELEGATE_STX => Opcodes::DelegateStx,
-<<<<<<< HEAD
-=======
             Self::HTTP_VOTE_FOR_AGGREGATE_KEY => Opcodes::VoteForAggregateKey,
->>>>>>> 97751022
             _ => return None,
         };
 
