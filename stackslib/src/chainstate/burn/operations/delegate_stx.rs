use std::io::{Read, Write};

use stacks_common::codec::{write_next, Error as codec_error, StacksMessageCodec};
use stacks_common::types::chainstate::{BurnchainHeaderHash, StacksAddress};

use crate::burnchains::{BurnchainBlockHeader, BurnchainTransaction, Txid};
use crate::chainstate::burn::operations::{
    parse_u128_from_be, parse_u32_from_be, parse_u64_from_be, BlockstackOperationType,
    DelegateStxOp, Error as op_error, PreStxOp,
};
use crate::chainstate::burn::Opcodes;
use crate::chainstate::stacks::address::PoxAddress;

struct ParsedData {
    delegated_ustx: u128,
    until_burn_height: Option<u64>,
    reward_addr_index: Option<u32>,
}

impl DelegateStxOp {
    pub fn from_tx(
        block_header: &BurnchainBlockHeader,
        tx: &BurnchainTransaction,
        sender: &StacksAddress,
    ) -> Result<DelegateStxOp, op_error> {
        DelegateStxOp::parse_from_tx(
            block_header.block_height,
            &block_header.block_hash,
            tx,
            sender,
        )
    }

    fn parse_data(data: &Vec<u8>) -> Option<ParsedData> {
        /*
            Wire format:

            0      2  3                  19       24             33
            |------|--|------------------|--------|--------------|
             magic  op delegated ustx       ^       until burn height
                                    reward addr output index

             Note that `data` is missing the first 3 bytes -- the magic and op have been stripped
             "reward address output index" is encoded as follows: the first byte is an option marker
               - if it is set to 1, the parse function attempts to parse the next 4 bytes as a u32,
                  and this value determines which index in the btc op outputs corresponds to the
                  reward address
               - if it is set to 0, the value is interpreteted as None
             "until burn height" is encoded as follows: the first byte is an option marker
               - if it is set to 1, the parse function attempts to parse the next 8 bytes as a u64
               - if it is set to 0, the value is interpreteted as None

        */
        // magic + op are omitted
        if data.len() < 22 {
            // too short to have required data
            warn!("DELEGATE_STX payload is malformed ({} bytes)", data.len());
            return None;
        }

        let delegated_ustx = parse_u128_from_be(&data[0..16]).unwrap();

        // `reward_addr_index` is type Option<u32>.
        // The first byte of it marks whether it is none or some (0 = none, 1 = some)
        // If the first byte is 1, then the next 4 bytes are parsed as a u32
        let reward_addr_index = {
            if data[16] == 1 {
                let index = parse_u32_from_be(&data[17..21]).unwrap();
                Some(index)
            } else if data[16] == 0 {
                None
            } else {
                warn!("DELEGATE_STX payload is malformed (invalid byte value for reward_addr_index option flag)");
                return None;
            }
        };

        // `until_burn_height` is type Option<u64>.
        // The first byte of it marks whether it is none or some (0 = none, 1 = some)
        // If the first byte is 1, then the next 8 bytes are parsed
        let until_burn_height = {
            if data[21] == 1 {
                if data.len() < 30 {
                    // too short to have required data
                    warn!("DELEGATE_STX payload is malformed ({} bytes)", data.len());
                    return None;
                }
                let burn_height = parse_u64_from_be(&data[22..30]).unwrap();
                Some(burn_height)
            } else if data[21] == 0 {
                None
            } else {
                warn!("DELEGATE_STX payload is malformed (invalid byte value for until_burn_height option flag)");
                return None;
            }
        };

        Some(ParsedData {
            delegated_ustx,
            until_burn_height,
            reward_addr_index,
        })
    }

    pub fn get_sender_txid(tx: &BurnchainTransaction) -> Result<&Txid, op_error> {
        match tx.get_input_tx_ref(0) {
            Some((ref txid, vout)) => {
                if *vout != 1 {
                    warn!("Invalid tx: DelegateStxOp must spend the second output of the PreStxOp");
                    Err(op_error::InvalidInput)
                } else {
                    Ok(txid)
                }
            }
            None => {
                warn!("Invalid tx: DelegateStxOp must have at least one input");
                Err(op_error::InvalidInput)
            }
        }
    }

    pub fn parse_from_tx(
        block_height: u64,
        block_hash: &BurnchainHeaderHash,
        tx: &BurnchainTransaction,
        sender: &StacksAddress,
    ) -> Result<DelegateStxOp, op_error> {
        let outputs = tx.get_recipients();

        if tx.num_signers() == 0 {
            warn!(
                "Invalid tx: inputs: {}, outputs: {}",
                tx.num_signers(),
                outputs.len()
            );
            return Err(op_error::InvalidInput);
        }

        if outputs.is_empty() {
            warn!(
                "Invalid tx: inputs: {}, outputs: {}",
                tx.num_signers(),
                outputs.len()
            );
            return Err(op_error::InvalidInput);
        }

        if tx.opcode() != Opcodes::DelegateStx as u8 {
            warn!("Invalid tx: invalid opcode {}", tx.opcode());
            return Err(op_error::InvalidInput);
        };

        let data = DelegateStxOp::parse_data(&tx.data()).ok_or_else(|| {
            warn!("Invalid tx data");
            op_error::ParseError
        })?;

        let delegate_to = outputs
            .get(0)
            .ok_or(op_error::InvalidInput)?
            .as_ref()
            .ok_or(op_error::InvalidInput)?
            .clone()
            .address
            .coerce_hash_mode()
            .try_into_stacks_address()
            .ok_or_else(|| {
                warn!("Invalid tx: output 1 must be representable as a StacksAddress");
                op_error::InvalidInput
            })?;

        // coerce a hash mode for this address if need be, since we'll need it when we feed this
        // address into the .pox contract
        let reward_addr = if let Some(index) = data.reward_addr_index {
            if outputs.len() > index as usize {
                Some((
                    index,
                    outputs
                        .get(index as usize)
                        .expect("Index should be in bounds.")
                        .as_ref()
                        .ok_or(op_error::InvalidInput)?
                        .clone()
                        .address
                        .coerce_hash_mode(),
                ))
            } else {
                None
            }
        } else {
            None
        };

        Ok(DelegateStxOp {
            sender: sender.clone(),
            reward_addr,
            delegate_to,
            delegated_ustx: data.delegated_ustx,
            until_burn_height: data.until_burn_height,
            txid: tx.txid(),
            vtxindex: tx.vtxindex(),
            block_height,
            burn_header_hash: block_hash.clone(),
        })
    }

    pub fn check(&self) -> Result<(), op_error> {
        if self.delegated_ustx == 0 {
            warn!("Invalid DelegateStxOp, must have positive ustx");
            return Err(op_error::DelegateStxMustBePositive);
        }

        Ok(())
    }
}

impl StacksMessageCodec for DelegateStxOp {
    /*
             Wire format:

            0      2  3                  19       24             33
            |------|--|------------------|--------|--------------|
             magic  op delegated ustx       ^       until burn height
                                    reward addr output index

    */
    fn consensus_serialize<W: Write>(&self, fd: &mut W) -> Result<(), codec_error> {
        write_next(fd, &(Opcodes::DelegateStx as u8))?;
        fd.write_all(&self.delegated_ustx.to_be_bytes())
            .map_err(codec_error::WriteError)?;

        if let Some((index, _)) = self.reward_addr {
<<<<<<< HEAD
            fd.write_all(&(1 as u8).to_be_bytes())
                .map_err(codec_error::WriteError)?;
=======
            fd.write_all(&1_u8.to_be_bytes())
                .map_err(|e| codec_error::WriteError(e))?;
>>>>>>> 8c23c0ee
            fd.write_all(&index.to_be_bytes())
                .map_err(codec_error::WriteError)?;
        } else {
<<<<<<< HEAD
            fd.write_all(&(0 as u8).to_be_bytes())
                .map_err(codec_error::WriteError)?;
            fd.write_all(&(0 as u32).to_be_bytes())
                .map_err(codec_error::WriteError)?;
        }

        if let Some(height) = self.until_burn_height {
            fd.write_all(&(1 as u8).to_be_bytes())
                .map_err(codec_error::WriteError)?;
=======
            fd.write_all(&0_u8.to_be_bytes())
                .map_err(|e| codec_error::WriteError(e))?;
            fd.write_all(&0_u8.to_be_bytes())
                .map_err(|e| codec_error::WriteError(e))?;
        }

        if let Some(height) = self.until_burn_height {
            fd.write_all(&1_u8.to_be_bytes())
                .map_err(|e| codec_error::WriteError(e))?;
>>>>>>> 8c23c0ee
            fd.write_all(&height.to_be_bytes())
                .map_err(codec_error::WriteError)?;
        } else {
<<<<<<< HEAD
            fd.write_all(&(0 as u8).to_be_bytes())
                .map_err(codec_error::WriteError)?;
=======
            fd.write_all(&0_u8.to_be_bytes())
                .map_err(|e| codec_error::WriteError(e))?;
>>>>>>> 8c23c0ee
        }
        Ok(())
    }

    fn consensus_deserialize<R: Read>(_fd: &mut R) -> Result<DelegateStxOp, codec_error> {
        // Op deserialized through burchain indexer
        unimplemented!();
    }
}

#[cfg(test)]
mod tests {
    use stacks_common::address::AddressHashMode;
    use stacks_common::types::chainstate::{BurnchainHeaderHash, StacksAddress};
    use stacks_common::util::hash::*;

    use crate::burnchains::bitcoin::address::{
        BitcoinAddress, LegacyBitcoinAddress, LegacyBitcoinAddressType,
    };
    use crate::burnchains::bitcoin::{
        BitcoinInputType, BitcoinNetworkType, BitcoinTransaction, BitcoinTxInput,
        BitcoinTxInputStructured, BitcoinTxOutput,
    };
    use crate::burnchains::{BurnchainTransaction, Txid};
    use crate::chainstate::burn::operations::{DelegateStxOp, Error as op_error};
    use crate::chainstate::burn::Opcodes;
    use crate::chainstate::stacks::address::{PoxAddress, StacksAddressExtensions};

    // Parse a DelegateStx op in which the height is set to None.
    #[test]
    fn test_parse_delegate_stx_height_is_none() {
        let mut data = vec![1; 22];
        // Set the reward addr to be the 2nd output
        for i in 17..=19 {
            data[i] = 0;
        }
        // Set the 21th byte to none, which signifies that `until_burn_height` is None.
        data[21] = 0;
        let tx = BitcoinTransaction {
            txid: Txid([0; 32]),
            vtxindex: 0,
            opcode: Opcodes::DelegateStx as u8,
            data,
            data_amt: 0,
            inputs: vec![BitcoinTxInputStructured {
                keys: vec![],
                num_required: 0,
                in_type: BitcoinInputType::Standard,
                tx_ref: (Txid([0; 32]), 0),
            }
            .into()],
            outputs: vec![
                BitcoinTxOutput {
                    units: 10,
                    address: LegacyBitcoinAddress {
                        addrtype: LegacyBitcoinAddressType::PublicKeyHash,
                        network_id: BitcoinNetworkType::Mainnet,
                        bytes: Hash160([2; 20]),
                    }
                    .into(),
                },
                BitcoinTxOutput {
                    units: 10,
                    address: LegacyBitcoinAddress {
                        addrtype: LegacyBitcoinAddressType::PublicKeyHash,
                        network_id: BitcoinNetworkType::Mainnet,
                        bytes: Hash160([3; 20]),
                    }
                    .into(),
                },
                BitcoinTxOutput {
                    units: 30,
                    address: LegacyBitcoinAddress {
                        addrtype: LegacyBitcoinAddressType::PublicKeyHash,
                        network_id: BitcoinNetworkType::Mainnet,
                        bytes: Hash160([4; 20]),
                    }
                    .into(),
                },
            ],
        };

        let sender = StacksAddress {
            version: 0,
            bytes: Hash160([0; 20]),
        };
        let op = DelegateStxOp::parse_from_tx(
            16843022,
            &BurnchainHeaderHash([0; 32]),
            &BurnchainTransaction::Bitcoin(tx.clone()),
            &sender,
        )
        .unwrap();

        assert_eq!(&op.sender, &sender);
        assert_eq!(
            &op.reward_addr,
            &Some((
                1,
                PoxAddress::Standard(
                    StacksAddress::from_legacy_bitcoin_address(
                        &tx.outputs[1].address.clone().expect_legacy()
                    ),
                    Some(AddressHashMode::SerializeP2PKH)
                )
            ))
        );
        assert_eq!(op.delegated_ustx, u128::from_be_bytes([1; 16]));
        assert_eq!(op.delegate_to, StacksAddress::new(22, Hash160([2u8; 20])));
        assert_eq!(op.until_burn_height, None);
    }

    // Parse a DelegateStx op in which the reward pox address is None.
    #[test]
    fn test_parse_delegate_stx_pox_addr_is_none() {
        // Set the option flag for `reward_addr_index` to None.
        let mut data = vec![1; 80];
        data[16] = 0;
        let tx = BitcoinTransaction {
            txid: Txid([0; 32]),
            vtxindex: 0,
            opcode: Opcodes::DelegateStx as u8,
            data,
            data_amt: 0,
            inputs: vec![BitcoinTxInputStructured {
                keys: vec![],
                num_required: 0,
                in_type: BitcoinInputType::Standard,
                tx_ref: (Txid([0; 32]), 0),
            }
            .into()],
            outputs: vec![
                BitcoinTxOutput {
                    units: 10,
                    address: LegacyBitcoinAddress {
                        addrtype: LegacyBitcoinAddressType::PublicKeyHash,
                        network_id: BitcoinNetworkType::Mainnet,
                        bytes: Hash160([2; 20]),
                    }
                    .into(),
                },
                BitcoinTxOutput {
                    units: 30,
                    address: LegacyBitcoinAddress {
                        addrtype: LegacyBitcoinAddressType::PublicKeyHash,
                        network_id: BitcoinNetworkType::Mainnet,
                        bytes: Hash160([4; 20]),
                    }
                    .into(),
                },
            ],
        };

        let sender = StacksAddress {
            version: 0,
            bytes: Hash160([0; 20]),
        };
        let op = DelegateStxOp::parse_from_tx(
            16843022,
            &BurnchainHeaderHash([0; 32]),
            &BurnchainTransaction::Bitcoin(tx.clone()),
            &sender,
        )
        .unwrap();

        assert_eq!(&op.sender, &sender);
        assert_eq!(&op.reward_addr, &None);
        assert_eq!(op.delegated_ustx, u128::from_be_bytes([1; 16]));
        assert_eq!(op.delegate_to, StacksAddress::new(22, Hash160([2u8; 20])));
        assert_eq!(op.until_burn_height, Some(u64::from_be_bytes([1; 8])));
    }

    // Fail to parse a DelegateStx op that has a too-short data field.
    #[test]
    fn test_parse_delegate_stx_too_short() {
        // Data is shorter than length 22.
        let tx = BitcoinTransaction {
            txid: Txid([0; 32]),
            vtxindex: 0,
            opcode: Opcodes::DelegateStx as u8,
            data: vec![1; 20],
            data_amt: 0,
            inputs: vec![BitcoinTxInputStructured {
                keys: vec![],
                num_required: 0,
                in_type: BitcoinInputType::Standard,
                tx_ref: (Txid([0; 32]), 0),
            }
            .into()],
            outputs: vec![BitcoinTxOutput {
                units: 10,
                address: LegacyBitcoinAddress {
                    addrtype: LegacyBitcoinAddressType::PublicKeyHash,
                    network_id: BitcoinNetworkType::Mainnet,
                    bytes: Hash160([2; 20]),
                }
                .into(),
            }],
        };

        let sender = StacksAddress {
            version: 0,
            bytes: Hash160([0; 20]),
        };
        let err = DelegateStxOp::parse_from_tx(
            16843022,
            &BurnchainHeaderHash([0; 32]),
            &BurnchainTransaction::Bitcoin(tx.clone()),
            &sender,
        )
        .unwrap_err();
        assert!(match err {
            op_error::ParseError => true,
            _ => false,
        });

        // Data is length 17. The 16th byte is set to 1, which signals that until_burn_height
        // is Some(u64), so the deserialize function expects another 8 bytes
        let tx = BitcoinTransaction {
            txid: Txid([0; 32]),
            vtxindex: 0,
            opcode: Opcodes::DelegateStx as u8,
            data: vec![1; 17],
            data_amt: 0,
            inputs: vec![BitcoinTxInputStructured {
                keys: vec![],
                num_required: 0,
                in_type: BitcoinInputType::Standard,
                tx_ref: (Txid([0; 32]), 0),
            }
            .into()],
            outputs: vec![BitcoinTxOutput {
                units: 10,
                address: LegacyBitcoinAddress {
                    addrtype: LegacyBitcoinAddressType::PublicKeyHash,
                    network_id: BitcoinNetworkType::Mainnet,
                    bytes: Hash160([2; 20]),
                }
                .into(),
            }],
        };

        let sender = StacksAddress {
            version: 0,
            bytes: Hash160([0; 20]),
        };
        let err = DelegateStxOp::parse_from_tx(
            16843022,
            &BurnchainHeaderHash([0; 32]),
            &BurnchainTransaction::Bitcoin(tx.clone()),
            &sender,
        )
        .unwrap_err();
        assert!(match err {
            op_error::ParseError => true,
            _ => false,
        });
    }

    // This test sets the op code to the op code of the StackStx
    // operation. Thus, attempting to parse the tx as a DelegateStx
    // operation will fail.
    #[test]
    fn test_parse_delegate_stx_wrong_op_code() {
        let tx = BitcoinTransaction {
            txid: Txid([0; 32]),
            vtxindex: 0,
            opcode: Opcodes::StackStx as u8,
            data: vec![1; 80],
            data_amt: 0,
            inputs: vec![BitcoinTxInputStructured {
                keys: vec![],
                num_required: 0,
                in_type: BitcoinInputType::Standard,
                tx_ref: (Txid([0; 32]), 0),
            }
            .into()],
            outputs: vec![BitcoinTxOutput {
                units: 10,
                address: LegacyBitcoinAddress {
                    addrtype: LegacyBitcoinAddressType::PublicKeyHash,
                    network_id: BitcoinNetworkType::Mainnet,
                    bytes: Hash160([2; 20]),
                }
                .into(),
            }],
        };

        let sender = StacksAddress {
            version: 0,
            bytes: Hash160([0; 20]),
        };
        let err = DelegateStxOp::parse_from_tx(
            16843022,
            &BurnchainHeaderHash([0; 32]),
            &BurnchainTransaction::Bitcoin(tx.clone()),
            &sender,
        )
        .unwrap_err();

        assert!(match err {
            op_error::InvalidInput => true,
            _ => false,
        });
    }

    // This test constructs a tx with zero outputs, which causes
    // an error during parsing, since the parser expects at least
    // one output.
    #[test]
    fn test_parse_delegate_stx_zero_outputs() {
        let tx = BitcoinTransaction {
            txid: Txid([0; 32]),
            vtxindex: 0,
            opcode: Opcodes::DelegateStx as u8,
            data: vec![1; 80],
            data_amt: 0,
            inputs: vec![BitcoinTxInputStructured {
                keys: vec![],
                num_required: 0,
                in_type: BitcoinInputType::Standard,
                tx_ref: (Txid([0; 32]), 0),
            }
            .into()],
            outputs: vec![],
        };

        let sender = StacksAddress {
            version: 0,
            bytes: Hash160([0; 20]),
        };
        let err = DelegateStxOp::parse_from_tx(
            16843022,
            &BurnchainHeaderHash([0; 32]),
            &BurnchainTransaction::Bitcoin(tx.clone()),
            &sender,
        )
        .unwrap_err();

        assert!(match err {
            op_error::InvalidInput => true,
            _ => false,
        });
    }

    // Parse a normal DelegateStx op in which the reward_addr is set to output index 2.
    #[test]
    fn test_parse_delegate_stx() {
        let mut data = vec![1; 80];
        // Perform these modifications in order for the reward_addr_index to be 2.
        data[17] = 0;
        data[18] = 0;
        data[19] = 0;
        data[20] = 2;

        let tx = BitcoinTransaction {
            txid: Txid([0; 32]),
            vtxindex: 0,
            opcode: Opcodes::DelegateStx as u8,
            data,
            data_amt: 0,
            inputs: vec![BitcoinTxInputStructured {
                keys: vec![],
                num_required: 0,
                in_type: BitcoinInputType::Standard,
                tx_ref: (Txid([0; 32]), 0),
            }
            .into()],
            outputs: vec![
                BitcoinTxOutput {
                    units: 10,
                    address: LegacyBitcoinAddress {
                        addrtype: LegacyBitcoinAddressType::PublicKeyHash,
                        network_id: BitcoinNetworkType::Mainnet,
                        bytes: Hash160([2; 20]),
                    }
                    .into(),
                },
                BitcoinTxOutput {
                    units: 10,
                    address: LegacyBitcoinAddress {
                        addrtype: LegacyBitcoinAddressType::PublicKeyHash,
                        network_id: BitcoinNetworkType::Mainnet,
                        bytes: Hash160([3; 20]),
                    }
                    .into(),
                },
                BitcoinTxOutput {
                    units: 30,
                    address: LegacyBitcoinAddress {
                        addrtype: LegacyBitcoinAddressType::PublicKeyHash,
                        network_id: BitcoinNetworkType::Mainnet,
                        bytes: Hash160([4; 20]),
                    }
                    .into(),
                },
            ],
        };

        let sender = StacksAddress {
            version: 0,
            bytes: Hash160([0; 20]),
        };
        let op = DelegateStxOp::parse_from_tx(
            16843022,
            &BurnchainHeaderHash([0; 32]),
            &BurnchainTransaction::Bitcoin(tx.clone()),
            &sender,
        )
        .unwrap();

        assert_eq!(&op.sender, &sender);
        assert_eq!(
            &op.reward_addr,
            &Some((
                2,
                PoxAddress::Standard(
                    StacksAddress::from_legacy_bitcoin_address(
                        &tx.outputs[2].address.clone().expect_legacy()
                    ),
                    Some(AddressHashMode::SerializeP2PKH)
                )
            ))
        );
        assert_eq!(op.delegated_ustx, u128::from_be_bytes([1; 16]));
        assert_eq!(op.delegate_to, StacksAddress::new(22, Hash160([2u8; 20])));
        assert_eq!(op.until_burn_height, Some(u64::from_be_bytes([1; 8])));
    }
}<|MERGE_RESOLUTION|>--- conflicted
+++ resolved
@@ -230,47 +230,25 @@
             .map_err(codec_error::WriteError)?;
 
         if let Some((index, _)) = self.reward_addr {
-<<<<<<< HEAD
-            fd.write_all(&(1 as u8).to_be_bytes())
+            fd.write_all(&1_u8.to_be_bytes())
                 .map_err(codec_error::WriteError)?;
-=======
-            fd.write_all(&1_u8.to_be_bytes())
-                .map_err(|e| codec_error::WriteError(e))?;
->>>>>>> 8c23c0ee
             fd.write_all(&index.to_be_bytes())
                 .map_err(codec_error::WriteError)?;
         } else {
-<<<<<<< HEAD
-            fd.write_all(&(0 as u8).to_be_bytes())
+            fd.write_all(&0_u8.to_be_bytes())
                 .map_err(codec_error::WriteError)?;
-            fd.write_all(&(0 as u32).to_be_bytes())
+            fd.write_all(&0_u8.to_be_bytes())
                 .map_err(codec_error::WriteError)?;
-        }
-
-        if let Some(height) = self.until_burn_height {
-            fd.write_all(&(1 as u8).to_be_bytes())
-                .map_err(codec_error::WriteError)?;
-=======
-            fd.write_all(&0_u8.to_be_bytes())
-                .map_err(|e| codec_error::WriteError(e))?;
-            fd.write_all(&0_u8.to_be_bytes())
-                .map_err(|e| codec_error::WriteError(e))?;
         }
 
         if let Some(height) = self.until_burn_height {
             fd.write_all(&1_u8.to_be_bytes())
-                .map_err(|e| codec_error::WriteError(e))?;
->>>>>>> 8c23c0ee
+                .map_err(codec_error::WriteError)?;
             fd.write_all(&height.to_be_bytes())
                 .map_err(codec_error::WriteError)?;
         } else {
-<<<<<<< HEAD
-            fd.write_all(&(0 as u8).to_be_bytes())
+            fd.write_all(&0_u8.to_be_bytes())
                 .map_err(codec_error::WriteError)?;
-=======
-            fd.write_all(&0_u8.to_be_bytes())
-                .map_err(|e| codec_error::WriteError(e))?;
->>>>>>> 8c23c0ee
         }
         Ok(())
     }
