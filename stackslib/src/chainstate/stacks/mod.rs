// Copyright (C) 2013-2020 Blockstack PBC, a public benefit corporation
// Copyright (C) 2020 Stacks Open Internet Foundation
//
// This program is free software: you can redistribute it and/or modify
// it under the terms of the GNU General Public License as published by
// the Free Software Foundation, either version 3 of the License, or
// (at your option) any later version.
//
// This program is distributed in the hope that it will be useful,
// but WITHOUT ANY WARRANTY; without even the implied warranty of
// MERCHANTABILITY or FITNESS FOR A PARTICULAR PURPOSE.  See the
// GNU General Public License for more details.
//
// You should have received a copy of the GNU General Public License
// along with this program.  If not, see <http://www.gnu.org/licenses/>.

use std::io::prelude::*;
use std::io::{Read, Write};
use std::ops::{Deref, DerefMut};
use std::{error, fmt, io};

use clarity::vm::contexts::GlobalContext;
use clarity::vm::costs::{CostErrors, ExecutionCost};
use clarity::vm::errors::Error as clarity_interpreter_error;
use clarity::vm::representations::{ClarityName, ContractName};
use clarity::vm::types::{
    PrincipalData, QualifiedContractIdentifier, StandardPrincipalData, Value,
};
use clarity::vm::ClarityVersion;
use rusqlite::types::{FromSql, FromSqlError, FromSqlResult, ToSqlOutput, ValueRef};
use rusqlite::{Error as RusqliteError, ToSql};
use serde::{Deserialize, Serialize};
use serde_json::json;
use sha2::{Digest, Sha512_256};
use stacks_common::address::AddressHashMode;
use stacks_common::codec::{
    read_next, write_next, Error as codec_error, StacksMessageCodec, MAX_MESSAGE_LEN,
};
use stacks_common::types::chainstate::{
    BlockHeaderHash, BurnchainHeaderHash, StacksAddress, StacksBlockId, StacksWorkScore, TrieHash,
    TRIEHASH_ENCODED_SIZE,
};
use stacks_common::util::hash::{
    hex_bytes, to_hex, Hash160, Sha512Trunc256Sum, HASH160_ENCODED_SIZE,
};
use stacks_common::util::secp256k1;
use stacks_common::util::secp256k1::MessageSignature;
use stacks_common::util::vrf::VRFProof;

use crate::burnchains::Txid;
use crate::chainstate::burn::operations::LeaderBlockCommitOp;
use crate::chainstate::burn::ConsensusHash;
use crate::chainstate::stacks::db::accounts::MinerReward;
use crate::chainstate::stacks::db::blocks::MemPoolRejection;
use crate::chainstate::stacks::db::{MinerRewardInfo, StacksHeaderInfo};
use crate::chainstate::stacks::index::Error as marf_error;
use crate::clarity_vm::clarity::Error as clarity_error;
use crate::net::Error as net_error;
use crate::util_lib::db::{DBConn, Error as db_error};
use crate::util_lib::strings::StacksString;

pub mod address;
pub mod auth;
pub mod block;
pub mod boot;
pub mod db;
pub mod events;
pub mod index;
pub mod miner;
pub mod transaction;

#[cfg(test)]
pub mod tests;

pub use stacks_common::address::{
    C32_ADDRESS_VERSION_MAINNET_MULTISIG, C32_ADDRESS_VERSION_MAINNET_SINGLESIG,
    C32_ADDRESS_VERSION_TESTNET_MULTISIG, C32_ADDRESS_VERSION_TESTNET_SINGLESIG,
};
pub use stacks_common::types::chainstate::{StacksPrivateKey, StacksPublicKey};

pub const STACKS_BLOCK_VERSION: u8 = 7;
pub const STACKS_BLOCK_VERSION_AST_PRECHECK_SIZE: u8 = 1;

pub const MAX_BLOCK_LEN: u32 = 2 * 1024 * 1024;
pub const MAX_TRANSACTION_LEN: u32 = MAX_BLOCK_LEN;

#[derive(Debug)]
pub enum Error {
    InvalidFee,
    InvalidStacksBlock(String),
    ExpectedTenureChange,
    InvalidStacksMicroblock(String, BlockHeaderHash),
    // The bool is true if the invalid transaction was quietly ignored.
    InvalidStacksTransaction(String, bool),
    /// This error indicates that the considered transaction was skipped
    /// because of the current state of the block assembly algorithm,
    /// but the transaction otherwise may be valid (e.g., block assembly is
    /// only considering STX transfers and this tx isn't a transfer).
    StacksTransactionSkipped(String),
    PostConditionFailed(String),
    NoSuchBlockError,
    InvalidChainstateDB,
    BlockTooBigError,
    TransactionTooBigError,
    BlockCostExceeded,
    NoTransactionsToMine,
    MicroblockStreamTooLongError,
    IncompatibleSpendingConditionError,
    CostOverflowError(ExecutionCost, ExecutionCost, ExecutionCost),
    ClarityError(clarity_error),
    DBError(db_error),
    NetError(net_error),
    CodecError(codec_error),
    MARFError(marf_error),
    ReadError(io::Error),
    WriteError(io::Error),
    MemPoolError(String),
    PoxAlreadyLocked,
    PoxInsufficientBalance,
    PoxNoRewardCycle,
    PoxExtendNotLocked,
    PoxIncreaseOnV1,
    PoxInvalidIncrease,
    DefunctPoxContract,
    ProblematicTransaction(Txid),
    MinerAborted,
    ChannelClosed(String),
    /// This error indicates a Epoch2 block attempted to build off of a Nakamoto block.
    InvalidChildOfNakomotoBlock,
    NoRegisteredSigners(u64),
}

impl From<marf_error> for Error {
    fn from(e: marf_error) -> Error {
        Error::MARFError(e)
    }
}

impl From<clarity_error> for Error {
    fn from(e: clarity_error) -> Error {
        Error::ClarityError(e)
    }
}

impl From<net_error> for Error {
    fn from(e: net_error) -> Error {
        Error::NetError(e)
    }
}

impl From<codec_error> for Error {
    fn from(e: codec_error) -> Error {
        Error::CodecError(e)
    }
}

impl fmt::Display for Error {
    fn fmt(&self, f: &mut fmt::Formatter) -> fmt::Result {
        match *self {
            Error::InvalidFee => write!(f, "Invalid fee"),
            Error::InvalidStacksBlock(ref s) => fmt::Display::fmt(s, f),
            Error::InvalidStacksMicroblock(ref s, _) => fmt::Display::fmt(s, f),
            Error::InvalidStacksTransaction(ref s, _) => fmt::Display::fmt(s, f),
            Error::PostConditionFailed(ref s) => fmt::Display::fmt(s, f),
            Error::NoSuchBlockError => write!(f, "No such Stacks block"),
            Error::InvalidChainstateDB => write!(f, "Invalid chainstate database"),
            Error::BlockTooBigError => write!(f, "Too much data in block"),
            Error::TransactionTooBigError => write!(f, "Too much data in transaction"),
            Error::BlockCostExceeded => write!(f, "Block execution budget exceeded"),
            Error::MicroblockStreamTooLongError => write!(f, "Too many microblocks in stream"),
            Error::IncompatibleSpendingConditionError => {
                write!(f, "Spending condition is incompatible with this operation")
            }
            Error::CostOverflowError(ref c1, ref c2, ref c3) => write!(
                f,
                "{}",
                &format!(
                    "Cost overflow: before={:?}, after={:?}, budget={:?}",
                    c1, c2, c3
                )
            ),
            Error::ClarityError(ref e) => fmt::Display::fmt(e, f),
            Error::DBError(ref e) => fmt::Display::fmt(e, f),
            Error::NetError(ref e) => fmt::Display::fmt(e, f),
            Error::CodecError(ref e) => fmt::Display::fmt(e, f),
            Error::MARFError(ref e) => fmt::Display::fmt(e, f),
            Error::ReadError(ref e) => fmt::Display::fmt(e, f),
            Error::WriteError(ref e) => fmt::Display::fmt(e, f),
            Error::MemPoolError(ref s) => fmt::Display::fmt(s, f),
            Error::NoTransactionsToMine => write!(f, "No transactions to mine"),
            Error::PoxAlreadyLocked => write!(f, "Account has already locked STX for PoX"),
            Error::PoxExtendNotLocked => {
                write!(f, "Account has not already locked STX for PoX extend")
            }
            Error::PoxInsufficientBalance => write!(f, "Not enough STX to lock"),
            Error::PoxNoRewardCycle => write!(f, "No such reward cycle"),
            Error::StacksTransactionSkipped(ref r) => {
                write!(
                    f,
                    "Stacks transaction skipped during assembly due to: {}",
                    r
                )
            }
            Error::DefunctPoxContract => {
                write!(f, "A defunct PoX contract was called after transition")
            }
            Error::ProblematicTransaction(ref txid) => write!(
                f,
                "Transaction {} is problematic and will not be mined again",
                txid
            ),
            Error::PoxIncreaseOnV1 => write!(f, "PoX increase only allowed for pox-2 locks"),
            Error::PoxInvalidIncrease => write!(f, "PoX increase was invalid"),
            Error::MinerAborted => write!(f, "Mining attempt aborted by signal"),
            Error::ChannelClosed(ref s) => write!(f, "Channel '{}' closed", s),
            Error::InvalidChildOfNakomotoBlock => write!(
                f,
                "Stacks Epoch 2-style block building off of Nakamoto block"
            ),
            Error::ExpectedTenureChange => write!(
                f,
                "Block has a different tenure than parent, but no tenure change transaction"
            ),
            Error::NoRegisteredSigners(reward_cycle) => {
                write!(f, "No registered signers for reward cycle {reward_cycle}")
            }
        }
    }
}

impl error::Error for Error {
    #[cfg_attr(test, mutants::skip)]
    fn cause(&self) -> Option<&dyn error::Error> {
        match *self {
            Error::InvalidFee => None,
            Error::InvalidStacksBlock(ref _s) => None,
            Error::InvalidStacksMicroblock(ref _s, ref _h) => None,
            Error::InvalidStacksTransaction(ref _s, _q) => None,
            Error::PostConditionFailed(ref _s) => None,
            Error::NoSuchBlockError => None,
            Error::InvalidChainstateDB => None,
            Error::BlockTooBigError => None,
            Error::TransactionTooBigError => None,
            Error::BlockCostExceeded => None,
            Error::MicroblockStreamTooLongError => None,
            Error::IncompatibleSpendingConditionError => None,
            Error::CostOverflowError(..) => None,
            Error::ClarityError(ref e) => Some(e),
            Error::DBError(ref e) => Some(e),
            Error::NetError(ref e) => Some(e),
            Error::CodecError(ref e) => Some(e),
            Error::MARFError(ref e) => Some(e),
            Error::ReadError(ref e) => Some(e),
            Error::WriteError(ref e) => Some(e),
            Error::MemPoolError(ref _s) => None,
            Error::NoTransactionsToMine => None,
            Error::PoxAlreadyLocked => None,
            Error::PoxInsufficientBalance => None,
            Error::PoxNoRewardCycle => None,
            Error::PoxExtendNotLocked => None,
            Error::DefunctPoxContract => None,
            Error::StacksTransactionSkipped(ref _r) => None,
            Error::ProblematicTransaction(ref _txid) => None,
            Error::PoxIncreaseOnV1 => None,
            Error::PoxInvalidIncrease => None,
            Error::MinerAborted => None,
            Error::ChannelClosed(ref _s) => None,
            Error::InvalidChildOfNakomotoBlock => None,
            Error::ExpectedTenureChange => None,
            Error::NoRegisteredSigners(_) => None,
        }
    }
}

impl Error {
    #[cfg_attr(test, mutants::skip)]
    fn name(&self) -> &'static str {
        match self {
            Error::InvalidFee => "InvalidFee",
            Error::InvalidStacksBlock(ref _s) => "InvalidStacksBlock",
            Error::InvalidStacksMicroblock(ref _s, ref _h) => "InvalidStacksMicroblock",
            Error::InvalidStacksTransaction(ref _s, _q) => "InvalidStacksTransaction",
            Error::PostConditionFailed(ref _s) => "PostConditionFailed",
            Error::NoSuchBlockError => "NoSuchBlockError",
            Error::InvalidChainstateDB => "InvalidChainstateDB",
            Error::BlockTooBigError => "BlockTooBigError",
            Error::TransactionTooBigError => "TransactionTooBigError",
            Error::BlockCostExceeded => "BlockCostExceeded",
            Error::MicroblockStreamTooLongError => "MicroblockStreamTooLongError",
            Error::IncompatibleSpendingConditionError => "IncompatibleSpendingConditionError",
            Error::CostOverflowError(..) => "CostOverflowError",
            Error::ClarityError(ref _e) => "ClarityError",
            Error::DBError(ref _e) => "DBError",
            Error::NetError(ref _e) => "NetError",
            Error::CodecError(ref _e) => "CodecError",
            Error::MARFError(ref _e) => "MARFError",
            Error::ReadError(ref _e) => "ReadError",
            Error::WriteError(ref _e) => "WriteError",
            Error::MemPoolError(ref _s) => "MemPoolError",
            Error::NoTransactionsToMine => "NoTransactionsToMine",
            Error::PoxAlreadyLocked => "PoxAlreadyLocked",
            Error::PoxInsufficientBalance => "PoxInsufficientBalance",
            Error::PoxNoRewardCycle => "PoxNoRewardCycle",
            Error::PoxExtendNotLocked => "PoxExtendNotLocked",
            Error::DefunctPoxContract => "DefunctPoxContract",
            Error::StacksTransactionSkipped(ref _r) => "StacksTransactionSkipped",
            Error::ProblematicTransaction(ref _txid) => "ProblematicTransaction",
            Error::PoxIncreaseOnV1 => "PoxIncreaseOnV1",
            Error::PoxInvalidIncrease => "PoxInvalidIncrease",
            Error::MinerAborted => "MinerAborted",
            Error::ChannelClosed(ref _s) => "ChannelClosed",
            Error::InvalidChildOfNakomotoBlock => "InvalidChildOfNakomotoBlock",
            Error::ExpectedTenureChange => "ExpectedTenureChange",
            Error::NoRegisteredSigners(_) => "NoRegisteredSigners",
        }
    }

    #[cfg_attr(test, mutants::skip)]
    pub fn into_json(&self) -> serde_json::Value {
        let reason_code = self.name();
        let reason_data = format!("{:?}", &self);
        let result = json!({
            "error": "chainstate error",
            "reason": reason_code,
            "reason_data": reason_data
        });
        result
    }
}

impl From<RusqliteError> for Error {
    fn from(e: RusqliteError) -> Error {
        Error::DBError(db_error::SqliteError(e))
    }
}

impl From<db_error> for Error {
    fn from(e: db_error) -> Error {
        Error::DBError(e)
    }
}

impl From<clarity_interpreter_error> for Error {
    fn from(e: clarity_interpreter_error) -> Error {
        Error::ClarityError(clarity_error::Interpreter(e))
    }
}

impl Error {
    pub fn from_cost_error(
        err: CostErrors,
        cost_before: ExecutionCost,
        context: &GlobalContext,
    ) -> Error {
        match err {
            CostErrors::CostBalanceExceeded(used, budget) => {
                Error::CostOverflowError(cost_before, used, budget)
            }
            _ => {
                let cur_cost = context.cost_track.get_total();
                let budget = context.cost_track.get_limit();
                Error::CostOverflowError(cost_before, cur_cost, budget)
            }
        }
    }
}

impl Txid {
    /// A Stacks transaction ID is a sha512/256 hash (not a double-sha256 hash)
    pub fn from_stacks_tx(txdata: &[u8]) -> Txid {
        let h = Sha512Trunc256Sum::from_data(txdata);
        let mut bytes = [0u8; 32];
        bytes.copy_from_slice(h.as_bytes());
        Txid(bytes)
    }

    /// A sighash is calculated the same way as a txid
    pub fn from_sighash_bytes(txdata: &[u8]) -> Txid {
        Txid::from_stacks_tx(txdata)
    }
}

/// How a transaction may be appended to the Stacks blockchain
#[repr(u8)]
#[derive(Debug, Clone, PartialEq, Copy, Serialize, Deserialize)]
pub enum TransactionAnchorMode {
    OnChainOnly = 1,  // must be included in a StacksBlock
    OffChainOnly = 2, // must be included in a StacksMicroBlock
    Any = 3,          // either
}

#[repr(u8)]
#[derive(Debug, Clone, PartialEq, Copy, Serialize, Deserialize)]
pub enum TransactionAuthFlags {
    // types of auth
    AuthStandard = 0x04,
    AuthSponsored = 0x05,
}

/// Transaction signatures are validated by calculating the public key from the signature, and
/// verifying that all public keys hash to the signing account's hash.  To do so, we must preserve
/// enough information in the auth structure to recover each public key's bytes.
///
/// An auth field can be a public key or a signature.  In both cases, the public key (either given
/// in-the-raw or embedded in a signature) may be encoded as compressed or uncompressed.
#[repr(u8)]
#[derive(Debug, Clone, PartialEq, Copy, Serialize, Deserialize)]
pub enum TransactionAuthFieldID {
    // types of auth fields
    PublicKeyCompressed = 0x00,
    PublicKeyUncompressed = 0x01,
    SignatureCompressed = 0x02,
    SignatureUncompressed = 0x03,
}

#[repr(u8)]
#[derive(Debug, Clone, PartialEq, Copy, Serialize, Deserialize)]
pub enum TransactionPublicKeyEncoding {
    // ways we can encode a public key
    Compressed = 0x00,
    Uncompressed = 0x01,
}

impl TransactionPublicKeyEncoding {
    pub fn from_u8(n: u8) -> Option<TransactionPublicKeyEncoding> {
        match n {
            x if x == TransactionPublicKeyEncoding::Compressed as u8 => {
                Some(TransactionPublicKeyEncoding::Compressed)
            }
            x if x == TransactionPublicKeyEncoding::Uncompressed as u8 => {
                Some(TransactionPublicKeyEncoding::Uncompressed)
            }
            _ => None,
        }
    }
}

#[derive(Debug, Clone, PartialEq, Serialize, Deserialize)]
pub enum TransactionAuthField {
    PublicKey(StacksPublicKey),
    Signature(TransactionPublicKeyEncoding, MessageSignature),
}

impl TransactionAuthField {
    pub fn is_public_key(&self) -> bool {
        match *self {
            TransactionAuthField::PublicKey(_) => true,
            _ => false,
        }
    }

    pub fn is_signature(&self) -> bool {
        match *self {
            TransactionAuthField::Signature(_, _) => true,
            _ => false,
        }
    }

    pub fn as_public_key(&self) -> Option<StacksPublicKey> {
        match *self {
            TransactionAuthField::PublicKey(ref pubk) => Some(pubk.clone()),
            _ => None,
        }
    }

    pub fn as_signature(&self) -> Option<(TransactionPublicKeyEncoding, MessageSignature)> {
        match *self {
            TransactionAuthField::Signature(ref key_fmt, ref sig) => {
                Some((key_fmt.clone(), sig.clone()))
            }
            _ => None,
        }
    }

    // TODO: enforce u8; 32
    pub fn get_public_key(&self, sighash_bytes: &[u8]) -> Result<StacksPublicKey, net_error> {
        match *self {
            TransactionAuthField::PublicKey(ref pubk) => Ok(pubk.clone()),
            TransactionAuthField::Signature(ref key_fmt, ref sig) => {
                let mut pubk = StacksPublicKey::recover_to_pubkey(sighash_bytes, sig)
                    .map_err(|e| net_error::VerifyingError(e.to_string()))?;
                pubk.set_compressed(if *key_fmt == TransactionPublicKeyEncoding::Compressed {
                    true
                } else {
                    false
                });
                Ok(pubk)
            }
        }
    }
}

// tag address hash modes as "singlesig" or "multisig" so we can't accidentally construct an
// invalid spending condition
#[repr(u8)]
#[derive(Debug, Clone, PartialEq, Serialize, Deserialize)]
pub enum SinglesigHashMode {
    P2PKH = 0x00,
    P2WPKH = 0x02,
}

#[repr(u8)]
#[derive(Debug, Clone, PartialEq, Serialize, Deserialize)]
pub enum MultisigHashMode {
    P2SH = 0x01,
    P2WSH = 0x03,
}

impl SinglesigHashMode {
    pub fn to_address_hash_mode(&self) -> AddressHashMode {
        match *self {
            SinglesigHashMode::P2PKH => AddressHashMode::SerializeP2PKH,
            SinglesigHashMode::P2WPKH => AddressHashMode::SerializeP2WPKH,
        }
    }

    pub fn from_address_hash_mode(hm: AddressHashMode) -> Option<SinglesigHashMode> {
        match hm {
            AddressHashMode::SerializeP2PKH => Some(SinglesigHashMode::P2PKH),
            AddressHashMode::SerializeP2WPKH => Some(SinglesigHashMode::P2WPKH),
            _ => None,
        }
    }

    pub fn from_u8(n: u8) -> Option<SinglesigHashMode> {
        match n {
            x if x == SinglesigHashMode::P2PKH as u8 => Some(SinglesigHashMode::P2PKH),
            x if x == SinglesigHashMode::P2WPKH as u8 => Some(SinglesigHashMode::P2WPKH),
            _ => None,
        }
    }
}

impl MultisigHashMode {
    pub fn to_address_hash_mode(&self) -> AddressHashMode {
        match *self {
            MultisigHashMode::P2SH => AddressHashMode::SerializeP2SH,
            MultisigHashMode::P2WSH => AddressHashMode::SerializeP2WSH,
        }
    }

    pub fn from_address_hash_mode(hm: AddressHashMode) -> Option<MultisigHashMode> {
        match hm {
            AddressHashMode::SerializeP2SH => Some(MultisigHashMode::P2SH),
            AddressHashMode::SerializeP2WSH => Some(MultisigHashMode::P2WSH),
            _ => None,
        }
    }

    pub fn from_u8(n: u8) -> Option<MultisigHashMode> {
        match n {
            x if x == MultisigHashMode::P2SH as u8 => Some(MultisigHashMode::P2SH),
            x if x == MultisigHashMode::P2WSH as u8 => Some(MultisigHashMode::P2WSH),
            _ => None,
        }
    }
}

/// A structure that encodes enough state to authenticate
/// a transaction's execution against a Stacks address.
/// public_keys + signatures_required determines the Principal.
/// nonce is the "check number" for the Principal.
#[derive(Debug, Clone, PartialEq, Serialize, Deserialize)]
pub struct MultisigSpendingCondition {
    pub hash_mode: MultisigHashMode,
    pub signer: Hash160,
    pub nonce: u64,  // nth authorization from this account
    pub tx_fee: u64, // microSTX/compute rate offered by this account
    pub fields: Vec<TransactionAuthField>,
    pub signatures_required: u16,
}

#[derive(Debug, Clone, PartialEq, Serialize, Deserialize)]
pub struct SinglesigSpendingCondition {
    pub hash_mode: SinglesigHashMode,
    pub signer: Hash160,
    pub nonce: u64,  // nth authorization from this account
    pub tx_fee: u64, // microSTX/compute rate offerred by this account
    pub key_encoding: TransactionPublicKeyEncoding,
    pub signature: MessageSignature,
}

#[derive(Debug, Clone, PartialEq, Serialize, Deserialize)]
pub enum TransactionSpendingCondition {
    Singlesig(SinglesigSpendingCondition),
    Multisig(MultisigSpendingCondition),
}

/// Types of transaction authorizations
#[derive(Debug, Clone, PartialEq, Serialize, Deserialize)]
pub enum TransactionAuth {
    Standard(TransactionSpendingCondition),
    Sponsored(TransactionSpendingCondition, TransactionSpendingCondition), // the second account pays on behalf of the first account
}

/// A transaction that calls into a smart contract
#[derive(Debug, Clone, PartialEq, Serialize, Deserialize)]
pub struct TransactionContractCall {
    pub address: StacksAddress,
    pub contract_name: ContractName,
    pub function_name: ClarityName,
    pub function_args: Vec<Value>,
}

impl TransactionContractCall {
    pub fn contract_identifier(&self) -> QualifiedContractIdentifier {
        let standard_principal =
            StandardPrincipalData(self.address.version, self.address.bytes.0.clone());
        QualifiedContractIdentifier::new(standard_principal, self.contract_name.clone())
    }
}

/// A transaction that instantiates a smart contract
#[derive(Debug, Clone, PartialEq, Serialize, Deserialize)]
pub struct TransactionSmartContract {
    pub name: ContractName,
    pub code_body: StacksString,
}

/// A coinbase commits to 32 bytes of control-plane information
pub struct CoinbasePayload(pub [u8; 32]);
impl_byte_array_message_codec!(CoinbasePayload, 32);
impl_array_newtype!(CoinbasePayload, u8, 32);
impl_array_hexstring_fmt!(CoinbasePayload);
impl_byte_array_newtype!(CoinbasePayload, u8, 32);
impl_byte_array_serde!(CoinbasePayload);

pub struct TokenTransferMemo(pub [u8; 34]); // same length as it is in stacks v1
impl_byte_array_message_codec!(TokenTransferMemo, 34);
impl_array_newtype!(TokenTransferMemo, u8, 34);
impl_array_hexstring_fmt!(TokenTransferMemo);
impl_byte_array_newtype!(TokenTransferMemo, u8, 34);
impl_byte_array_serde!(TokenTransferMemo);

/// Cause of change in mining tenure
/// Depending on cause, tenure can be ended or extended
#[repr(u8)]
#[derive(Debug, Clone, Copy, PartialEq, Serialize, Deserialize)]
pub enum TenureChangeCause {
    /// A valid winning block-commit
    BlockFound = 0,
    /// The next burnchain block is taking too long, so extend the runtime budget
    Extended = 1,
}

impl TryFrom<u8> for TenureChangeCause {
    type Error = ();

    fn try_from(num: u8) -> Result<Self, Self::Error> {
        match num {
            0 => Ok(Self::BlockFound),
            1 => Ok(Self::Extended),
            _ => Err(()),
        }
    }
}

impl TenureChangeCause {
    /// Does this tenure change cause require a sortition to be valid?
    pub fn expects_sortition(&self) -> bool {
        match self {
            Self::BlockFound => true,
            Self::Extended => false,
        }
    }

    /// Convert to u8 representation
    pub fn as_u8(&self) -> u8 {
        *self as u8
    }
}

/// Reasons why a `TenureChange` transaction can be bad
pub enum TenureChangeError {
    /// Not signed by required threshold (>70%)
    SignatureInvalid,
    /// `previous_tenure_end` does not match parent block
    PreviousTenureInvalid,
    /// Block is not a Nakamoto block
    NotNakamoto,
}

/// Schnorr threshold signature using types from `wsts`
#[derive(Debug, Clone, PartialEq)]
pub struct ThresholdSignature(pub wsts::common::Signature);
impl FromSql for ThresholdSignature {
    fn column_result(value: ValueRef) -> FromSqlResult<ThresholdSignature> {
        let hex_str = value.as_str()?;
        let bytes = hex_bytes(&hex_str).map_err(|_| FromSqlError::InvalidType)?;
        let ts = ThresholdSignature::consensus_deserialize(&mut &bytes[..])
            .map_err(|_| FromSqlError::InvalidType)?;
        Ok(ts)
    }
}

<<<<<<< HEAD
=======
impl fmt::Display for ThresholdSignature {
    fn fmt(&self, f: &mut fmt::Formatter<'_>) -> fmt::Result {
        to_hex(&self.serialize_to_vec()).fmt(f)
    }
}

>>>>>>> 97751022
impl ToSql for ThresholdSignature {
    fn to_sql(&self) -> rusqlite::Result<ToSqlOutput> {
        let bytes = self.serialize_to_vec();
        let hex_str = to_hex(&bytes);
        Ok(hex_str.into())
    }
}

impl serde::Serialize for ThresholdSignature {
    fn serialize<S: serde::Serializer>(&self, s: S) -> Result<S::Ok, S::Error> {
        let bytes = self.serialize_to_vec();
        s.serialize_str(&to_hex(&bytes))
    }
}

impl<'de> serde::Deserialize<'de> for ThresholdSignature {
    fn deserialize<D: serde::Deserializer<'de>>(d: D) -> Result<Self, D::Error> {
        let hex_str = String::deserialize(d)?;
        let bytes = hex_bytes(&hex_str).map_err(serde::de::Error::custom)?;
        ThresholdSignature::consensus_deserialize(&mut bytes.as_slice())
            .map_err(serde::de::Error::custom)
    }
}

/// A transaction from Stackers to signal new mining tenure
#[derive(Debug, Clone, PartialEq, Serialize, Deserialize)]
pub struct TenureChangePayload {
    /// Consensus hash of this tenure.  Corresponds to the sortition in which the miner of this
    /// block was chosen.  It may be the case that this miner's tenure gets _extended_ across
    /// subsequent sortitions; if this happens, then this `consensus_hash` value _remains the same_
    /// as the sortition in which the winning block-commit was mined.
    pub tenure_consensus_hash: ConsensusHash,
    /// Consensus hash of the previous tenure.  Corresponds to the sortition of the previous
    /// winning block-commit.
    pub prev_tenure_consensus_hash: ConsensusHash,
    /// Current consensus hash on the underlying burnchain.  Corresponds to the last-seen
    /// sortition.
    pub burn_view_consensus_hash: ConsensusHash,
    /// The StacksBlockId of the last block from the previous tenure
    pub previous_tenure_end: StacksBlockId,
    /// The number of blocks produced since the last sortition-linked tenure
    pub previous_tenure_blocks: u32,
    /// A flag to indicate the cause of this tenure change
    pub cause: TenureChangeCause,
    /// The ECDSA public key hash of the current tenure
    pub pubkey_hash: Hash160,
}

impl TenureChangePayload {
    pub fn extend(
        &self,
        burn_view_consensus_hash: ConsensusHash,
        last_tenure_block_id: StacksBlockId,
        num_blocks_so_far: u32,
    ) -> Self {
        TenureChangePayload {
            tenure_consensus_hash: self.tenure_consensus_hash.clone(),
            prev_tenure_consensus_hash: self.tenure_consensus_hash.clone(),
            burn_view_consensus_hash,
            previous_tenure_end: last_tenure_block_id,
            previous_tenure_blocks: num_blocks_so_far,
            cause: TenureChangeCause::Extended,
            pubkey_hash: self.pubkey_hash.clone(),
        }
    }
}

#[derive(Debug, Clone, PartialEq, Serialize, Deserialize)]
pub enum TransactionPayload {
    TokenTransfer(PrincipalData, u64, TokenTransferMemo),
    ContractCall(TransactionContractCall),
    SmartContract(TransactionSmartContract, Option<ClarityVersion>),
    // the previous epoch leader sent two microblocks with the same sequence, and this is proof
    PoisonMicroblock(StacksMicroblockHeader, StacksMicroblockHeader),
    Coinbase(CoinbasePayload, Option<PrincipalData>, Option<VRFProof>),
    TenureChange(TenureChangePayload),
}

impl TransactionPayload {
    pub fn name(&self) -> &'static str {
        match self {
            TransactionPayload::TokenTransfer(..) => "TokenTransfer",
            TransactionPayload::ContractCall(..) => "ContractCall",
            TransactionPayload::SmartContract(_, version_opt) => {
                if version_opt.is_some() {
                    "SmartContract(Versioned)"
                } else {
                    "SmartContract"
                }
            }
            TransactionPayload::PoisonMicroblock(..) => "PoisonMicroblock",
            TransactionPayload::Coinbase(_, _, vrf_opt) => {
                if vrf_opt.is_some() {
                    "Coinbase(Nakamoto)"
                } else {
                    "Coinbase"
                }
            }
            TransactionPayload::TenureChange(payload) => match payload.cause {
                TenureChangeCause::BlockFound => "TenureChange(BlockFound)",
                TenureChangeCause::Extended => "TenureChange(Extension)",
            },
        }
    }
}

define_u8_enum!(TransactionPayloadID {
    TokenTransfer = 0,
    SmartContract = 1,
    ContractCall = 2,
    PoisonMicroblock = 3,
    Coinbase = 4,
    // has an alt principal, but no VRF proof
    CoinbaseToAltRecipient = 5,
    VersionedSmartContract = 6,
    TenureChange = 7,
    // has a VRF proof, and may have an alt principal
    NakamotoCoinbase = 8
});

/// Encoding of an asset type identifier
#[derive(Debug, Clone, PartialEq, Serialize, Deserialize)]
pub struct AssetInfo {
    pub contract_address: StacksAddress,
    pub contract_name: ContractName,
    pub asset_name: ClarityName,
}

/// numeric wire-format ID of an asset info type variant
#[repr(u8)]
#[derive(Debug, Clone, PartialEq, Copy, Serialize, Deserialize)]
pub enum AssetInfoID {
    STX = 0,
    FungibleAsset = 1,
    NonfungibleAsset = 2,
}

impl AssetInfoID {
    pub fn from_u8(b: u8) -> Option<AssetInfoID> {
        match b {
            0 => Some(AssetInfoID::STX),
            1 => Some(AssetInfoID::FungibleAsset),
            2 => Some(AssetInfoID::NonfungibleAsset),
            _ => None,
        }
    }
}

#[repr(u8)]
#[derive(Debug, Clone, PartialEq, Copy, Serialize, Deserialize)]
pub enum FungibleConditionCode {
    SentEq = 0x01,
    SentGt = 0x02,
    SentGe = 0x03,
    SentLt = 0x04,
    SentLe = 0x05,
}

impl FungibleConditionCode {
    pub fn from_u8(b: u8) -> Option<FungibleConditionCode> {
        match b {
            0x01 => Some(FungibleConditionCode::SentEq),
            0x02 => Some(FungibleConditionCode::SentGt),
            0x03 => Some(FungibleConditionCode::SentGe),
            0x04 => Some(FungibleConditionCode::SentLt),
            0x05 => Some(FungibleConditionCode::SentLe),
            _ => None,
        }
    }

    pub fn check(&self, amount_sent_condition: u128, amount_sent: u128) -> bool {
        match *self {
            FungibleConditionCode::SentEq => amount_sent == amount_sent_condition,
            FungibleConditionCode::SentGt => amount_sent > amount_sent_condition,
            FungibleConditionCode::SentGe => amount_sent >= amount_sent_condition,
            FungibleConditionCode::SentLt => amount_sent < amount_sent_condition,
            FungibleConditionCode::SentLe => amount_sent <= amount_sent_condition,
        }
    }
}

#[repr(u8)]
#[derive(Debug, Clone, PartialEq, Copy, Serialize, Deserialize)]
pub enum NonfungibleConditionCode {
    Sent = 0x10,
    NotSent = 0x11,
}

impl NonfungibleConditionCode {
    pub fn from_u8(b: u8) -> Option<NonfungibleConditionCode> {
        match b {
            0x10 => Some(NonfungibleConditionCode::Sent),
            0x11 => Some(NonfungibleConditionCode::NotSent),
            _ => None,
        }
    }

    pub fn was_sent(nft_sent_condition: &Value, nfts_sent: &[Value]) -> bool {
        for asset_sent in nfts_sent.iter() {
            if *asset_sent == *nft_sent_condition {
                // asset was sent, and is no longer owned by this principal
                return true;
            }
        }
        return false;
    }

    pub fn check(&self, nft_sent_condition: &Value, nfts_sent: &[Value]) -> bool {
        match *self {
            NonfungibleConditionCode::Sent => {
                NonfungibleConditionCode::was_sent(nft_sent_condition, nfts_sent)
            }
            NonfungibleConditionCode::NotSent => {
                !NonfungibleConditionCode::was_sent(nft_sent_condition, nfts_sent)
            }
        }
    }
}

/// Post-condition principal.
#[derive(Debug, Clone, PartialEq, Serialize, Deserialize)]
pub enum PostConditionPrincipal {
    Origin,
    Standard(StacksAddress),
    Contract(StacksAddress, ContractName),
}

impl PostConditionPrincipal {
    pub fn to_principal_data(&self, origin_principal: &PrincipalData) -> PrincipalData {
        match *self {
            PostConditionPrincipal::Origin => origin_principal.clone(),
            PostConditionPrincipal::Standard(ref addr) => {
                PrincipalData::Standard(StandardPrincipalData::from(addr.clone()))
            }
            PostConditionPrincipal::Contract(ref addr, ref contract_name) => {
                PrincipalData::Contract(QualifiedContractIdentifier::new(
                    StandardPrincipalData::from(addr.clone()),
                    contract_name.clone(),
                ))
            }
        }
    }
}

#[repr(u8)]
#[derive(Debug, Clone, PartialEq, Copy, Serialize, Deserialize)]
pub enum PostConditionPrincipalID {
    Origin = 0x01,
    Standard = 0x02,
    Contract = 0x03,
}

/// Post-condition on a transaction
#[derive(Debug, Clone, PartialEq, Serialize, Deserialize)]
pub enum TransactionPostCondition {
    STX(PostConditionPrincipal, FungibleConditionCode, u64),
    Fungible(
        PostConditionPrincipal,
        AssetInfo,
        FungibleConditionCode,
        u64,
    ),
    Nonfungible(
        PostConditionPrincipal,
        AssetInfo,
        Value,
        NonfungibleConditionCode,
    ),
}

/// Post-condition modes for unspecified assets
#[repr(u8)]
#[derive(Debug, Clone, PartialEq, Copy, Serialize, Deserialize)]
pub enum TransactionPostConditionMode {
    Allow = 0x01, // allow any other changes not specified
    Deny = 0x02,  // deny any other changes not specified
}

/// Stacks transaction versions
#[repr(u8)]
#[derive(Debug, Clone, PartialEq, Copy, Serialize, Deserialize)]
pub enum TransactionVersion {
    Mainnet = 0x00,
    Testnet = 0x80,
}

#[derive(Debug, Clone, PartialEq, Serialize, Deserialize)]
pub struct StacksTransaction {
    pub version: TransactionVersion,
    pub chain_id: u32,
    pub auth: TransactionAuth,
    pub anchor_mode: TransactionAnchorMode,
    pub post_condition_mode: TransactionPostConditionMode,
    pub post_conditions: Vec<TransactionPostCondition>,
    pub payload: TransactionPayload,
}

#[derive(Debug, Clone, PartialEq)]
pub struct StacksTransactionSigner {
    pub tx: StacksTransaction,
    pub sighash: Txid,
    origin_done: bool,
    check_oversign: bool,
    check_overlap: bool,
}

/// A block that contains blockchain-anchored data
/// (corresponding to a LeaderBlockCommitOp)
#[derive(Debug, Clone, PartialEq, Serialize, Deserialize)]
pub struct StacksBlock {
    pub header: StacksBlockHeader,
    pub txs: Vec<StacksTransaction>,
}

/// A microblock that contains non-blockchain-anchored data,
/// but is tied to an on-chain block
#[derive(Debug, Clone, PartialEq, Serialize, Deserialize)]
pub struct StacksMicroblock {
    pub header: StacksMicroblockHeader,
    pub txs: Vec<StacksTransaction>,
}

/// The header for an on-chain-anchored Stacks block
#[derive(Debug, Clone, PartialEq, Eq, Hash, Serialize, Deserialize)]
pub struct StacksBlockHeader {
    pub version: u8,
    pub total_work: StacksWorkScore, // NOTE: this is the work done on the chain tip this block builds on (i.e. take this from the parent)
    pub proof: VRFProof,
    pub parent_block: BlockHeaderHash, // NOTE: even though this is also present in the burn chain, we need this here for super-light clients that don't even have burn chain headers
    pub parent_microblock: BlockHeaderHash,
    pub parent_microblock_sequence: u16,
    pub tx_merkle_root: Sha512Trunc256Sum,
    pub state_index_root: TrieHash,
    pub microblock_pubkey_hash: Hash160, // we'll get the public key back from the first signature (note that this is the Hash160 of the _compressed_ public key)
}

/// Header structure for a microblock
#[derive(Debug, Clone, PartialEq, Serialize, Deserialize)]
pub struct StacksMicroblockHeader {
    pub version: u8,
    pub sequence: u16,
    pub prev_block: BlockHeaderHash,
    pub tx_merkle_root: Sha512Trunc256Sum,
    pub signature: MessageSignature,
}

// values a miner uses to produce the next block
pub const MINER_BLOCK_CONSENSUS_HASH: ConsensusHash = ConsensusHash([1u8; 20]);
pub const MINER_BLOCK_HEADER_HASH: BlockHeaderHash = BlockHeaderHash([1u8; 32]);

/// A structure for incrementially building up a block
#[derive(Clone)]
pub struct StacksBlockBuilder {
    pub chain_tip: StacksHeaderInfo,
    pub header: StacksBlockHeader,
    pub txs: Vec<StacksTransaction>,
    pub micro_txs: Vec<StacksTransaction>,
    pub total_anchored_fees: u64,
    pub total_confirmed_streamed_fees: u64,
    pub total_streamed_fees: u64,
    anchored_done: bool,
    bytes_so_far: u64,
    prev_microblock_header: StacksMicroblockHeader,
    miner_privkey: StacksPrivateKey,
    miner_payouts: Option<(MinerReward, Vec<MinerReward>, MinerReward, MinerRewardInfo)>,
    parent_consensus_hash: ConsensusHash,
    parent_header_hash: BlockHeaderHash,
    parent_microblock_hash: Option<BlockHeaderHash>,
    miner_id: usize,
}

// maximum amount of data a leader can send during its epoch (2MB)
pub const MAX_EPOCH_SIZE: u32 = 2 * 1024 * 1024;

// maximum microblock size is 64KB, but note that the current leader has a space budget of
// $MAX_EPOCH_SIZE bytes (so the average microblock size needs to be 4kb if there are 256 of them)
pub const MAX_MICROBLOCK_SIZE: u32 = 65536;

#[cfg(test)]
pub mod test {
    use clarity::vm::representations::{ClarityName, ContractName};
    use clarity::vm::ClarityVersion;
    use stacks_common::util::hash::*;
    use stacks_common::util::log;

    use super::*;
    use crate::chainstate::stacks::{StacksPublicKey as PubKey, *};
    use crate::core::*;
    use crate::net::codec::test::check_codec_and_corruption;
    use crate::net::codec::*;
    use crate::net::*;

    /// Make a representative of each kind of transaction we support
    pub fn codec_all_transactions(
        version: &TransactionVersion,
        chain_id: u32,
        anchor_mode: &TransactionAnchorMode,
        post_condition_mode: &TransactionPostConditionMode,
    ) -> Vec<StacksTransaction> {
        let addr = StacksAddress {
            version: 1,
            bytes: Hash160([0xff; 20]),
        };
        let asset_name = ClarityName::try_from("hello-asset").unwrap();
        let asset_value = Value::buff_from(vec![0, 1, 2, 3]).unwrap();
        let contract_name = ContractName::try_from("hello-world").unwrap();
        let hello_contract_call = "hello contract call";
        let hello_contract_name = "hello-contract-name";
        let hello_contract_body = "hello contract code body";
        let asset_info = AssetInfo {
            contract_address: addr.clone(),
            contract_name: contract_name.clone(),
            asset_name: asset_name.clone(),
        };

        let mblock_header_1 = StacksMicroblockHeader {
            version: 0x12,
            sequence: 0x34,
            prev_block: EMPTY_MICROBLOCK_PARENT_HASH.clone(),
            tx_merkle_root: Sha512Trunc256Sum([1u8; 32]),
            signature: MessageSignature([2u8; 65]),
        };

        let mblock_header_2 = StacksMicroblockHeader {
            version: 0x12,
            sequence: 0x34,
            prev_block: EMPTY_MICROBLOCK_PARENT_HASH.clone(),
            tx_merkle_root: Sha512Trunc256Sum([2u8; 32]),
            signature: MessageSignature([3u8; 65]),
        };

        let spending_conditions = vec![
            TransactionSpendingCondition::Singlesig(SinglesigSpendingCondition {
                signer: Hash160([0x11; 20]),
                hash_mode: SinglesigHashMode::P2PKH,
                key_encoding: TransactionPublicKeyEncoding::Uncompressed,
                nonce: 123,
                tx_fee: 456,
                signature: MessageSignature::from_raw(&vec![0xff; 65])
            }),
            TransactionSpendingCondition::Singlesig(SinglesigSpendingCondition {
                signer: Hash160([0x11; 20]),
                hash_mode: SinglesigHashMode::P2PKH,
                key_encoding: TransactionPublicKeyEncoding::Compressed,
                nonce: 234,
                tx_fee: 567,
                signature: MessageSignature::from_raw(&vec![0xff; 65])
            }),
            TransactionSpendingCondition::Multisig(MultisigSpendingCondition {
                signer: Hash160([0x11; 20]),
                hash_mode: MultisigHashMode::P2SH,
                nonce: 345,
                tx_fee: 678,
                fields: vec![
                    TransactionAuthField::Signature(TransactionPublicKeyEncoding::Uncompressed, MessageSignature::from_raw(&vec![0xff; 65])),
                    TransactionAuthField::Signature(TransactionPublicKeyEncoding::Uncompressed, MessageSignature::from_raw(&vec![0xfe; 65])),
                    TransactionAuthField::PublicKey(PubKey::from_hex("04ef2340518b5867b23598a9cf74611f8b98064f7d55cdb8c107c67b5efcbc5c771f112f919b00a6c6c5f51f7c63e1762fe9fac9b66ec75a053db7f51f4a52712b").unwrap()),
                ],
                signatures_required: 2
            }),
            TransactionSpendingCondition::Multisig(MultisigSpendingCondition {
                signer: Hash160([0x11; 20]),
                hash_mode: MultisigHashMode::P2SH,
                nonce: 456,
                tx_fee: 789,
                fields: vec![
                    TransactionAuthField::Signature(TransactionPublicKeyEncoding::Compressed, MessageSignature::from_raw(&vec![0xff; 65])),
                    TransactionAuthField::Signature(TransactionPublicKeyEncoding::Compressed, MessageSignature::from_raw(&vec![0xfe; 65])),
                    TransactionAuthField::PublicKey(PubKey::from_hex("03ef2340518b5867b23598a9cf74611f8b98064f7d55cdb8c107c67b5efcbc5c77").unwrap())
                ],
                signatures_required: 2
            }),
            TransactionSpendingCondition::Singlesig(SinglesigSpendingCondition {
                signer: Hash160([0x11; 20]),
                hash_mode: SinglesigHashMode::P2WPKH,
                key_encoding: TransactionPublicKeyEncoding::Compressed,
                nonce: 567,
                tx_fee: 890,
                signature: MessageSignature::from_raw(&vec![0xfe; 65]),
            }),
            TransactionSpendingCondition::Multisig(MultisigSpendingCondition {
                signer: Hash160([0x11; 20]),
                hash_mode: MultisigHashMode::P2WSH,
                nonce: 678,
                tx_fee: 901,
                fields: vec![
                    TransactionAuthField::Signature(TransactionPublicKeyEncoding::Compressed, MessageSignature::from_raw(&vec![0xff; 65])),
                    TransactionAuthField::Signature(TransactionPublicKeyEncoding::Compressed, MessageSignature::from_raw(&vec![0xfe; 65])),
                    TransactionAuthField::PublicKey(PubKey::from_hex("03ef2340518b5867b23598a9cf74611f8b98064f7d55cdb8c107c67b5efcbc5c77").unwrap())
                ],
                signatures_required: 2
            })
        ];

        let mut tx_auths = vec![];
        for i in 0..spending_conditions.len() {
            let spending_condition = &spending_conditions[i];
            let next_spending_condition = &spending_conditions[(i + 1) % spending_conditions.len()];

            tx_auths.push(TransactionAuth::Standard(spending_condition.clone()));
            tx_auths.push(TransactionAuth::Sponsored(
                spending_condition.clone(),
                next_spending_condition.clone(),
            ));
        }

        let tx_post_condition_principals = vec![
            PostConditionPrincipal::Origin,
            PostConditionPrincipal::Standard(StacksAddress {
                version: 1,
                bytes: Hash160([1u8; 20]),
            }),
            PostConditionPrincipal::Contract(
                StacksAddress {
                    version: 2,
                    bytes: Hash160([2u8; 20]),
                },
                ContractName::try_from("hello-world").unwrap(),
            ),
        ];

        let mut tx_post_conditions = vec![];
        for tx_pcp in tx_post_condition_principals {
            tx_post_conditions.append(&mut vec![
                vec![TransactionPostCondition::STX(
                    tx_pcp.clone(),
                    FungibleConditionCode::SentLt,
                    12345,
                )],
                vec![TransactionPostCondition::Fungible(
                    tx_pcp.clone(),
                    AssetInfo {
                        contract_address: addr.clone(),
                        contract_name: contract_name.clone(),
                        asset_name: asset_name.clone(),
                    },
                    FungibleConditionCode::SentGt,
                    23456,
                )],
                vec![TransactionPostCondition::Nonfungible(
                    tx_pcp.clone(),
                    AssetInfo {
                        contract_address: addr.clone(),
                        contract_name: contract_name.clone(),
                        asset_name: asset_name.clone(),
                    },
                    asset_value.clone(),
                    NonfungibleConditionCode::NotSent,
                )],
                vec![
                    TransactionPostCondition::STX(
                        tx_pcp.clone(),
                        FungibleConditionCode::SentLt,
                        12345,
                    ),
                    TransactionPostCondition::Fungible(
                        tx_pcp.clone(),
                        AssetInfo {
                            contract_address: addr.clone(),
                            contract_name: contract_name.clone(),
                            asset_name: asset_name.clone(),
                        },
                        FungibleConditionCode::SentGt,
                        23456,
                    ),
                ],
                vec![
                    TransactionPostCondition::STX(
                        tx_pcp.clone(),
                        FungibleConditionCode::SentLt,
                        12345,
                    ),
                    TransactionPostCondition::Nonfungible(
                        tx_pcp.clone(),
                        AssetInfo {
                            contract_address: addr.clone(),
                            contract_name: contract_name.clone(),
                            asset_name: asset_name.clone(),
                        },
                        asset_value.clone(),
                        NonfungibleConditionCode::NotSent,
                    ),
                ],
                vec![
                    TransactionPostCondition::Fungible(
                        tx_pcp.clone(),
                        AssetInfo {
                            contract_address: addr.clone(),
                            contract_name: contract_name.clone(),
                            asset_name: asset_name.clone(),
                        },
                        FungibleConditionCode::SentGt,
                        23456,
                    ),
                    TransactionPostCondition::Nonfungible(
                        tx_pcp.clone(),
                        AssetInfo {
                            contract_address: addr.clone(),
                            contract_name: contract_name.clone(),
                            asset_name: asset_name.clone(),
                        },
                        asset_value.clone(),
                        NonfungibleConditionCode::NotSent,
                    ),
                ],
                vec![
                    TransactionPostCondition::STX(
                        tx_pcp.clone(),
                        FungibleConditionCode::SentLt,
                        12345,
                    ),
                    TransactionPostCondition::Nonfungible(
                        tx_pcp.clone(),
                        AssetInfo {
                            contract_address: addr.clone(),
                            contract_name: contract_name.clone(),
                            asset_name: asset_name.clone(),
                        },
                        asset_value.clone(),
                        NonfungibleConditionCode::NotSent,
                    ),
                    TransactionPostCondition::Fungible(
                        tx_pcp.clone(),
                        AssetInfo {
                            contract_address: addr.clone(),
                            contract_name: contract_name.clone(),
                            asset_name: asset_name.clone(),
                        },
                        FungibleConditionCode::SentGt,
                        23456,
                    ),
                ],
            ]);
        }

        let stx_address = StacksAddress {
            version: 1,
            bytes: Hash160([0xff; 20]),
        };
        let proof_bytes = hex_bytes("9275df67a68c8745c0ff97b48201ee6db447f7c93b23ae24cdc2400f52fdb08a1a6ac7ec71bf9c9c76e96ee4675ebff60625af28718501047bfd87b810c2d2139b73c23bd69de66360953a642c2a330a").unwrap();
        let proof = VRFProof::from_bytes(&proof_bytes[..].to_vec()).unwrap();
        let tx_payloads = vec![
            TransactionPayload::TokenTransfer(
                stx_address.into(),
                123,
                TokenTransferMemo([0u8; 34]),
            ),
            TransactionPayload::TokenTransfer(
                PrincipalData::from(QualifiedContractIdentifier {
                    issuer: stx_address.into(),
                    name: "hello-contract-name".into(),
                }),
                123,
                TokenTransferMemo([0u8; 34]),
            ),
            TransactionPayload::ContractCall(TransactionContractCall {
                address: StacksAddress {
                    version: 4,
                    bytes: Hash160([0xfc; 20]),
                },
                contract_name: ContractName::try_from("hello-contract-name").unwrap(),
                function_name: ClarityName::try_from("hello-contract-call").unwrap(),
                function_args: vec![Value::Int(0)],
            }),
            TransactionPayload::SmartContract(
                TransactionSmartContract {
                    name: ContractName::try_from(hello_contract_name).unwrap(),
                    code_body: StacksString::from_str(hello_contract_body).unwrap(),
                },
                None,
            ),
            TransactionPayload::SmartContract(
                TransactionSmartContract {
                    name: ContractName::try_from(hello_contract_name).unwrap(),
                    code_body: StacksString::from_str(hello_contract_body).unwrap(),
                },
                Some(ClarityVersion::Clarity1),
            ),
            TransactionPayload::SmartContract(
                TransactionSmartContract {
                    name: ContractName::try_from(hello_contract_name).unwrap(),
                    code_body: StacksString::from_str(hello_contract_body).unwrap(),
                },
                Some(ClarityVersion::Clarity2),
            ),
            TransactionPayload::Coinbase(CoinbasePayload([0x12; 32]), None, None),
<<<<<<< HEAD
=======
            TransactionPayload::Coinbase(
                CoinbasePayload([0x12; 32]),
                Some(PrincipalData::Contract(
                    QualifiedContractIdentifier::transient(),
                )),
                None,
            ),
            TransactionPayload::Coinbase(
                CoinbasePayload([0x12; 32]),
                Some(PrincipalData::Standard(StandardPrincipalData(
                    0x01, [0x02; 20],
                ))),
                None,
            ),
            TransactionPayload::Coinbase(CoinbasePayload([0x12; 32]), None, Some(proof.clone())),
>>>>>>> 97751022
            TransactionPayload::Coinbase(
                CoinbasePayload([0x12; 32]),
                Some(PrincipalData::Contract(
                    QualifiedContractIdentifier::transient(),
                )),
<<<<<<< HEAD
                None,
=======
                Some(proof.clone()),
>>>>>>> 97751022
            ),
            TransactionPayload::Coinbase(
                CoinbasePayload([0x12; 32]),
                Some(PrincipalData::Standard(StandardPrincipalData(
                    0x01, [0x02; 20],
                ))),
<<<<<<< HEAD
                None,
            ),
            TransactionPayload::Coinbase(CoinbasePayload([0x12; 32]), None, Some(proof.clone())),
            TransactionPayload::Coinbase(
                CoinbasePayload([0x12; 32]),
                Some(PrincipalData::Contract(
                    QualifiedContractIdentifier::transient(),
                )),
                Some(proof.clone()),
            ),
            TransactionPayload::Coinbase(
                CoinbasePayload([0x12; 32]),
                Some(PrincipalData::Standard(StandardPrincipalData(
                    0x01, [0x02; 20],
                ))),
=======
>>>>>>> 97751022
                Some(proof.clone()),
            ),
            TransactionPayload::PoisonMicroblock(mblock_header_1, mblock_header_2),
            TransactionPayload::TenureChange(TenureChangePayload {
                tenure_consensus_hash: ConsensusHash([0x01; 20]),
                prev_tenure_consensus_hash: ConsensusHash([0x02; 20]),
                burn_view_consensus_hash: ConsensusHash([0x03; 20]),
                previous_tenure_end: StacksBlockId([0x00; 32]),
                previous_tenure_blocks: 0,
                cause: TenureChangeCause::BlockFound,
                pubkey_hash: Hash160([0x00; 20]),
            }),
        ];

        // create all kinds of transactions
        let mut all_txs = vec![];
        for tx_auth in tx_auths.iter() {
            for tx_post_condition in tx_post_conditions.iter() {
                for tx_payload in tx_payloads.iter() {
                    match tx_payload {
                        // poison microblock and coinbase must be on-chain
                        TransactionPayload::Coinbase(..) => {
                            if *anchor_mode != TransactionAnchorMode::OnChainOnly {
                                continue;
                            }
                        }
                        TransactionPayload::PoisonMicroblock(_, _) => {
                            if *anchor_mode != TransactionAnchorMode::OnChainOnly {
                                continue;
                            }
                        }
                        _ => {}
                    }

                    let auth = tx_auth.clone();

                    let tx = StacksTransaction {
                        version: (*version).clone(),
                        chain_id,
                        auth,
                        anchor_mode: (*anchor_mode).clone(),
                        post_condition_mode: (*post_condition_mode).clone(),
                        post_conditions: tx_post_condition.clone(),
                        payload: tx_payload.clone(),
                    };
                    all_txs.push(tx);
                }
            }
        }
        all_txs
    }

    pub fn make_codec_test_block(num_txs: usize) -> StacksBlock {
        let proof_bytes = hex_bytes("9275df67a68c8745c0ff97b48201ee6db447f7c93b23ae24cdc2400f52fdb08a1a6ac7ec71bf9c9c76e96ee4675ebff60625af28718501047bfd87b810c2d2139b73c23bd69de66360953a642c2a330a").unwrap();
        let proof = VRFProof::from_bytes(&proof_bytes[..].to_vec()).unwrap();

        let privk = StacksPrivateKey::from_hex(
            "6d430bb91222408e7706c9001cfaeb91b08c2be6d5ac95779ab52c6b431950e001",
        )
        .unwrap();
        let origin_auth = TransactionAuth::Standard(
            TransactionSpendingCondition::new_singlesig_p2pkh(StacksPublicKey::from_private(
                &privk,
            ))
            .unwrap(),
        );
        let mut tx_coinbase = StacksTransaction::new(
            TransactionVersion::Mainnet,
            origin_auth.clone(),
            TransactionPayload::Coinbase(CoinbasePayload([0u8; 32]), None, None),
        );

        tx_coinbase.anchor_mode = TransactionAnchorMode::OnChainOnly;

        let mut all_txs = codec_all_transactions(
            &TransactionVersion::Testnet,
            0x80000000,
            &TransactionAnchorMode::OnChainOnly,
            &TransactionPostConditionMode::Allow,
        );

        // remove all coinbases, except for an initial coinbase
        let mut txs_anchored = vec![];
        txs_anchored.push(tx_coinbase);

        for tx in all_txs.drain(..) {
            match tx.payload {
                TransactionPayload::Coinbase(..) => {
                    continue;
                }
                _ => {}
            }
            txs_anchored.push(tx);
            if txs_anchored.len() >= num_txs {
                break;
            }
        }

        let txid_vecs = txs_anchored
            .iter()
            .map(|tx| tx.txid().as_bytes().to_vec())
            .collect();

        let merkle_tree = MerkleTree::<Sha512Trunc256Sum>::new(&txid_vecs);
        let tx_merkle_root = merkle_tree.root();
        let tr = tx_merkle_root.as_bytes().to_vec();

        let work_score = StacksWorkScore {
            burn: 123,
            work: 456,
        };

        let header = StacksBlockHeader {
            version: 0x01,
            total_work: StacksWorkScore {
                burn: 234,
                work: 567,
            },
            proof: proof.clone(),
            parent_block: BlockHeaderHash([5u8; 32]),
            parent_microblock: BlockHeaderHash([6u8; 32]),
            parent_microblock_sequence: 4,
            tx_merkle_root: tx_merkle_root,
            state_index_root: TrieHash([8u8; 32]),
            microblock_pubkey_hash: Hash160([9u8; 20]),
        };

        StacksBlock {
            header,
            txs: txs_anchored,
        }
    }

    pub fn make_codec_test_microblock(num_txs: usize) -> StacksMicroblock {
        let privk = StacksPrivateKey::from_hex(
            "6d430bb91222408e7706c9001cfaeb91b08c2be6d5ac95779ab52c6b431950e001",
        )
        .unwrap();
        let origin_auth = TransactionAuth::Standard(
            TransactionSpendingCondition::new_singlesig_p2pkh(StacksPublicKey::from_private(
                &privk,
            ))
            .unwrap(),
        );
        let all_txs = codec_all_transactions(
            &TransactionVersion::Testnet,
            0x80000000,
            &TransactionAnchorMode::OffChainOnly,
            &TransactionPostConditionMode::Allow,
        );

        let txs_mblock: Vec<_> = all_txs.into_iter().take(num_txs).collect();
        let txid_vecs = txs_mblock
            .iter()
            .map(|tx| tx.txid().as_bytes().to_vec())
            .collect();

        let merkle_tree = MerkleTree::<Sha512Trunc256Sum>::new(&txid_vecs);
        let tx_merkle_root = merkle_tree.root();

        let mut header = StacksMicroblockHeader {
            version: 6,
            sequence: 1,
            prev_block: BlockHeaderHash([0x11; 32]),
            tx_merkle_root,
            signature: MessageSignature::empty(),
        };

        header.sign(&privk).unwrap();
        StacksMicroblock {
            header: header,
            txs: txs_mblock,
        }
    }
}<|MERGE_RESOLUTION|>--- conflicted
+++ resolved
@@ -693,15 +693,12 @@
     }
 }
 
-<<<<<<< HEAD
-=======
 impl fmt::Display for ThresholdSignature {
     fn fmt(&self, f: &mut fmt::Formatter<'_>) -> fmt::Result {
         to_hex(&self.serialize_to_vec()).fmt(f)
     }
 }
 
->>>>>>> 97751022
 impl ToSql for ThresholdSignature {
     fn to_sql(&self) -> rusqlite::Result<ToSqlOutput> {
         let bytes = self.serialize_to_vec();
@@ -1388,8 +1385,6 @@
                 Some(ClarityVersion::Clarity2),
             ),
             TransactionPayload::Coinbase(CoinbasePayload([0x12; 32]), None, None),
-<<<<<<< HEAD
-=======
             TransactionPayload::Coinbase(
                 CoinbasePayload([0x12; 32]),
                 Some(PrincipalData::Contract(
@@ -1405,27 +1400,6 @@
                 None,
             ),
             TransactionPayload::Coinbase(CoinbasePayload([0x12; 32]), None, Some(proof.clone())),
->>>>>>> 97751022
-            TransactionPayload::Coinbase(
-                CoinbasePayload([0x12; 32]),
-                Some(PrincipalData::Contract(
-                    QualifiedContractIdentifier::transient(),
-                )),
-<<<<<<< HEAD
-                None,
-=======
-                Some(proof.clone()),
->>>>>>> 97751022
-            ),
-            TransactionPayload::Coinbase(
-                CoinbasePayload([0x12; 32]),
-                Some(PrincipalData::Standard(StandardPrincipalData(
-                    0x01, [0x02; 20],
-                ))),
-<<<<<<< HEAD
-                None,
-            ),
-            TransactionPayload::Coinbase(CoinbasePayload([0x12; 32]), None, Some(proof.clone())),
             TransactionPayload::Coinbase(
                 CoinbasePayload([0x12; 32]),
                 Some(PrincipalData::Contract(
@@ -1438,8 +1412,6 @@
                 Some(PrincipalData::Standard(StandardPrincipalData(
                     0x01, [0x02; 20],
                 ))),
-=======
->>>>>>> 97751022
                 Some(proof.clone()),
             ),
             TransactionPayload::PoisonMicroblock(mblock_header_1, mblock_header_2),
