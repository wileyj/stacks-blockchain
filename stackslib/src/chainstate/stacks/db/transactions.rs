// Copyright (C) 2013-2020 Blockstack PBC, a public benefit corporation
// Copyright (C) 2020 Stacks Open Internet Foundation
//
// This program is free software: you can redistribute it and/or modify
// it under the terms of the GNU General Public License as published by
// the Free Software Foundation, either version 3 of the License, or
// (at your option) any later version.
//
// This program is distributed in the hope that it will be useful,
// but WITHOUT ANY WARRANTY; without even the implied warranty of
// MERCHANTABILITY or FITNESS FOR A PARTICULAR PURPOSE.  See the
// GNU General Public License for more details.
//
// You should have received a copy of the GNU General Public License
// along with this program.  If not, see <http://www.gnu.org/licenses/>.

use std::collections::{HashMap, HashSet};
use std::convert::{TryFrom, TryInto};
use std::io::prelude::*;
use std::io::{Read, Write};
use std::path::{Path, PathBuf};
use std::{fmt, fs, io};

use clarity::vm::analysis::run_analysis;
use clarity::vm::analysis::types::ContractAnalysis;
use clarity::vm::ast::errors::ParseErrors;
use clarity::vm::ast::ASTRules;
use clarity::vm::clarity::TransactionConnection;
use clarity::vm::contexts::{AssetMap, AssetMapEntry, Environment};
use clarity::vm::contracts::Contract;
use clarity::vm::costs::cost_functions::ClarityCostFunction;
use clarity::vm::costs::{cost_functions, runtime_cost, CostTracker, ExecutionCost};
use clarity::vm::database::{ClarityBackingStore, ClarityDatabase};
use clarity::vm::errors::Error as InterpreterError;
use clarity::vm::representations::{ClarityName, ContractName};
use clarity::vm::types::serialization::SerializationError as ClaritySerializationError;
use clarity::vm::types::{
    AssetIdentifier, BuffData, PrincipalData, QualifiedContractIdentifier, SequenceData,
    StacksAddressExtensions as ClarityStacksAddressExt, StandardPrincipalData, TupleData,
    TypeSignature, Value,
};
use stacks_common::util::hash::to_hex;

use crate::chainstate::burn::db::sortdb::*;
use crate::chainstate::nakamoto::NakamotoChainState;
use crate::chainstate::stacks::db::*;
use crate::chainstate::stacks::{Error, StacksMicroblockHeader, *};
use crate::clarity_vm::clarity::{
    ClarityBlockConnection, ClarityConnection, ClarityInstance, ClarityTransactionConnection,
    Error as clarity_error,
};
use crate::net::Error as net_error;
use crate::util_lib::db::{query_count, query_rows, DBConn, Error as db_error};
use crate::util_lib::strings::{StacksString, VecDisplay};

/// This is a safe-to-hash Clarity value
#[derive(PartialEq, Eq)]
struct HashableClarityValue(Value);

impl TryFrom<Value> for HashableClarityValue {
    type Error = InterpreterError;

    fn try_from(value: Value) -> Result<Self, Self::Error> {
        // check that serialization _will_ be successful when hashed
        let _bytes = value.serialize_to_vec().map_err(|_| {
            InterpreterError::Interpreter(clarity::vm::errors::InterpreterError::Expect(
                "Failed to serialize asset in NFT during post-condition checks".into(),
            ))
        })?;
        Ok(Self(value))
    }
}

impl std::hash::Hash for HashableClarityValue {
    fn hash<H: std::hash::Hasher>(&self, state: &mut H) {
        #[allow(clippy::unwrap_used)]
        // this unwrap is safe _as long as_ TryFrom<Value> was used as a constructor
        let bytes = self.0.serialize_to_vec().unwrap();
        bytes.hash(state);
    }
}

impl StacksTransactionReceipt {
    pub fn from_stx_transfer(
        tx: StacksTransaction,
        events: Vec<StacksTransactionEvent>,
        result: Value,
        cost: ExecutionCost,
    ) -> StacksTransactionReceipt {
        StacksTransactionReceipt {
            events: events,
            result: result,
            stx_burned: 0,
            post_condition_aborted: false,
            contract_analysis: None,
            transaction: tx.into(),
            execution_cost: cost,
            microblock_header: None,
            tx_index: 0,
            vm_error: None,
        }
    }

    pub fn from_contract_call(
        tx: StacksTransaction,
        events: Vec<StacksTransactionEvent>,
        result: Value,
        burned: u128,
        cost: ExecutionCost,
    ) -> StacksTransactionReceipt {
        StacksTransactionReceipt {
            transaction: tx.into(),
            post_condition_aborted: false,
            events,
            result,
            stx_burned: burned,
            contract_analysis: None,
            execution_cost: cost,
            microblock_header: None,
            tx_index: 0,
            vm_error: None,
        }
    }

    pub fn from_condition_aborted_contract_call(
        tx: StacksTransaction,
        events: Vec<StacksTransactionEvent>,
        result: Value,
        burned: u128,
        cost: ExecutionCost,
    ) -> StacksTransactionReceipt {
        StacksTransactionReceipt {
            transaction: tx.into(),
            post_condition_aborted: true,
            events,
            result,
            stx_burned: burned,
            contract_analysis: None,
            execution_cost: cost,
            microblock_header: None,
            tx_index: 0,
            vm_error: None,
        }
    }

    pub fn from_smart_contract(
        tx: StacksTransaction,
        events: Vec<StacksTransactionEvent>,
        burned: u128,
        analysis: ContractAnalysis,
        cost: ExecutionCost,
    ) -> StacksTransactionReceipt {
        StacksTransactionReceipt {
            transaction: tx.into(),
            events,
            post_condition_aborted: false,
            result: Value::okay_true(),
            stx_burned: burned,
            contract_analysis: Some(analysis),
            execution_cost: cost,
            microblock_header: None,
            tx_index: 0,
            vm_error: None,
        }
    }

    pub fn from_condition_aborted_smart_contract(
        tx: StacksTransaction,
        events: Vec<StacksTransactionEvent>,
        burned: u128,
        analysis: ContractAnalysis,
        cost: ExecutionCost,
    ) -> StacksTransactionReceipt {
        StacksTransactionReceipt {
            transaction: tx.into(),
            events,
            post_condition_aborted: true,
            result: Value::okay_true(),
            stx_burned: burned,
            contract_analysis: Some(analysis),
            execution_cost: cost,
            microblock_header: None,
            tx_index: 0,
            vm_error: None,
        }
    }

    pub fn from_coinbase(tx: StacksTransaction) -> StacksTransactionReceipt {
        StacksTransactionReceipt {
            transaction: tx.into(),
            events: vec![],
            post_condition_aborted: false,
            result: Value::okay_true(),
            stx_burned: 0,
            contract_analysis: None,
            execution_cost: ExecutionCost::zero(),
            microblock_header: None,
            tx_index: 0,
            vm_error: None,
        }
    }

    pub fn from_analysis_failure(
        tx: StacksTransaction,
        analysis_cost: ExecutionCost,
        error: clarity::vm::clarity::Error,
    ) -> StacksTransactionReceipt {
        let error_string = match error {
            clarity_error::Analysis(ref check_error) => {
                if let Some(span) = check_error.diagnostic.spans.first() {
                    format!(
                        ":{}:{}: {}",
                        span.start_line, span.start_column, check_error.diagnostic.message
                    )
                } else {
                    format!("{}", check_error.diagnostic.message)
                }
            }
            clarity_error::Parse(ref parse_error) => {
                if let Some(span) = parse_error.diagnostic.spans.first() {
                    format!(
                        ":{}:{}: {}",
                        span.start_line, span.start_column, parse_error.diagnostic.message
                    )
                } else {
                    format!("{}", parse_error.diagnostic.message)
                }
            }
            _ => error.to_string(),
        };
        StacksTransactionReceipt {
            transaction: tx.into(),
            events: vec![],
            post_condition_aborted: false,
            result: Value::err_none(),
            stx_burned: 0,
            contract_analysis: None,
            execution_cost: analysis_cost,
            microblock_header: None,
            tx_index: 0,
            vm_error: Some(error_string),
        }
    }

    pub fn from_poison_microblock(
        tx: StacksTransaction,
        result: Value,
        cost: ExecutionCost,
    ) -> StacksTransactionReceipt {
        StacksTransactionReceipt {
            transaction: tx.into(),
            events: vec![],
            post_condition_aborted: false,
            result: result,
            stx_burned: 0,
            contract_analysis: None,
            execution_cost: cost,
            microblock_header: None,
            tx_index: 0,
            vm_error: None,
        }
    }

    pub fn from_runtime_failure_smart_contract(
        tx: StacksTransaction,
        cost: ExecutionCost,
        contract_analysis: ContractAnalysis,
        error: CheckErrors,
    ) -> StacksTransactionReceipt {
        StacksTransactionReceipt {
            transaction: tx.into(),
            post_condition_aborted: false,
            result: Value::err_none(),
            events: vec![],
            stx_burned: 0,
            contract_analysis: Some(contract_analysis),
            execution_cost: cost,
            microblock_header: None,
            tx_index: 0,
            vm_error: Some(format!("{}", &error)),
        }
    }

    pub fn from_runtime_failure_contract_call(
        tx: StacksTransaction,
        cost: ExecutionCost,
        error: CheckErrors,
    ) -> StacksTransactionReceipt {
        StacksTransactionReceipt {
            transaction: tx.into(),
            post_condition_aborted: false,
            result: Value::err_none(),
            events: vec![],
            stx_burned: 0,
            contract_analysis: None,
            execution_cost: cost,
            microblock_header: None,
            tx_index: 0,
            vm_error: Some(format!("{}", &error)),
        }
    }

    pub fn from_tenure_change(tx: StacksTransaction) -> StacksTransactionReceipt {
        StacksTransactionReceipt {
            transaction: tx.into(),
            events: vec![],
            post_condition_aborted: false,
            result: Value::okay_true(),
            stx_burned: 0,
            contract_analysis: None,
            execution_cost: ExecutionCost::zero(),
            microblock_header: None,
            tx_index: 0,
            vm_error: None,
        }
    }

    pub fn is_coinbase_tx(&self) -> bool {
        if let TransactionOrigin::Stacks(ref transaction) = self.transaction {
            if let TransactionPayload::Coinbase(..) = transaction.payload {
                return true;
            }
        }
        false
    }
}

#[derive(Debug)]
pub struct TransactionNonceMismatch {
    pub expected: u64,
    pub actual: u64,
    pub txid: Txid,
    pub principal: PrincipalData,
    pub is_origin: bool,
    pub quiet: bool,
}

impl std::fmt::Display for TransactionNonceMismatch {
    fn fmt(&self, f: &mut std::fmt::Formatter) -> std::fmt::Result {
        let acct_type = if self.is_origin { "origin" } else { "sponsor" };
        write!(
            f,
            "Bad nonce: {} account {} nonce of tx {} is {} (expected {})",
            acct_type,
            &self.principal,
            &self.txid.to_hex(),
            &self.actual,
            &self.expected
        )
    }
}

impl<T> From<(TransactionNonceMismatch, T)> for Error {
    fn from(e: (TransactionNonceMismatch, T)) -> Error {
        Error::InvalidStacksTransaction(e.0.to_string(), e.0.quiet)
    }
}

impl From<TransactionNonceMismatch> for MemPoolRejection {
    fn from(e: TransactionNonceMismatch) -> MemPoolRejection {
        MemPoolRejection::BadNonces(e)
    }
}

pub enum ClarityRuntimeTxError {
    Acceptable {
        error: clarity_error,
        err_type: &'static str,
    },
    AbortedByCallback(Option<Value>, AssetMap, Vec<StacksTransactionEvent>),
    CostError(ExecutionCost, ExecutionCost),
    AnalysisError(CheckErrors),
    Rejectable(clarity_error),
}

pub fn handle_clarity_runtime_error(error: clarity_error) -> ClarityRuntimeTxError {
    match error {
        // runtime errors are okay
        clarity_error::Interpreter(InterpreterError::Runtime(_, _)) => {
            ClarityRuntimeTxError::Acceptable {
                error,
                err_type: "runtime error",
            }
        }
        clarity_error::Interpreter(InterpreterError::ShortReturn(_)) => {
            ClarityRuntimeTxError::Acceptable {
                error,
                err_type: "short return/panic",
            }
        }
        clarity_error::Interpreter(InterpreterError::Unchecked(check_error)) => {
            if check_error.rejectable() {
                ClarityRuntimeTxError::Rejectable(clarity_error::Interpreter(
                    InterpreterError::Unchecked(check_error),
                ))
            } else {
                ClarityRuntimeTxError::AnalysisError(check_error)
            }
        }
        clarity_error::AbortedByCallback(val, assets, events) => {
            ClarityRuntimeTxError::AbortedByCallback(val, assets, events)
        }
        clarity_error::CostError(cost, budget) => ClarityRuntimeTxError::CostError(cost, budget),
        unhandled_error => ClarityRuntimeTxError::Rejectable(unhandled_error),
    }
}

impl StacksChainState {
    /// Get the payer account
    fn get_payer_account<T: ClarityConnection>(
        clarity_tx: &mut T,
        tx: &StacksTransaction,
    ) -> StacksAccount {
        // who's paying the fee?
        let payer_account = if let Some(sponsor_address) = tx.sponsor_address() {
            let payer_account = StacksChainState::get_account(clarity_tx, &sponsor_address.into());
            payer_account
        } else {
            let origin_account =
                StacksChainState::get_account(clarity_tx, &tx.origin_address().into());
            origin_account
        };

        payer_account
    }

    /// Check the account nonces for the supplied stacks transaction,
    ///   returning the origin and payer accounts if valid.
    pub fn check_transaction_nonces<T: ClarityConnection>(
        clarity_tx: &mut T,
        tx: &StacksTransaction,
        quiet: bool,
    ) -> Result<
        (StacksAccount, StacksAccount),
        (TransactionNonceMismatch, (StacksAccount, StacksAccount)),
    > {
        // who's sending it?
        let origin = tx.get_origin();
        let origin_account = StacksChainState::get_account(clarity_tx, &tx.origin_address().into());

        // who's paying the fee?
        let payer_account = if let Some(sponsor_address) = tx.sponsor_address() {
            let payer = tx.get_payer();
            let payer_account = StacksChainState::get_account(clarity_tx, &sponsor_address.into());

            if payer.nonce() != payer_account.nonce {
                let e = TransactionNonceMismatch {
                    expected: payer_account.nonce,
                    actual: payer.nonce(),
                    txid: tx.txid(),
                    principal: payer_account.principal.clone(),
                    is_origin: false,
                    quiet: quiet,
                };
                if !quiet {
                    warn!("{}", &e);
                }
                return Err((e, (origin_account, payer_account)));
            }

            payer_account
        } else {
            origin_account.clone()
        };

        // check nonces
        if origin.nonce() != origin_account.nonce {
            let e = TransactionNonceMismatch {
                expected: origin_account.nonce,
                actual: origin.nonce(),
                txid: tx.txid(),
                principal: origin_account.principal.clone(),
                is_origin: true,
                quiet: quiet,
            };
            if !quiet {
                warn!("{}", &e);
            }
            return Err((e, (origin_account, payer_account)));
        }

        Ok((origin_account, payer_account))
    }

    /// Pay the transaction fee (but don't credit it to the miner yet).
    /// Does not touch the account nonce.
    /// Consumes the account object, since it invalidates it.
    fn pay_transaction_fee(
        clarity_tx: &mut ClarityTransactionConnection,
        fee: u64,
        payer_account: StacksAccount,
    ) -> Result<u64, Error> {
<<<<<<< HEAD
        let (cur_burn_block_height, v1_unlock_ht, v2_unlock_ht, v3_unlock_ht) = clarity_tx
            .with_clarity_db_readonly(|ref mut db| {
                (
                    db.get_current_burnchain_block_height(),
                    db.get_v1_unlock_height(),
                    db.get_v2_unlock_height(),
                    db.get_v3_unlock_height(),
                )
            });
=======
        let (cur_burn_block_height, v1_unlock_ht, v2_unlock_ht) = clarity_tx
            .with_clarity_db_readonly::<_, Result<_, InterpreterError>>(|ref mut db| {
                Ok((
                    db.get_current_burnchain_block_height()?,
                    db.get_v1_unlock_height(),
                    db.get_v2_unlock_height()?,
                ))
            })?;
>>>>>>> c98b404e

        let consolidated_balance = payer_account
            .stx_balance
            .get_available_balance_at_burn_block(
                u64::from(cur_burn_block_height),
                v1_unlock_ht,
                v2_unlock_ht,
<<<<<<< HEAD
                v3_unlock_ht,
            );
=======
            )?;
>>>>>>> c98b404e

        if consolidated_balance < u128::from(fee) {
            return Err(Error::InvalidFee);
        }

        StacksChainState::account_debit(clarity_tx, &payer_account.principal, fee);
        Ok(fee)
    }

    /// Pre-check a transaction -- make sure it's well-formed
    pub fn process_transaction_precheck(
        config: &DBConfig,
        tx: &StacksTransaction,
    ) -> Result<(), Error> {
        // valid auth?
        tx.verify().map_err(Error::NetError)?;

        // destined for us?
        if config.chain_id != tx.chain_id {
            let msg = format!(
                "Invalid tx {}: invalid chain ID {} (expected {})",
                tx.txid(),
                tx.chain_id,
                config.chain_id
            );
            warn!("{}", &msg);

            return Err(Error::InvalidStacksTransaction(msg, false));
        }

        match tx.version {
            TransactionVersion::Mainnet => {
                if !config.mainnet {
                    let msg = format!("Invalid tx {}: on testnet; got mainnet", tx.txid());
                    warn!("{}", &msg);

                    return Err(Error::InvalidStacksTransaction(msg, false));
                }
            }
            TransactionVersion::Testnet => {
                if config.mainnet {
                    let msg = format!("Invalid tx {}: on mainnet; got testnet", tx.txid());
                    warn!("{}", &msg);

                    return Err(Error::InvalidStacksTransaction(msg, false));
                }
            }
        }

        Ok(())
    }

    /// Apply a post-conditions check.
    /// Return true if they all pass.
    /// Return false if at least one fails.
    fn check_transaction_postconditions(
        post_conditions: &Vec<TransactionPostCondition>,
        post_condition_mode: &TransactionPostConditionMode,
        origin_account: &StacksAccount,
        asset_map: &AssetMap,
    ) -> Result<bool, InterpreterError> {
        let mut checked_fungible_assets: HashMap<PrincipalData, HashSet<AssetIdentifier>> =
            HashMap::new();
        let mut checked_nonfungible_assets: HashMap<
            PrincipalData,
            HashMap<AssetIdentifier, HashSet<HashableClarityValue>>,
        > = HashMap::new();
        let allow_unchecked_assets = *post_condition_mode == TransactionPostConditionMode::Allow;

        for postcond in post_conditions {
            match postcond {
                TransactionPostCondition::STX(
                    ref principal,
                    ref condition_code,
                    ref amount_sent_condition,
                ) => {
                    let account_principal = principal.to_principal_data(&origin_account.principal);

                    let amount_transferred = asset_map.get_stx(&account_principal).unwrap_or(0);
                    let amount_burned = asset_map.get_stx_burned(&account_principal).unwrap_or(0);

                    let amount_sent = amount_transferred
                        .checked_add(amount_burned)
                        .expect("FATAL: sent waaaaay too much STX");

                    if !condition_code.check(u128::from(*amount_sent_condition), amount_sent) {
                        info!(
                            "Post-condition check failure on STX owned by {}: {:?} {:?} {}",
                            account_principal, amount_sent_condition, condition_code, amount_sent
                        );
                        return Ok(false);
                    }

                    if let Some(ref mut asset_ids) =
                        checked_fungible_assets.get_mut(&account_principal)
                    {
                        if amount_transferred > 0 {
                            asset_ids.insert(AssetIdentifier::STX());
                        }
                        if amount_burned > 0 {
                            asset_ids.insert(AssetIdentifier::STX_burned());
                        }
                    } else {
                        let mut h = HashSet::new();
                        if amount_transferred > 0 {
                            h.insert(AssetIdentifier::STX());
                        }
                        if amount_burned > 0 {
                            h.insert(AssetIdentifier::STX_burned());
                        }
                        checked_fungible_assets.insert(account_principal, h);
                    }
                }
                TransactionPostCondition::Fungible(
                    ref principal,
                    ref asset_info,
                    ref condition_code,
                    ref amount_sent_condition,
                ) => {
                    let account_principal = principal.to_principal_data(&origin_account.principal);
                    let asset_id = AssetIdentifier {
                        contract_identifier: QualifiedContractIdentifier::new(
                            StandardPrincipalData::from(asset_info.contract_address.clone()),
                            asset_info.contract_name.clone(),
                        ),
                        asset_name: asset_info.asset_name.clone(),
                    };

                    let amount_sent = asset_map
                        .get_fungible_tokens(&account_principal, &asset_id)
                        .unwrap_or(0);
                    if !condition_code.check(u128::from(*amount_sent_condition), amount_sent) {
                        info!("Post-condition check failure on fungible asset {} owned by {}: {} {:?} {}", &asset_id, account_principal, amount_sent_condition, condition_code, amount_sent);
                        return Ok(false);
                    }

                    if let Some(ref mut asset_ids) =
                        checked_fungible_assets.get_mut(&account_principal)
                    {
                        asset_ids.insert(asset_id);
                    } else {
                        let mut h = HashSet::new();
                        h.insert(asset_id);
                        checked_fungible_assets.insert(account_principal, h);
                    }
                }
                TransactionPostCondition::Nonfungible(
                    ref principal,
                    ref asset_info,
                    ref asset_value,
                    ref condition_code,
                ) => {
                    let account_principal = principal.to_principal_data(&origin_account.principal);
                    let asset_id = AssetIdentifier {
                        contract_identifier: QualifiedContractIdentifier::new(
                            StandardPrincipalData::from(asset_info.contract_address.clone()),
                            asset_info.contract_name.clone(),
                        ),
                        asset_name: asset_info.asset_name.clone(),
                    };

                    let empty_assets = vec![];
                    let assets_sent = asset_map
                        .get_nonfungible_tokens(&account_principal, &asset_id)
                        .unwrap_or(&empty_assets);
                    if !condition_code.check(asset_value, assets_sent) {
                        info!("Post-condition check failure on non-fungible asset {} owned by {}: {:?} {:?}", &asset_id, account_principal, &asset_value, condition_code);
                        return Ok(false);
                    }

                    if let Some(ref mut asset_id_map) =
                        checked_nonfungible_assets.get_mut(&account_principal)
                    {
                        if let Some(ref mut asset_values) = asset_id_map.get_mut(&asset_id) {
                            asset_values.insert(asset_value.clone().try_into()?);
                        } else {
                            let mut asset_set = HashSet::new();
                            asset_set.insert(asset_value.clone().try_into()?);
                            asset_id_map.insert(asset_id, asset_set);
                        }
                    } else {
                        let mut asset_id_map = HashMap::new();
                        let mut asset_set = HashSet::new();
                        asset_set.insert(asset_value.clone().try_into()?);
                        asset_id_map.insert(asset_id, asset_set);
                        checked_nonfungible_assets.insert(account_principal, asset_id_map);
                    }
                }
            }
        }

        if !allow_unchecked_assets {
            // make sure every asset transferred is covered by a postcondition
            let asset_map_copy = (*asset_map).clone();
            let mut all_assets_sent = asset_map_copy.to_table();
            for (principal, mut assets) in all_assets_sent.drain() {
                for (asset_identifier, asset_entry) in assets.drain() {
                    match asset_entry {
                        AssetMapEntry::Asset(values) => {
                            // this is a NFT
                            if let Some(ref checked_nft_asset_map) =
                                checked_nonfungible_assets.get(&principal)
                            {
                                if let Some(ref nfts) = checked_nft_asset_map.get(&asset_identifier)
                                {
                                    // each value must be covered
                                    for v in values {
                                        if !nfts.contains(&v.clone().try_into()?) {
                                            info!("Post-condition check failure: Non-fungible asset {} value {:?} was moved by {} but not checked", &asset_identifier, &v, &principal);
                                            return Ok(false);
                                        }
                                    }
                                } else {
                                    // no values covered
                                    info!("Post-condition check failure: No checks for non-fungible asset type {} moved by {}", &asset_identifier, &principal);
                                    return Ok(false);
                                }
                            } else {
                                // no NFT for this principal
                                info!("Post-condition check failure: No checks for any non-fungible assets, but moved {} by {}", &asset_identifier, &principal);
                                return Ok(false);
                            }
                        }
                        _ => {
                            // This is STX or a fungible token
                            if let Some(ref checked_ft_asset_ids) =
                                checked_fungible_assets.get(&principal)
                            {
                                if !checked_ft_asset_ids.contains(&asset_identifier) {
                                    info!("Post-condition check failure: checks did not cover transfer of {} by {}", &asset_identifier, &principal);
                                    return Ok(false);
                                }
                            } else {
                                info!("Post-condition check failure: No checks for fungible token type {} moved by {}", &asset_identifier, &principal);
                                return Ok(false);
                            }
                        }
                    }
                }
            }
        }
        return Ok(true);
    }

    /// Given two microblock headers, were they signed by the same key?
    /// Return the pubkey hash if so; return Err otherwise
    fn check_microblock_header_signer(
        mblock_hdr_1: &StacksMicroblockHeader,
        mblock_hdr_2: &StacksMicroblockHeader,
    ) -> Result<Hash160, Error> {
        let pkh1 = mblock_hdr_1.check_recover_pubkey().map_err(|e| {
            Error::InvalidStacksTransaction(
                format!("Failed to recover public key: {:?}", &e),
                false,
            )
        })?;

        let pkh2 = mblock_hdr_2.check_recover_pubkey().map_err(|e| {
            Error::InvalidStacksTransaction(
                format!("Failed to recover public key: {:?}", &e),
                false,
            )
        })?;

        if pkh1 != pkh2 {
            let msg = format!(
                "Invalid PoisonMicroblock transaction -- signature pubkey hash {} != {}",
                &pkh1, &pkh2
            );
            warn!("{}", &msg);
            return Err(Error::InvalidStacksTransaction(msg, false));
        }
        Ok(pkh1)
    }

    /// Process a poison-microblock transaction within a Clarity environment.
    /// The code in vm::contexts will call this, via a similarly-named method.
    /// Returns a Value that represents the miner slashed:
    /// * contains the block height of the block with the slashed microblock public key hash
    /// * contains the microblock public key hash
    /// * contains the sender that reported the poison-microblock
    /// * contains the sequence number at which the fork occured
    pub fn handle_poison_microblock(
        env: &mut Environment,
        mblock_header_1: &StacksMicroblockHeader,
        mblock_header_2: &StacksMicroblockHeader,
    ) -> Result<Value, Error> {
        let cost_before = env.global_context.cost_track.get_total();

        // encodes MARF reads for loading microblock height and current height, and loading and storing a
        // poison-microblock report
        runtime_cost(ClarityCostFunction::PoisonMicroblock, env, 0)
            .map_err(|e| Error::from_cost_error(e, cost_before.clone(), &env.global_context))?;

        let sender_principal = match &env.sender {
            Some(ref sender) => {
                if let PrincipalData::Standard(sender) = sender.clone() {
                    sender
                } else {
                    panic!(
                        "BUG: tried to handle poison microblock without a standard principal sender"
                    );
                }
            }
            None => {
                panic!("BUG: tried to handle poison microblock without a sender");
            }
        };

        // is this valid -- were both headers signed by the same key?
        let pubkh =
            StacksChainState::check_microblock_header_signer(mblock_header_1, mblock_header_2)?;

        let microblock_height_opt = env
            .global_context
            .database
            .get_microblock_pubkey_hash_height(&pubkh)?;
        let current_height = env.global_context.database.get_current_block_height();

        // for the microblock public key hash we had to process
        env.add_memory(20)
            .map_err(|e| Error::from_cost_error(e, cost_before.clone(), &env.global_context))?;

        // for the block height we had to load
        env.add_memory(4)
            .map_err(|e| Error::from_cost_error(e, cost_before.clone(), &env.global_context))?;

        // was the referenced public key hash used anytime in the past
        // MINER_REWARD_MATURITY blocks?
        let mblock_pubk_height = match microblock_height_opt {
            None => {
                // public key has never been seen before
                let msg = format!(
                    "Invalid Stacks transaction: microblock public key hash {} never seen in this fork",
                    &pubkh
                );
                warn!("{}", &msg;
                      "microblock_pubkey_hash" => %pubkh
                );

                return Err(Error::InvalidStacksTransaction(msg, false));
            }
            Some(height) => {
                if height
                    .checked_add(
                        u32::try_from(MINER_REWARD_MATURITY).expect("FATAL: maturity > 2^32"),
                    )
                    .expect("BUG: too many blocks")
                    < current_height
                {
                    let msg = format!("Invalid Stacks transaction: microblock public key hash from height {} has matured relative to current height {}", height, current_height);
                    warn!("{}", &msg;
                          "microblock_pubkey_hash" => %pubkh
                    );

                    return Err(Error::InvalidStacksTransaction(msg, false));
                }
                height
            }
        };

        // add punishment / commission record, if one does not already exist at lower sequence
        let (reporter_principal, reported_seq) = if let Some((reporter, seq)) = env
            .global_context
            .database
            .get_microblock_poison_report(mblock_pubk_height)?
        {
            // account for report loaded
<<<<<<< HEAD
            env.add_memory(u64::from(TypeSignature::PrincipalType.size()))
                .map_err(|e| Error::from_cost_error(e, cost_before.clone(), &env.global_context))?;
=======
            env.add_memory(
                TypeSignature::PrincipalType
                    .size()
                    .map_err(InterpreterError::from)? as u64,
            )
            .map_err(|e| Error::from_cost_error(e, cost_before.clone(), &env.global_context))?;
>>>>>>> c98b404e

            // u128 sequence
            env.add_memory(16)
                .map_err(|e| Error::from_cost_error(e, cost_before.clone(), &env.global_context))?;

            if mblock_header_1.sequence < seq {
                // this sender reports a point lower in the stream where a fork occurred, and is now
                // entitled to a commission of the punished miner's coinbase
                debug!("Sender {} reports a better poison-miroblock record (at {}) for key {} at height {} than {} (at {})", &sender_principal, mblock_header_1.sequence, &pubkh, mblock_pubk_height, &reporter, seq;
                    "sender" => %sender_principal,
                    "microblock_pubkey_hash" => %pubkh
                );
                env.global_context.database.insert_microblock_poison(
                    mblock_pubk_height,
                    &sender_principal,
                    mblock_header_1.sequence,
                )?;
                (sender_principal, mblock_header_1.sequence)
            } else {
                // someone else beat the sender to this report
                debug!("Sender {} reports an equal or worse poison-microblock record (at {}, but already have one for {}); dropping...", &sender_principal, mblock_header_1.sequence, seq;
                    "sender" => %sender_principal,
                    "microblock_pubkey_hash" => %pubkh
                );
                (reporter, seq)
            }
        } else {
            // first-ever report of a fork
            debug!(
                "Sender {} reports a poison-microblock record at seq {} for key {} at height {}",
                &sender_principal, mblock_header_1.sequence, &pubkh, &mblock_pubk_height;
                "sender" => %sender_principal,
                "microblock_pubkey_hash" => %pubkh
            );
            env.global_context.database.insert_microblock_poison(
                mblock_pubk_height,
                &sender_principal,
                mblock_header_1.sequence,
            )?;
            (sender_principal, mblock_header_1.sequence)
        };

        let hash_data = BuffData {
            data: pubkh.as_bytes().to_vec(),
        };
        let tuple_data = TupleData::from_data(vec![
            (
                ClarityName::try_from("block_height").expect("BUG: valid string representation"),
                Value::UInt(u128::from(mblock_pubk_height)),
            ),
            (
                ClarityName::try_from("microblock_pubkey_hash")
                    .expect("BUG: valid string representation"),
                Value::Sequence(SequenceData::Buffer(hash_data)),
            ),
            (
                ClarityName::try_from("reporter").expect("BUG: valid string representation"),
                Value::Principal(PrincipalData::Standard(reporter_principal)),
            ),
            (
                ClarityName::try_from("sequence").expect("BUG: valid string representation"),
                Value::UInt(u128::from(reported_seq)),
            ),
        ])
        .expect("BUG: valid tuple representation");

        Ok(Value::Tuple(tuple_data))
    }

    /// Process the transaction's payload, and run the post-conditions against the resulting state.
    ///
    /// NOTE: this does not verify that the transaction can be processed in the clarity_tx's Stacks
    /// epoch.  This check must be performed by the caller before processing the block, e.g. via
    /// StacksBlock::validate_transactions_static().
    ///
    /// Returns the stacks transaction receipt
    pub fn process_transaction_payload(
        clarity_tx: &mut ClarityTransactionConnection,
        tx: &StacksTransaction,
        origin_account: &StacksAccount,
        ast_rules: ASTRules,
    ) -> Result<StacksTransactionReceipt, Error> {
        match tx.payload {
            TransactionPayload::TokenTransfer(ref addr, ref amount, ref memo) => {
                // post-conditions are not allowed for this variant, since they're non-sensical.
                // Their presence in this variant makes the transaction invalid.
                if tx.post_conditions.len() > 0 {
                    let msg = format!("Invalid Stacks transaction: TokenTransfer transactions do not support post-conditions");
                    warn!("{}", &msg);

                    return Err(Error::InvalidStacksTransaction(msg, false));
                }

                if *addr == origin_account.principal {
                    let msg = format!("Invalid TokenTransfer: address tried to send to itself");
                    warn!("{}", &msg);
                    return Err(Error::InvalidStacksTransaction(msg, false));
                }

                let cost_before = clarity_tx.cost_so_far();
                let (value, _asset_map, events) = clarity_tx
                    .run_stx_transfer(
                        &origin_account.principal,
                        addr,
                        u128::from(*amount),
                        &BuffData {
                            data: Vec::from(memo.0.clone()),
                        },
                    )
                    .map_err(Error::ClarityError)?;

                let mut total_cost = clarity_tx.cost_so_far();
                total_cost
                    .sub(&cost_before)
                    .expect("BUG: total block cost decreased");

                let receipt = StacksTransactionReceipt::from_stx_transfer(
                    tx.clone(),
                    events,
                    value,
                    total_cost,
                );
                Ok(receipt)
            }
            TransactionPayload::ContractCall(ref contract_call) => {
                // if this calls a function that doesn't exist or is syntactically invalid, then the
                // transaction is invalid (since this can be checked statically by the miner).
                // if on the other hand the contract being called has a runtime error, then the
                // transaction is still valid, but no changes will materialize besides debiting the
                // tx fee.
                let contract_id = contract_call.to_clarity_contract_id();
                let cost_before = clarity_tx.cost_so_far();
                let sponsor = tx.sponsor_address().map(|a| a.to_account_principal());
                let epoch_id = clarity_tx.get_epoch();

                let contract_call_resp = clarity_tx.run_contract_call(
                    &origin_account.principal,
                    sponsor.as_ref(),
                    &contract_id,
                    &contract_call.function_name,
                    &contract_call.function_args,
                    |asset_map, _| {
                        !StacksChainState::check_transaction_postconditions(
                            &tx.post_conditions,
                            &tx.post_condition_mode,
                            origin_account,
                            asset_map,
                        )
                        .expect("FATAL: error while evaluating post-conditions")
                    },
                );

                let mut total_cost = clarity_tx.cost_so_far();
                total_cost
                    .sub(&cost_before)
                    .expect("BUG: total block cost decreased");

                let (result, asset_map, events) = match contract_call_resp {
                    Ok((return_value, asset_map, events)) => {
                        info!("Contract-call successfully processed";
                              "contract_name" => %contract_id,
                              "function_name" => %contract_call.function_name,
                              "function_args" => %VecDisplay(&contract_call.function_args),
                              "return_value" => %return_value,
                              "cost" => ?total_cost);
                        (return_value, asset_map, events)
                    }
                    Err(e) => match handle_clarity_runtime_error(e) {
                        ClarityRuntimeTxError::Acceptable { error, err_type } => {
                            info!("Contract-call processed with {}", err_type;
                                      "contract_name" => %contract_id,
                                      "function_name" => %contract_call.function_name,
                                      "function_args" => %VecDisplay(&contract_call.function_args),
                                      "error" => ?error);
                            (Value::err_none(), AssetMap::new(), vec![])
                        }
                        ClarityRuntimeTxError::AbortedByCallback(value, assets, events) => {
                            info!("Contract-call aborted by post-condition";
                                      "contract_name" => %contract_id,
                                      "function_name" => %contract_call.function_name,
                                      "function_args" => %VecDisplay(&contract_call.function_args));
                            let receipt = StacksTransactionReceipt::from_condition_aborted_contract_call(
                                    tx.clone(),
                                    events,
                                    value.expect("BUG: Post condition contract call must provide would-have-been-returned value"),
                                    assets.get_stx_burned_total()?,
                                    total_cost);
                            return Ok(receipt);
                        }
                        ClarityRuntimeTxError::CostError(cost_after, budget) => {
                            warn!("Block compute budget exceeded: if included, this will invalidate a block"; "txid" => %tx.txid(), "cost" => %cost_after, "budget" => %budget);
                            return Err(Error::CostOverflowError(cost_before, cost_after, budget));
                        }
                        ClarityRuntimeTxError::AnalysisError(check_error) => {
                            if epoch_id >= StacksEpochId::Epoch21 {
                                // in 2.1 and later, this is a permitted runtime error.  take the
                                // fee from the payer and keep the tx.
                                warn!("Contract-call encountered an analysis error at runtime";
                                      "contract_name" => %contract_id,
                                      "function_name" => %contract_call.function_name,
                                      "function_args" => %VecDisplay(&contract_call.function_args),
                                      "error" => %check_error);

                                let receipt =
                                    StacksTransactionReceipt::from_runtime_failure_contract_call(
                                        tx.clone(),
                                        total_cost,
                                        check_error,
                                    );
                                return Ok(receipt);
                            } else {
                                // prior to 2.1, this is not permitted in a block.
                                warn!("Unexpected analysis error invalidating transaction: if included, this will invalidate a block";
                                           "contract_name" => %contract_id,
                                           "function_name" => %contract_call.function_name,
                                           "function_args" => %VecDisplay(&contract_call.function_args),
                                           "error" => %check_error);
                                return Err(Error::ClarityError(clarity_error::Interpreter(
                                    InterpreterError::Unchecked(check_error),
                                )));
                            }
                        }
                        ClarityRuntimeTxError::Rejectable(e) => {
                            error!("Unexpected error in validating transaction: if included, this will invalidate a block";
                                       "contract_name" => %contract_id,
                                       "function_name" => %contract_call.function_name,
                                       "function_args" => %VecDisplay(&contract_call.function_args),
                                       "error" => ?e);
                            return Err(Error::ClarityError(e));
                        }
                    },
                };

                let receipt = StacksTransactionReceipt::from_contract_call(
                    tx.clone(),
                    events,
                    result,
                    asset_map.get_stx_burned_total()?,
                    total_cost,
                );
                Ok(receipt)
            }
            TransactionPayload::SmartContract(ref smart_contract, ref version_opt) => {
                let epoch_id = clarity_tx.get_epoch();
                let clarity_version = version_opt
                    .unwrap_or(ClarityVersion::default_for_epoch(clarity_tx.get_epoch()));
                let issuer_principal = match origin_account.principal {
                    PrincipalData::Standard(ref p) => p.clone(),
                    _ => {
                        unreachable!(
                            "BUG: transaction issued by something other than a standard principal"
                        );
                    }
                };

                let contract_id =
                    QualifiedContractIdentifier::new(issuer_principal, smart_contract.name.clone());
                let contract_code_str = smart_contract.code_body.to_string();

                // can't be instantiated already -- if this fails, then the transaction is invalid
                // (because this can be checked statically by the miner before mining the block).
                if StacksChainState::get_contract(clarity_tx, &contract_id)?.is_some() {
                    let msg = format!("Duplicate contract '{}'", &contract_id);
                    warn!("{}", &msg);

                    return Err(Error::InvalidStacksTransaction(msg, false));
                }

                let cost_before = clarity_tx.cost_so_far();

                // analysis pass -- if this fails, then the transaction is still accepted, but nothing is stored or processed.
                // The reason for this is that analyzing the transaction is itself an expensive
                // operation, and the paying account will need to be debited the fee regardless.
                let analysis_resp = clarity_tx.analyze_smart_contract(
                    &contract_id,
                    clarity_version,
                    &contract_code_str,
                    ast_rules,
                );
                let (contract_ast, contract_analysis) = match analysis_resp {
                    Ok(x) => x,
                    Err(e) => {
                        match e {
                            clarity_error::CostError(ref cost_after, ref budget) => {
                                warn!("Block compute budget exceeded on {}: cost before={}, after={}, budget={}", tx.txid(), &cost_before, cost_after, budget);
                                return Err(Error::CostOverflowError(
                                    cost_before,
                                    cost_after.clone(),
                                    budget.clone(),
                                ));
                            }
                            other_error => {
                                if ast_rules == ASTRules::PrecheckSize {
                                    // a [Vary]ExpressionDepthTooDeep error in this situation
                                    // invalidates the block, since this should have prevented the
                                    // block from getting relayed in the first place
                                    if let clarity_error::Parse(ref parse_error) = &other_error {
                                        match parse_error.err {
                                            ParseErrors::ExpressionStackDepthTooDeep
                                            | ParseErrors::VaryExpressionStackDepthTooDeep => {
                                                info!("Transaction {} is problematic and should have prevented this block from being relayed", tx.txid());
                                                return Err(Error::ClarityError(other_error));
                                            }
                                            _ => {}
                                        }
                                    }
                                }
                                if let clarity_error::Parse(err) = &other_error {
                                    if err.rejectable() {
                                        info!("Transaction {} is problematic and should have prevented this block from being relayed", tx.txid());
                                        return Err(Error::ClarityError(other_error));
                                    }
                                }
                                if let clarity_error::Analysis(err) = &other_error {
                                    if err.err.rejectable() {
                                        info!("Transaction {} is problematic and should have prevented this block from being relayed", tx.txid());
                                        return Err(Error::ClarityError(other_error));
                                    }
                                }
                                // this analysis isn't free -- convert to runtime error
                                let mut analysis_cost = clarity_tx.cost_so_far();
                                analysis_cost
                                    .sub(&cost_before)
                                    .expect("BUG: total block cost decreased");

                                warn!(
                                    "Runtime error in contract analysis for {}: {:?}",
                                    &contract_id, &other_error;
                                    "txid" => %tx.txid(),
                                    "AST rules" => %format!("{:?}", &ast_rules)
                                );
                                let receipt = StacksTransactionReceipt::from_analysis_failure(
                                    tx.clone(),
                                    analysis_cost,
                                    other_error,
                                );

                                // abort now -- no burns
                                return Ok(receipt);
                            }
                        }
                    }
                };

                let mut analysis_cost = clarity_tx.cost_so_far();
                analysis_cost
                    .sub(&cost_before)
                    .expect("BUG: total block cost decreased");
                let sponsor = tx.sponsor_address().map(|a| a.to_account_principal());

                // execution -- if this fails due to a runtime error, then the transaction is still
                // accepted, but the contract does not materialize (but the sender is out their fee).
                let initialize_resp = clarity_tx.initialize_smart_contract(
                    &contract_id,
                    clarity_version,
                    &contract_ast,
                    &contract_code_str,
                    sponsor,
                    |asset_map, _| {
                        !StacksChainState::check_transaction_postconditions(
                            &tx.post_conditions,
                            &tx.post_condition_mode,
                            origin_account,
                            asset_map,
                        )
                        .expect("FATAL: error while evaluating post-conditions")
                    },
                );

                let mut total_cost = clarity_tx.cost_so_far();
                total_cost
                    .sub(&cost_before)
                    .expect("BUG: total block cost decreased");

                let (asset_map, events) = match initialize_resp {
                    Ok(x) => {
                        // store analysis -- if this fails, then the have some pretty bad problems
                        clarity_tx
                            .save_analysis(&contract_id, &contract_analysis)
                            .expect("FATAL: failed to store contract analysis");
                        x
                    }
                    Err(e) => match handle_clarity_runtime_error(e) {
                        ClarityRuntimeTxError::Acceptable { error, err_type } => {
                            info!("Smart-contract processed with {}", err_type;
                                      "txid" => %tx.txid(),
                                      "contract" => %contract_id,
                                      "code" => %contract_code_str,
                                      "error" => ?error);
                            // When top-level code in a contract publish causes a runtime error,
                            // the transaction is accepted, but the contract is not created.
                            //   Return a tx receipt with an `err_none()` result to indicate
                            //   that the transaction failed during execution.
                            let receipt = StacksTransactionReceipt {
                                transaction: tx.clone().into(),
                                events: vec![],
                                post_condition_aborted: false,
                                result: Value::err_none(),
                                stx_burned: 0,
                                contract_analysis: Some(contract_analysis),
                                execution_cost: total_cost,
                                microblock_header: None,
                                tx_index: 0,
                                vm_error: Some(error.to_string()),
                            };
                            return Ok(receipt);
                        }
                        ClarityRuntimeTxError::AbortedByCallback(_, assets, events) => {
                            let receipt =
                                StacksTransactionReceipt::from_condition_aborted_smart_contract(
                                    tx.clone(),
                                    events,
                                    assets.get_stx_burned_total()?,
                                    contract_analysis,
                                    total_cost,
                                );
                            return Ok(receipt);
                        }
                        ClarityRuntimeTxError::CostError(cost_after, budget) => {
                            warn!("Block compute budget exceeded: if included, this will invalidate a block";
                                      "txid" => %tx.txid(),
                                      "cost" => %cost_after,
                                      "budget" => %budget);
                            return Err(Error::CostOverflowError(cost_before, cost_after, budget));
                        }
                        ClarityRuntimeTxError::AnalysisError(check_error) => {
                            if epoch_id >= StacksEpochId::Epoch21 {
                                // in 2.1 and later, this is a permitted runtime error.  take the
                                // fee from the payer and keep the tx.
                                warn!("Smart-contract encountered an analysis error at runtime";
                                      "txid" => %tx.txid(),
                                      "contract" => %contract_id,
                                      "code" => %contract_code_str,
                                      "error" => %check_error);

                                let receipt =
                                    StacksTransactionReceipt::from_runtime_failure_smart_contract(
                                        tx.clone(),
                                        total_cost,
                                        contract_analysis,
                                        check_error,
                                    );
                                return Ok(receipt);
                            } else {
                                // prior to 2.1, this is not permitted in a block.
                                warn!("Unexpected analysis error invalidating transaction: if included, this will invalidate a block";
                                      "txid" => %tx.txid(),
                                      "contract" => %contract_id,
                                      "code" => %contract_code_str,
                                      "error" => %check_error);
                                return Err(Error::ClarityError(clarity_error::Interpreter(
                                    InterpreterError::Unchecked(check_error),
                                )));
                            }
                        }
                        ClarityRuntimeTxError::Rejectable(e) => {
                            error!("Unexpected error invalidating transaction: if included, this will invalidate a block";
                                       "txid" => %tx.txid(),
                                       "contract_name" => %contract_id,
                                       "code" => %contract_code_str,
                                       "error" => ?e);
                            return Err(Error::ClarityError(e));
                        }
                    },
                };

                let receipt = StacksTransactionReceipt::from_smart_contract(
                    tx.clone(),
                    events,
                    asset_map.get_stx_burned_total()?,
                    contract_analysis,
                    total_cost,
                );
                Ok(receipt)
            }
            TransactionPayload::PoisonMicroblock(ref mblock_header_1, ref mblock_header_2) => {
                // post-conditions are not allowed for this variant, since they're non-sensical.
                // Their presence in this variant makes the transaction invalid.
                if tx.post_conditions.len() > 0 {
                    let msg = format!("Invalid Stacks transaction: PoisonMicroblock transactions do not support post-conditions");
                    warn!("{}", &msg);

                    return Err(Error::InvalidStacksTransaction(msg, false));
                }

                let cost_before = clarity_tx.cost_so_far();
                let res = clarity_tx.run_poison_microblock(
                    &origin_account.principal,
                    mblock_header_1,
                    mblock_header_2,
                )?;
                let mut cost = clarity_tx.cost_so_far();
                cost.sub(&cost_before)
                    .expect("BUG: running poison microblock tx has negative cost");

                let receipt =
                    StacksTransactionReceipt::from_poison_microblock(tx.clone(), res, cost);

                Ok(receipt)
            }
            TransactionPayload::Coinbase(..) => {
                // no-op; not handled here
                // NOTE: technically, post-conditions are allowed (even if they're non-sensical).

                let receipt = StacksTransactionReceipt::from_coinbase(tx.clone());
                Ok(receipt)
            }
            TransactionPayload::TenureChange(ref payload) => {
                // post-conditions are not allowed for this variant, since they're non-sensical.
                // Their presence in this variant makes the transaction invalid.
                if tx.post_conditions.len() > 0 {
                    let msg = format!("Invalid Stacks transaction: TenureChange transactions do not support post-conditions");
                    warn!("{msg}");

                    return Err(Error::InvalidStacksTransaction(msg, false));
                }

                // what kind of tenure-change?
                match payload.cause {
                    TenureChangeCause::BlockFound => {
                        // a sortition triggered this tenure change.
                        // this is already processed, so it's a no-op here.
                    }
                    TenureChangeCause::Extended => {
                        // the stackers granted a tenure extension.
                        // reset the runtime cost
                        debug!("TenureChange extends block tenure");
                    }
                }

                let receipt = StacksTransactionReceipt::from_tenure_change(tx.clone());
                Ok(receipt)
            }
        }
    }

    /// Deduce the Clarity version to run
    pub fn get_tx_clarity_version(
        clarity_block: &mut ClarityTx,
        tx: &StacksTransaction,
    ) -> Result<ClarityVersion, Error> {
        let clarity_version = match &tx.payload {
            TransactionPayload::SmartContract(_, ref version_opt) => {
                // did the caller want to run a particular version of Clarity?
                version_opt.unwrap_or(ClarityVersion::default_for_epoch(clarity_block.get_epoch()))
            }
            _ => {
                // whatever the epoch default is, since no Clarity code will be executed anyway
                ClarityVersion::default_for_epoch(clarity_block.get_epoch())
            }
        };
        Ok(clarity_version)
    }

    /// Process a transaction.  Return the fee and the transaction receipt
    pub fn process_transaction(
        clarity_block: &mut ClarityTx,
        tx: &StacksTransaction,
        quiet: bool,
        ast_rules: ASTRules,
    ) -> Result<(u64, StacksTransactionReceipt), Error> {
        debug!("Process transaction {} ({})", tx.txid(), tx.payload.name());
        let epoch = clarity_block.get_epoch();

        StacksChainState::process_transaction_precheck(&clarity_block.config, tx)?;

        // what version of Clarity did the transaction caller want? And, is it valid now?
        let clarity_version = StacksChainState::get_tx_clarity_version(clarity_block, tx)?;
        if clarity_version == ClarityVersion::Clarity2 {
            // requires 2.1 and higher
            if clarity_block.get_epoch() < StacksEpochId::Epoch21 {
                let msg = format!("Invalid transaction {}: asks for Clarity2, but not in Stacks epoch 2.1 or later", tx.txid());
                warn!("{}", &msg);
                return Err(Error::InvalidStacksTransaction(msg, false));
            }
        }

        let mut transaction = clarity_block.connection().start_transaction_processing();

        let fee = tx.get_tx_fee();
        let tx_receipt = if epoch >= StacksEpochId::Epoch21 {
            // 2.1 and later: pay tx fee, then process transaction
            let (_origin_account, payer_account) =
                StacksChainState::check_transaction_nonces(&mut transaction, tx, quiet)?;

            let payer_address = payer_account.principal.clone();
            let payer_nonce = payer_account.nonce;
            StacksChainState::pay_transaction_fee(&mut transaction, fee, payer_account)?;

            // origin balance may have changed (e.g. if the origin paid the tx fee), so reload the account
            let origin_account =
                StacksChainState::get_account(&mut transaction, &tx.origin_address().into());

            let tx_receipt = StacksChainState::process_transaction_payload(
                &mut transaction,
                tx,
                &origin_account,
                ast_rules,
            )?;

            // update the account nonces
            StacksChainState::update_account_nonce(
                &mut transaction,
                &origin_account.principal,
                origin_account.nonce,
            );
            if origin_account.principal != payer_address {
                // payer is a different account, so update its nonce too
                StacksChainState::update_account_nonce(
                    &mut transaction,
                    &payer_address,
                    payer_nonce,
                );
            }

            tx_receipt
        } else {
            // pre-2.1: process transaction, then pay tx fee
            let (origin_account, payer_account) =
                StacksChainState::check_transaction_nonces(&mut transaction, tx, quiet)?;

            let tx_receipt = StacksChainState::process_transaction_payload(
                &mut transaction,
                tx,
                &origin_account,
                ast_rules,
            )?;

            let new_payer_account = StacksChainState::get_payer_account(&mut transaction, tx);
            StacksChainState::pay_transaction_fee(&mut transaction, fee, new_payer_account)?;

            // update the account nonces
            StacksChainState::update_account_nonce(
                &mut transaction,
                &origin_account.principal,
                origin_account.nonce,
            );
            if origin_account != payer_account {
                StacksChainState::update_account_nonce(
                    &mut transaction,
                    &payer_account.principal,
                    payer_account.nonce,
                );
            }

            tx_receipt
        };

        transaction
            .commit()
            .map_err(|e| Error::InvalidStacksTransaction(e.to_string(), false))?;

        Ok((fee, tx_receipt))
    }
}

#[cfg(test)]
pub mod test {
    use clarity::vm::clarity::TransactionConnection;
    use clarity::vm::contracts::Contract;
    use clarity::vm::representations::{ClarityName, ContractName};
    use clarity::vm::test_util::{UnitTestBurnStateDB, TEST_BURN_STATE_DB};
    use clarity::vm::tests::TEST_HEADER_DB;
    use clarity::vm::types::*;
    use rand::Rng;
    use stacks_common::types::chainstate::SortitionId;
    use stacks_common::util::hash::*;

    use super::*;
    use crate::burnchains::Address;
    use crate::chainstate::stacks::boot::*;
    use crate::chainstate::stacks::db::test::*;
    use crate::chainstate::stacks::index::storage::*;
    use crate::chainstate::stacks::index::*;
    use crate::chainstate::stacks::{Error, *};
    use crate::chainstate::*;

    pub const TestBurnStateDB_20: UnitTestBurnStateDB = UnitTestBurnStateDB {
        epoch_id: StacksEpochId::Epoch20,
        ast_rules: ASTRules::Typical,
    };
    pub const TestBurnStateDB_2_05: UnitTestBurnStateDB = UnitTestBurnStateDB {
        epoch_id: StacksEpochId::Epoch2_05,
        ast_rules: ASTRules::PrecheckSize,
    };
    pub const TestBurnStateDB_21: UnitTestBurnStateDB = UnitTestBurnStateDB {
        epoch_id: StacksEpochId::Epoch21,
        ast_rules: ASTRules::PrecheckSize,
    };

    pub const ALL_BURN_DBS: &[&dyn BurnStateDB] = &[
        &TestBurnStateDB_20 as &dyn BurnStateDB,
        &TestBurnStateDB_2_05 as &dyn BurnStateDB,
        &TestBurnStateDB_21 as &dyn BurnStateDB,
    ];

    pub const PRE_21_DBS: &[&dyn BurnStateDB] = &[
        &TestBurnStateDB_20 as &dyn BurnStateDB,
        &TestBurnStateDB_2_05 as &dyn BurnStateDB,
    ];

    #[test]
    fn contract_publish_runtime_error() {
        let contract_id = QualifiedContractIdentifier::local("contract").unwrap();
        let address = "'SZ2J6ZY48GV1EZ5V2V5RB9MP66SW86PYKKQ9H6DPR";
        let sender = PrincipalData::parse(address).unwrap();

        let marf_kv = MarfedKV::temporary();
        let chain_id = 0x80000000;
        let mut clarity_instance = ClarityInstance::new(false, chain_id, marf_kv);
        let mut genesis = clarity_instance.begin_test_genesis_block(
            &StacksBlockId::sentinel(),
            &StacksBlockHeader::make_index_block_hash(
                &FIRST_BURNCHAIN_CONSENSUS_HASH,
                &FIRST_STACKS_BLOCK_HASH,
            ),
            &TEST_HEADER_DB,
            &TEST_BURN_STATE_DB,
        );
        genesis.initialize_epoch_2_05().unwrap();
        genesis.initialize_epoch_2_1().unwrap();
        genesis.as_transaction(|tx_conn| {
            // bump the epoch in the Clarity DB
            tx_conn
                .with_clarity_db(|db| {
                    db.set_clarity_epoch_version(StacksEpochId::Epoch21)
                        .unwrap();
                    Ok(())
                })
                .unwrap();
        });
        genesis.commit_block();

        let mut next_block = clarity_instance.begin_block(
            &StacksBlockHeader::make_index_block_hash(
                &FIRST_BURNCHAIN_CONSENSUS_HASH,
                &FIRST_STACKS_BLOCK_HASH,
            ),
            &StacksBlockId([3; 32]),
            &TEST_HEADER_DB,
            &TEST_BURN_STATE_DB,
        );

        let mut tx_conn = next_block.start_transaction_processing();
        let sk = secp256k1::Secp256k1PrivateKey::new();

        let tx = StacksTransaction {
            version: TransactionVersion::Testnet,
            chain_id,
            auth: TransactionAuth::from_p2pkh(&sk).unwrap(),
            anchor_mode: TransactionAnchorMode::Any,
            post_condition_mode: TransactionPostConditionMode::Allow,
            post_conditions: vec![],
            payload: TransactionPayload::SmartContract(
                TransactionSmartContract {
                    name: "test-contract".into(),
                    code_body: StacksString::from_str("(/ 1 0)").unwrap(),
                },
                None,
            ),
        };
        let receipt = StacksChainState::process_transaction_payload(
            &mut tx_conn,
            &tx,
            &StacksAccount {
                principal: sender.clone(),
                nonce: 0,
                stx_balance: STXBalance::Unlocked { amount: 100 },
            },
            ASTRules::PrecheckSize,
        )
        .unwrap();

        assert_eq!(receipt.result, Value::err_none());
        assert!(receipt.vm_error.unwrap().starts_with("DivisionByZero"));
    }

    #[test]
    fn process_token_transfer_stx_transaction() {
        let mut chainstate = instantiate_chainstate(false, 0x80000000, function_name!());

        let privk = StacksPrivateKey::from_hex(
            "6d430bb91222408e7706c9001cfaeb91b08c2be6d5ac95779ab52c6b431950e001",
        )
        .unwrap();
        let auth = TransactionAuth::from_p2pkh(&privk).unwrap();
        let addr = auth.origin().address_testnet();
        let recv_addr = StacksAddress {
            version: 1,
            bytes: Hash160([0xff; 20]),
        };

        let mut tx_stx_transfer = StacksTransaction::new(
            TransactionVersion::Testnet,
            auth.clone(),
            TransactionPayload::TokenTransfer(
                recv_addr.clone().into(),
                123,
                TokenTransferMemo([0u8; 34]),
            ),
        );

        tx_stx_transfer.chain_id = 0x80000000;
        tx_stx_transfer.post_condition_mode = TransactionPostConditionMode::Allow;
        tx_stx_transfer.set_tx_fee(0);

        let mut signer = StacksTransactionSigner::new(&tx_stx_transfer);
        signer.sign_origin(&privk).unwrap();

        let signed_tx = signer.get_tx().unwrap();

        for (dbi, burn_db) in ALL_BURN_DBS.iter().enumerate() {
            let mut conn = chainstate.block_begin(
                burn_db,
                &FIRST_BURNCHAIN_CONSENSUS_HASH,
                &FIRST_STACKS_BLOCK_HASH,
                &ConsensusHash([(dbi + 1) as u8; 20]),
                &BlockHeaderHash([(dbi + 1) as u8; 32]),
            );

            // give the spending account some stx
            let _account = StacksChainState::get_account(&mut conn, &addr.to_account_principal());
            let recv_account =
                StacksChainState::get_account(&mut conn, &recv_addr.to_account_principal());

            assert_eq!(recv_account.stx_balance.amount_unlocked(), 0);
            assert_eq!(recv_account.nonce, 0);

            conn.connection().as_transaction(|tx| {
                StacksChainState::account_credit(tx, &addr.to_account_principal(), 223)
            });

            let (fee, _) = StacksChainState::process_transaction(
                &mut conn,
                &signed_tx,
                false,
                ASTRules::PrecheckSize,
            )
            .unwrap();

            let account_after =
                StacksChainState::get_account(&mut conn, &addr.to_account_principal());
            assert_eq!(account_after.nonce, 1);
            assert_eq!(account_after.stx_balance.amount_unlocked(), 100);

            let recv_account_after =
                StacksChainState::get_account(&mut conn, &recv_addr.to_account_principal());
            assert_eq!(recv_account_after.nonce, 0);
            assert_eq!(recv_account_after.stx_balance.amount_unlocked(), 123);

            assert_eq!(fee, 0);

            let auth = TransactionAuth::from_p2pkh(&privk).unwrap();
            let recv_addr = PrincipalData::from(QualifiedContractIdentifier {
                issuer: StacksAddress {
                    version: 1,
                    bytes: Hash160([0xfe; 20]),
                }
                .into(),
                name: "contract-hellow".into(),
            });

            let mut tx_stx_transfer = StacksTransaction::new(
                TransactionVersion::Testnet,
                auth.clone(),
                TransactionPayload::TokenTransfer(
                    recv_addr.clone(),
                    100,
                    TokenTransferMemo([0u8; 34]),
                ),
            );

            tx_stx_transfer.chain_id = 0x80000000;
            tx_stx_transfer.post_condition_mode = TransactionPostConditionMode::Allow;
            tx_stx_transfer.set_tx_fee(0);
            tx_stx_transfer.set_origin_nonce(1);

            let mut signer = StacksTransactionSigner::new(&tx_stx_transfer);
            signer.sign_origin(&privk).unwrap();

            let signed_tx = signer.get_tx().unwrap();

            let recv_account = StacksChainState::get_account(&mut conn, &recv_addr);

            assert_eq!(recv_account.stx_balance.amount_unlocked(), 0);
            assert_eq!(recv_account.nonce, 0);

            let (fee, _) = StacksChainState::process_transaction(
                &mut conn,
                &signed_tx,
                false,
                ASTRules::PrecheckSize,
            )
            .unwrap();

            let account_after =
                StacksChainState::get_account(&mut conn, &addr.to_account_principal());
            assert_eq!(account_after.nonce, 2);
            assert_eq!(account_after.stx_balance.amount_unlocked(), 0);

            let recv_account_after = StacksChainState::get_account(&mut conn, &recv_addr);
            assert_eq!(recv_account_after.nonce, 0);
            assert_eq!(recv_account_after.stx_balance.amount_unlocked(), 100);

            assert_eq!(fee, 0);

            conn.commit_block();
        }
    }

    #[test]
    fn process_token_transfer_stx_transaction_invalid() {
        let mut chainstate = instantiate_chainstate(false, 0x80000000, function_name!());

        let privk = StacksPrivateKey::from_hex(
            "6d430bb91222408e7706c9001cfaeb91b08c2be6d5ac95779ab52c6b431950e001",
        )
        .unwrap();
        let privk_sponsor = StacksPrivateKey::from_hex(
            "7e3af4db6af6b3c67e2c6c6d7d5983b519f4d9b3a6e00580ae96dcace3bde8bc01",
        )
        .unwrap();

        let auth = TransactionAuth::from_p2pkh(&privk).unwrap();
        let addr = auth.origin().address_testnet();
        let sponsor_addr = StacksAddress::from_public_keys(
            C32_ADDRESS_VERSION_TESTNET_SINGLESIG,
            &AddressHashMode::SerializeP2PKH,
            1,
            &vec![StacksPublicKey::from_private(&privk_sponsor)],
        )
        .unwrap();
        let recv_addr = addr.clone(); // shouldn't be allowed

        let auth_sponsored = {
            let auth_origin = TransactionAuth::from_p2pkh(&privk).unwrap();
            let auth_sponsor = TransactionAuth::from_p2pkh(&privk_sponsor).unwrap();
            auth_origin.into_sponsored(auth_sponsor).unwrap()
        };

        let mut tx_stx_transfer_same_receiver = StacksTransaction::new(
            TransactionVersion::Testnet,
            auth.clone(),
            TransactionPayload::TokenTransfer(
                recv_addr.clone().into(),
                123,
                TokenTransferMemo([0u8; 34]),
            ),
        );

        let mut tx_stx_transfer_wrong_network = StacksTransaction::new(
            TransactionVersion::Mainnet,
            auth.clone(),
            TransactionPayload::TokenTransfer(
                sponsor_addr.clone().into(),
                123,
                TokenTransferMemo([0u8; 34]),
            ),
        );

        let mut tx_stx_transfer_wrong_chain_id = StacksTransaction::new(
            TransactionVersion::Testnet,
            auth.clone(),
            TransactionPayload::TokenTransfer(
                sponsor_addr.clone().into(),
                123,
                TokenTransferMemo([0u8; 34]),
            ),
        );

        let mut tx_stx_transfer_postconditions = StacksTransaction::new(
            TransactionVersion::Testnet,
            auth.clone(),
            TransactionPayload::TokenTransfer(
                sponsor_addr.clone().into(),
                123,
                TokenTransferMemo([0u8; 34]),
            ),
        );

        tx_stx_transfer_postconditions.add_post_condition(TransactionPostCondition::STX(
            PostConditionPrincipal::Origin,
            FungibleConditionCode::SentGt,
            0,
        ));

        let mut wrong_nonce_auth = auth.clone();
        wrong_nonce_auth.set_origin_nonce(1);
        let mut tx_stx_transfer_wrong_nonce = StacksTransaction::new(
            TransactionVersion::Testnet,
            wrong_nonce_auth,
            TransactionPayload::TokenTransfer(
                recv_addr.clone().into(),
                123,
                TokenTransferMemo([0u8; 34]),
            ),
        );

        let mut wrong_nonce_auth_sponsored = auth_sponsored.clone();
        wrong_nonce_auth_sponsored.set_sponsor_nonce(1).unwrap();
        let mut tx_stx_transfer_wrong_nonce_sponsored = StacksTransaction::new(
            TransactionVersion::Testnet,
            wrong_nonce_auth_sponsored,
            TransactionPayload::TokenTransfer(
                recv_addr.clone().into(),
                123,
                TokenTransferMemo([0u8; 34]),
            ),
        );

        tx_stx_transfer_same_receiver.chain_id = 0x80000000;
        tx_stx_transfer_wrong_network.chain_id = 0x80000000;
        tx_stx_transfer_wrong_chain_id.chain_id = 0x80000001;
        tx_stx_transfer_postconditions.chain_id = 0x80000000;
        tx_stx_transfer_wrong_nonce.chain_id = 0x80000000;
        tx_stx_transfer_wrong_nonce_sponsored.chain_id = 0x80000000;

        tx_stx_transfer_same_receiver.post_condition_mode = TransactionPostConditionMode::Allow;
        tx_stx_transfer_wrong_network.post_condition_mode = TransactionPostConditionMode::Allow;
        tx_stx_transfer_wrong_chain_id.post_condition_mode = TransactionPostConditionMode::Allow;
        tx_stx_transfer_postconditions.post_condition_mode = TransactionPostConditionMode::Allow;
        tx_stx_transfer_wrong_nonce.post_condition_mode = TransactionPostConditionMode::Allow;
        tx_stx_transfer_wrong_nonce_sponsored.post_condition_mode =
            TransactionPostConditionMode::Allow;

        tx_stx_transfer_same_receiver.set_tx_fee(0);
        tx_stx_transfer_wrong_network.set_tx_fee(0);
        tx_stx_transfer_wrong_chain_id.set_tx_fee(0);
        tx_stx_transfer_postconditions.set_tx_fee(0);
        tx_stx_transfer_wrong_nonce.set_tx_fee(0);
        tx_stx_transfer_wrong_nonce_sponsored.set_tx_fee(0);

        let error_frags = vec![
            "address tried to send to itself".to_string(),
            "on testnet; got mainnet".to_string(),
            "invalid chain ID".to_string(),
            "do not support post-conditions".to_string(),
            "Bad nonce".to_string(),
            "Bad nonce".to_string(),
        ];

        for (dbi, burn_db) in ALL_BURN_DBS.iter().enumerate() {
            let mut conn = chainstate.block_begin(
                burn_db,
                &FIRST_BURNCHAIN_CONSENSUS_HASH,
                &FIRST_STACKS_BLOCK_HASH,
                &ConsensusHash([(dbi + 1) as u8; 20]),
                &BlockHeaderHash([(dbi + 1) as u8; 32]),
            );

            conn.connection().as_transaction(|tx| {
                StacksChainState::account_credit(tx, &addr.to_account_principal(), 123)
            });

            for (tx_stx_transfer, err_frag) in [
                tx_stx_transfer_same_receiver.clone(),
                tx_stx_transfer_wrong_network.clone(),
                tx_stx_transfer_wrong_chain_id.clone(),
                tx_stx_transfer_postconditions.clone(),
                tx_stx_transfer_wrong_nonce.clone(),
                tx_stx_transfer_wrong_nonce_sponsored.clone(),
            ]
            .iter()
            .zip(error_frags.clone())
            {
                let mut signer = StacksTransactionSigner::new(&tx_stx_transfer);
                signer.sign_origin(&privk).unwrap();

                if tx_stx_transfer.auth.is_sponsored() {
                    signer.sign_sponsor(&privk_sponsor).unwrap();
                }

                let signed_tx = signer.get_tx().unwrap();

                // give the spending account some stx
                let account =
                    StacksChainState::get_account(&mut conn, &addr.to_account_principal());

                assert_eq!(account.stx_balance.amount_unlocked(), 123);
                assert_eq!(account.nonce, 0);

                let res = StacksChainState::process_transaction(
                    &mut conn,
                    &signed_tx,
                    false,
                    ASTRules::PrecheckSize,
                );
                assert!(res.is_err());

                match res {
                    Err(Error::InvalidStacksTransaction(msg, false)) => {
                        assert!(msg.contains(&err_frag), "{}", err_frag);
                    }
                    _ => {
                        eprintln!("bad error: {:?}", &res);
                        eprintln!("Expected '{}'", &err_frag);
                        assert!(false);
                    }
                }

                let account_after =
                    StacksChainState::get_account(&mut conn, &addr.to_account_principal());
                assert_eq!(account_after.stx_balance.amount_unlocked(), 123);
                assert_eq!(account_after.nonce, 0);
            }

            conn.commit_block();
        }
    }

    #[test]
    fn process_token_transfer_stx_sponsored_transaction() {
        let mut chainstate = instantiate_chainstate(false, 0x80000000, function_name!());

        let privk_origin = StacksPrivateKey::from_hex(
            "6d430bb91222408e7706c9001cfaeb91b08c2be6d5ac95779ab52c6b431950e001",
        )
        .unwrap();
        let privk_sponsor = StacksPrivateKey::from_hex(
            "7e3af4db6af6b3c67e2c6c6d7d5983b519f4d9b3a6e00580ae96dcace3bde8bc01",
        )
        .unwrap();

        let auth_origin = TransactionAuth::from_p2pkh(&privk_origin).unwrap();
        let auth_sponsor = TransactionAuth::from_p2pkh(&privk_sponsor).unwrap();
        let auth = auth_origin.into_sponsored(auth_sponsor).unwrap();

        let addr = auth.origin().address_testnet();
        let addr_sponsor = auth.sponsor().unwrap().address_testnet();

        let recv_addr = StacksAddress {
            version: 1,
            bytes: Hash160([0xff; 20]),
        };

        let mut tx_stx_transfer = StacksTransaction::new(
            TransactionVersion::Testnet,
            auth.clone(),
            TransactionPayload::TokenTransfer(
                recv_addr.clone().into(),
                123,
                TokenTransferMemo([0u8; 34]),
            ),
        );

        tx_stx_transfer.chain_id = 0x80000000;
        tx_stx_transfer.post_condition_mode = TransactionPostConditionMode::Allow;
        tx_stx_transfer.set_tx_fee(0);

        let mut signer = StacksTransactionSigner::new(&tx_stx_transfer);
        signer.sign_origin(&privk_origin).unwrap();
        signer.sign_sponsor(&privk_sponsor).unwrap();

        let signed_tx = signer.get_tx().unwrap();

        for (dbi, burn_db) in ALL_BURN_DBS.iter().enumerate() {
            let mut conn = chainstate.block_begin(
                burn_db,
                &FIRST_BURNCHAIN_CONSENSUS_HASH,
                &FIRST_STACKS_BLOCK_HASH,
                &ConsensusHash([(dbi + 1) as u8; 20]),
                &BlockHeaderHash([(dbi + 1) as u8; 32]),
            );

            let account = StacksChainState::get_account(&mut conn, &addr.to_account_principal());
            let account_sponsor =
                StacksChainState::get_account(&mut conn, &addr_sponsor.to_account_principal());
            let recv_account =
                StacksChainState::get_account(&mut conn, &recv_addr.to_account_principal());

            assert_eq!(account.nonce, 0);
            assert_eq!(account_sponsor.nonce, 0);
            assert_eq!(account_sponsor.stx_balance.amount_unlocked(), 0);
            assert_eq!(recv_account.nonce, 0);
            assert_eq!(recv_account.stx_balance.amount_unlocked(), 0);

            // give the spending account some stx
            conn.connection().as_transaction(|tx| {
                StacksChainState::account_credit(tx, &addr.to_account_principal(), 123)
            });

            let (fee, _) = StacksChainState::process_transaction(
                &mut conn,
                &signed_tx,
                false,
                ASTRules::PrecheckSize,
            )
            .unwrap();

            let account_after =
                StacksChainState::get_account(&mut conn, &addr.to_account_principal());
            assert_eq!(account_after.nonce, 1);
            assert_eq!(account_after.stx_balance.amount_unlocked(), 0);

            let account_sponsor_after =
                StacksChainState::get_account(&mut conn, &addr_sponsor.to_account_principal());
            assert_eq!(account_sponsor_after.nonce, 1);
            assert_eq!(account_sponsor_after.stx_balance.amount_unlocked(), 0);

            let recv_account_after =
                StacksChainState::get_account(&mut conn, &recv_addr.to_account_principal());
            assert_eq!(recv_account_after.nonce, 0);
            assert_eq!(recv_account_after.stx_balance.amount_unlocked(), 123);

            conn.commit_block();

            assert_eq!(fee, 0);
        }
    }

    #[test]
    fn process_smart_contract_transaction() {
        let contract = "
        (define-data-var bar int 0)
        (define-public (get-bar) (ok (var-get bar)))
        (define-public (set-bar (x int) (y int))
          (begin (var-set bar (/ x y)) (ok (var-get bar))))";

        let mut chainstate = instantiate_chainstate(false, 0x80000000, function_name!());

        let privk = StacksPrivateKey::from_hex(
            "6d430bb91222408e7706c9001cfaeb91b08c2be6d5ac95779ab52c6b431950e001",
        )
        .unwrap();
        let auth = TransactionAuth::from_p2pkh(&privk).unwrap();
        let addr = auth.origin().address_testnet();

        let mut tx_contract_call = StacksTransaction::new(
            TransactionVersion::Testnet,
            auth.clone(),
            TransactionPayload::new_smart_contract(
                &"hello-world".to_string(),
                &contract.to_string(),
                None,
            )
            .unwrap(),
        );

        tx_contract_call.chain_id = 0x80000000;
        tx_contract_call.set_tx_fee(0);

        let mut signer = StacksTransactionSigner::new(&tx_contract_call);
        signer.sign_origin(&privk).unwrap();

        let signed_tx = signer.get_tx().unwrap();

        for (dbi, burn_db) in ALL_BURN_DBS.iter().enumerate() {
            let mut conn = chainstate.block_begin(
                burn_db,
                &FIRST_BURNCHAIN_CONSENSUS_HASH,
                &FIRST_STACKS_BLOCK_HASH,
                &ConsensusHash([(dbi + 1) as u8; 20]),
                &BlockHeaderHash([(dbi + 1) as u8; 32]),
            );

            let contract_id = QualifiedContractIdentifier::new(
                StandardPrincipalData::from(addr.clone()),
                ContractName::from("hello-world"),
            );
            let contract_before_res =
                StacksChainState::get_contract(&mut conn, &contract_id).unwrap();
            assert!(contract_before_res.is_none());

            let account = StacksChainState::get_account(&mut conn, &addr.to_account_principal());
            assert_eq!(account.nonce, 0);

            let (fee, _) = StacksChainState::process_transaction(
                &mut conn,
                &signed_tx,
                false,
                ASTRules::PrecheckSize,
            )
            .unwrap();

            let account = StacksChainState::get_account(&mut conn, &addr.to_account_principal());
            assert_eq!(account.nonce, 1);

            let contract_res = StacksChainState::get_contract(&mut conn, &contract_id);

            conn.commit_block();

            assert_eq!(fee, 0);
            assert!(contract_res.is_ok());
        }
    }

    #[test]
    fn process_smart_contract_transaction_invalid() {
        let contract_correct = "
        (define-data-var bar int 0)
        (define-public (get-bar) (ok (var-get bar)))
        (define-public (set-bar (x int) (y int))
          (begin (var-set bar (/ x y)) (ok (var-get bar))))";

        let contract_syntax_error = "
        (define-data-var bar int 0)) ;; oops
        (define-public (get-bar) (ok (var-get bar)))
        (define-public (set-bar (x int) (y int))
          (begin (var-set bar (/ x y)) (ok (var-get bar))))";

        let mut chainstate = instantiate_chainstate(false, 0x80000000, function_name!());

        let privk = StacksPrivateKey::from_hex(
            "6d430bb91222408e7706c9001cfaeb91b08c2be6d5ac95779ab52c6b431950e001",
        )
        .unwrap();
        let auth = TransactionAuth::from_p2pkh(&privk).unwrap();
        let addr = auth.origin().address_testnet();

        for (dbi, burn_db) in ALL_BURN_DBS.iter().enumerate() {
            let mut conn = chainstate.block_begin(
                burn_db,
                &FIRST_BURNCHAIN_CONSENSUS_HASH,
                &FIRST_STACKS_BLOCK_HASH,
                &ConsensusHash([(dbi + 1) as u8; 20]),
                &BlockHeaderHash([(dbi + 1) as u8; 32]),
            );

            let contracts = vec![
                contract_correct,
                contract_correct,
                contract_syntax_error, // should still be mined, even though analysis fails
            ];

            let expected_behavior = vec![true, false, true];

            let contract_names = vec!["hello-world-0", "hello-world-0", "hello-world-1"];

            let mut next_nonce = 0;
            for i in 0..contracts.len() {
                let contract_name = contract_names[i].to_string();
                let contract = contracts[i].to_string();

                test_debug!("\ninstantiate contract\n{}\n", &contracts[i]);

                let mut tx_contract = StacksTransaction::new(
                    TransactionVersion::Testnet,
                    auth.clone(),
                    TransactionPayload::new_smart_contract(&contract_name, &contract, None)
                        .unwrap(),
                );

                tx_contract.chain_id = 0x80000000;
                tx_contract.set_tx_fee(0);
                tx_contract.set_origin_nonce(next_nonce);

                let mut signer = StacksTransactionSigner::new(&tx_contract);
                signer.sign_origin(&privk).unwrap();

                let signed_tx = signer.get_tx().unwrap();

                let _contract_id = QualifiedContractIdentifier::new(
                    StandardPrincipalData::from(addr.clone()),
                    ContractName::from(contract_name.as_str()),
                );

                let account =
                    StacksChainState::get_account(&mut conn, &addr.to_account_principal());
                assert_eq!(account.nonce, next_nonce);

                let res = StacksChainState::process_transaction(
                    &mut conn,
                    &signed_tx,
                    false,
                    ASTRules::PrecheckSize,
                );
                if expected_behavior[i] {
                    assert!(res.is_ok());

                    // account nonce should increment
                    let account =
                        StacksChainState::get_account(&mut conn, &addr.to_account_principal());
                    assert_eq!(account.nonce, next_nonce + 1);

                    next_nonce += 1;
                } else {
                    assert!(res.is_err());

                    // account nonce should NOT increment
                    let account =
                        StacksChainState::get_account(&mut conn, &addr.to_account_principal());
                    assert_eq!(account.nonce, next_nonce);
                    continue;
                }
            }
            conn.commit_block();
        }
    }

    #[test]
    fn process_smart_contract_transaction_syntax_error() {
        let contracts = [
            "(define-data-var bar int 0)) ;; oops",
            ";; `Int` instead of `int`
             (define-data-var bar Int 0)",
        ];
        let contract_names = ["hello-world-0", "hello-world-1"];
        let expected_line_num_error = if cfg!(feature = "developer-mode") {
            ":2:14: invalid variable definition"
        } else {
            ":0:0: invalid variable definition"
        };
        let expected_errors = [
            "Tried to close list which isn't open.",
            expected_line_num_error,
        ];
        let expected_errors_2_1 = ["unexpected ')'", expected_line_num_error];

        let mut chainstate = instantiate_chainstate(false, 0x80000000, function_name!());

        let privk = StacksPrivateKey::from_hex(
            "6d430bb91222408e7706c9001cfaeb91b08c2be6d5ac95779ab52c6b431950e001",
        )
        .unwrap();
        let auth = TransactionAuth::from_p2pkh(&privk).unwrap();
        let addr = auth.origin().address_testnet();

        for (dbi, burn_db) in ALL_BURN_DBS.iter().enumerate() {
            let mut conn = chainstate.block_begin(
                burn_db,
                &FIRST_BURNCHAIN_CONSENSUS_HASH,
                &FIRST_STACKS_BLOCK_HASH,
                &ConsensusHash([(dbi + 1) as u8; 20]),
                &BlockHeaderHash([(dbi + 1) as u8; 32]),
            );

            let mut next_nonce = 0;
            for i in 0..contracts.len() {
                let contract_name = contract_names[i];
                let contract = contracts[i].to_string();

                test_debug!("\ninstantiate contract\n{}\n", &contract);

                let mut tx_contract = StacksTransaction::new(
                    TransactionVersion::Testnet,
                    auth.clone(),
                    TransactionPayload::new_smart_contract(&contract_name, &contract, None)
                        .unwrap(),
                );

                tx_contract.chain_id = 0x80000000;
                tx_contract.set_tx_fee(0);
                tx_contract.set_origin_nonce(next_nonce);

                let mut signer = StacksTransactionSigner::new(&tx_contract);
                signer.sign_origin(&privk).unwrap();

                let signed_tx = signer.get_tx().unwrap();

                let _contract_id = QualifiedContractIdentifier::new(
                    StandardPrincipalData::from(addr.clone()),
                    ContractName::from(contract_name),
                );

                let (fee, receipt) = StacksChainState::process_transaction(
                    &mut conn,
                    &signed_tx,
                    false,
                    ASTRules::PrecheckSize,
                )
                .unwrap();

                // Verify that the syntax error is recorded in the receipt
                let expected_error =
                    if burn_db.get_stacks_epoch(0).unwrap().epoch_id == StacksEpochId::Epoch21 {
                        expected_errors_2_1[i].to_string()
                    } else {
                        expected_errors[i].to_string()
                    };
                assert_eq!(receipt.vm_error.unwrap(), expected_error);

                next_nonce += 1;
            }

            conn.commit_block();
        }
    }

    #[test]
    fn process_smart_contract_transaction_runtime_error() {
        let contract_correct = "
        (define-data-var bar int 0)
        (define-public (get-bar) (ok (var-get bar)))
        (define-public (set-bar (x int) (y int))
          (begin (var-set bar (/ x y)) (ok (var-get bar))))";

        let contract_runtime_error_definition = "
        (define-data-var bar int (/ 1 0))   ;; divide-by-zero
        (define-public (get-bar) (ok (var-get bar)))
        (define-public (set-bar (x int) (y int))
          (begin (var-set bar (/ x y)) (ok (var-get bar))))";

        let contract_runtime_error_bare_code = "
        (define-data-var bar int 0)
        (define-public (get-bar) (ok (var-get bar)))
        (define-public (set-bar (x int) (y int))
          (begin (var-set bar (/ x y)) (ok (var-get bar))))
        (begin (set-bar 1 0) (ok 1))";

        let mut chainstate = instantiate_chainstate(false, 0x80000000, function_name!());

        let privk = StacksPrivateKey::from_hex(
            "6d430bb91222408e7706c9001cfaeb91b08c2be6d5ac95779ab52c6b431950e001",
        )
        .unwrap();
        let auth = TransactionAuth::from_p2pkh(&privk).unwrap();
        let addr = auth.origin().address_testnet();

        for (dbi, burn_db) in ALL_BURN_DBS.iter().enumerate() {
            let mut conn = chainstate.block_begin(
                burn_db,
                &FIRST_BURNCHAIN_CONSENSUS_HASH,
                &FIRST_STACKS_BLOCK_HASH,
                &ConsensusHash([(dbi + 1) as u8; 20]),
                &BlockHeaderHash([(dbi + 1) as u8; 32]),
            );

            let contracts = vec![
                contract_correct,
                contract_runtime_error_definition,
                contract_runtime_error_bare_code,
            ];

            let contract_names = vec!["hello-world-0", "hello-world-1", "hello-world-2"];

            for i in 0..contracts.len() {
                let contract_name = contract_names[i].to_string();
                let contract = contracts[i].to_string();

                let mut tx_contract = StacksTransaction::new(
                    TransactionVersion::Testnet,
                    auth.clone(),
                    TransactionPayload::new_smart_contract(&contract_name, &contract, None)
                        .unwrap(),
                );

                tx_contract.chain_id = 0x80000000;
                tx_contract.set_tx_fee(0);
                tx_contract.set_origin_nonce(i as u64);

                let mut signer = StacksTransactionSigner::new(&tx_contract);
                signer.sign_origin(&privk).unwrap();

                let signed_tx = signer.get_tx().unwrap();

                let contract_id = QualifiedContractIdentifier::new(
                    StandardPrincipalData::from(addr.clone()),
                    ContractName::from(contract_name.as_str()),
                );
                let contract_before_res =
                    StacksChainState::get_contract(&mut conn, &contract_id).unwrap();
                assert!(contract_before_res.is_none());

                let account =
                    StacksChainState::get_account(&mut conn, &addr.to_account_principal());
                assert_eq!(account.nonce, i as u64);

                // runtime error should be handled
                let (_fee, _) = StacksChainState::process_transaction(
                    &mut conn,
                    &signed_tx,
                    false,
                    ASTRules::PrecheckSize,
                )
                .unwrap();

                // account nonce should increment
                let account =
                    StacksChainState::get_account(&mut conn, &addr.to_account_principal());
                assert_eq!(account.nonce, (i + 1) as u64);

                // contract is instantiated despite runtime error
                let contract_res = StacksChainState::get_contract(&mut conn, &contract_id);
                assert!(contract_res.is_ok());
            }

            conn.commit_block();
        }
    }

    #[test]
    fn process_smart_contract_sponsored_transaction() {
        let contract = "
        (define-data-var bar int 0)
        (define-public (get-bar) (ok (var-get bar)))
        (define-public (set-bar (x int) (y int))
          (begin (var-set bar (/ x y)) (ok (var-get bar))))";

        let mut chainstate = instantiate_chainstate(false, 0x80000000, function_name!());

        let privk_origin = StacksPrivateKey::from_hex(
            "6d430bb91222408e7706c9001cfaeb91b08c2be6d5ac95779ab52c6b431950e001",
        )
        .unwrap();
        let privk_sponsor = StacksPrivateKey::from_hex(
            "7e3af4db6af6b3c67e2c6c6d7d5983b519f4d9b3a6e00580ae96dcace3bde8bc01",
        )
        .unwrap();

        let auth_origin = TransactionAuth::from_p2pkh(&privk_origin).unwrap();
        let auth_sponsor = TransactionAuth::from_p2pkh(&privk_sponsor).unwrap();

        let auth = auth_origin.into_sponsored(auth_sponsor).unwrap();

        let addr = auth.origin().address_testnet();
        let addr_sponsor = auth.sponsor().unwrap().address_testnet();

        let mut tx_contract_call = StacksTransaction::new(
            TransactionVersion::Testnet,
            auth.clone(),
            TransactionPayload::new_smart_contract(
                &"hello-world".to_string(),
                &contract.to_string(),
                None,
            )
            .unwrap(),
        );

        tx_contract_call.chain_id = 0x80000000;
        tx_contract_call.set_tx_fee(0);

        let mut signer = StacksTransactionSigner::new(&tx_contract_call);
        signer.sign_origin(&privk_origin).unwrap();
        signer.sign_sponsor(&privk_sponsor).unwrap();

        let signed_tx = signer.get_tx().unwrap();

        for (dbi, burn_db) in ALL_BURN_DBS.iter().enumerate() {
            let mut conn = chainstate.block_begin(
                burn_db,
                &FIRST_BURNCHAIN_CONSENSUS_HASH,
                &FIRST_STACKS_BLOCK_HASH,
                &ConsensusHash([(dbi + 1) as u8; 20]),
                &BlockHeaderHash([(dbi + 1) as u8; 32]),
            );

            let contract_id = QualifiedContractIdentifier::new(
                StandardPrincipalData::from(addr.clone()),
                ContractName::from("hello-world"),
            );
            let contract_before_res =
                StacksChainState::get_contract(&mut conn, &contract_id).unwrap();
            assert!(contract_before_res.is_none());

            let account = StacksChainState::get_account(&mut conn, &addr.to_account_principal());
            assert_eq!(account.nonce, 0);

            let _account_sponsor =
                StacksChainState::get_account(&mut conn, &addr_sponsor.to_account_principal());
            assert_eq!(account.nonce, 0);

            let (fee, _) = StacksChainState::process_transaction(
                &mut conn,
                &signed_tx,
                false,
                ASTRules::PrecheckSize,
            )
            .unwrap();

            let account = StacksChainState::get_account(&mut conn, &addr.to_account_principal());
            assert_eq!(account.nonce, 1);

            let account_sponsor =
                StacksChainState::get_account(&mut conn, &addr_sponsor.to_account_principal());
            assert_eq!(account_sponsor.nonce, 1);

            let contract_res = StacksChainState::get_contract(&mut conn, &contract_id);

            conn.commit_block();

            assert_eq!(fee, 0);
            assert!(contract_res.is_ok());
        }
    }

    #[test]
    fn process_smart_contract_contract_call_transaction() {
        let contract = "
        (define-data-var bar int 0)
        (define-public (get-bar) (ok (var-get bar)))
        (define-public (set-bar (x int) (y int))
          (begin (var-set bar (/ x y)) (ok (var-get bar))))";

        let mut chainstate = instantiate_chainstate(false, 0x80000000, function_name!());

        // contract instantiation
        let privk = StacksPrivateKey::from_hex(
            "6d430bb91222408e7706c9001cfaeb91b08c2be6d5ac95779ab52c6b431950e001",
        )
        .unwrap();
        let auth = TransactionAuth::from_p2pkh(&privk).unwrap();
        let addr = auth.origin().address_testnet();

        let mut tx_contract = StacksTransaction::new(
            TransactionVersion::Testnet,
            auth.clone(),
            TransactionPayload::new_smart_contract(
                &"hello-world".to_string(),
                &contract.to_string(),
                None,
            )
            .unwrap(),
        );

        tx_contract.chain_id = 0x80000000;
        tx_contract.set_tx_fee(0);

        let mut signer = StacksTransactionSigner::new(&tx_contract);
        signer.sign_origin(&privk).unwrap();

        let signed_tx = signer.get_tx().unwrap();

        // contract-call
        let privk_2 = StacksPrivateKey::from_hex(
            "d2c340ebcc0794b6fabdd8ac8b1c983e363b05dc8adcdf7e30db205a3fa54c1601",
        )
        .unwrap();
        let auth_2 = TransactionAuth::from_p2pkh(&privk_2).unwrap();
        let addr_2 = auth.origin().address_testnet();

        let mut tx_contract_call = StacksTransaction::new(
            TransactionVersion::Testnet,
            auth_2.clone(),
            TransactionPayload::new_contract_call(
                addr.clone(),
                "hello-world",
                "set-bar",
                vec![Value::Int(6), Value::Int(2)],
            )
            .unwrap(),
        );

        tx_contract_call.chain_id = 0x80000000;
        tx_contract_call.set_tx_fee(0);

        let mut signer_2 = StacksTransactionSigner::new(&tx_contract_call);
        signer_2.sign_origin(&privk_2).unwrap();

        let signed_tx_2 = signer_2.get_tx().unwrap();

        for (dbi, burn_db) in ALL_BURN_DBS.iter().enumerate() {
            // process both
            let mut conn = chainstate.block_begin(
                burn_db,
                &FIRST_BURNCHAIN_CONSENSUS_HASH,
                &FIRST_STACKS_BLOCK_HASH,
                &ConsensusHash([(dbi + 1) as u8; 20]),
                &BlockHeaderHash([(dbi + 1) as u8; 32]),
            );

            let account = StacksChainState::get_account(&mut conn, &addr.to_account_principal());
            assert_eq!(account.nonce, 0);

            let account_2 =
                StacksChainState::get_account(&mut conn, &addr_2.to_account_principal());
            assert_eq!(account_2.nonce, 0);

            let contract_id = QualifiedContractIdentifier::new(
                StandardPrincipalData::from(addr.clone()),
                ContractName::from("hello-world"),
            );
            let contract_before_res =
                StacksChainState::get_contract(&mut conn, &contract_id).unwrap();
            assert!(contract_before_res.is_none());

            let var_before_res =
                StacksChainState::get_data_var(&mut conn, &contract_id, "bar").unwrap();
            assert!(var_before_res.is_none());

            let (fee, _) = StacksChainState::process_transaction(
                &mut conn,
                &signed_tx,
                false,
                ASTRules::PrecheckSize,
            )
            .unwrap();

            let var_before_set_res =
                StacksChainState::get_data_var(&mut conn, &contract_id, "bar").unwrap();
            assert_eq!(var_before_set_res, Some(Value::Int(0)));

            let (fee_2, _) = StacksChainState::process_transaction(
                &mut conn,
                &signed_tx_2,
                false,
                ASTRules::PrecheckSize,
            )
            .unwrap();

            let account = StacksChainState::get_account(&mut conn, &addr.to_account_principal());
            assert_eq!(account.nonce, 1);

            let account_2 =
                StacksChainState::get_account(&mut conn, &addr_2.to_account_principal());
            assert_eq!(account_2.nonce, 1);

            let contract_res = StacksChainState::get_contract(&mut conn, &contract_id).unwrap();
            let var_res = StacksChainState::get_data_var(&mut conn, &contract_id, "bar").unwrap();

            conn.commit_block();

            assert_eq!(fee, 0);
            assert_eq!(fee_2, 0);
            assert!(contract_res.is_some());
            assert!(var_res.is_some());
            assert_eq!(var_res, Some(Value::Int(3)));
        }
    }

    // Verify that a contract call transaction which passes a long contract
    // name (> 40 chars and < 128) is processed successfully.
    #[test]
    fn process_contract_call_long_contract_name_transaction() {
        let contract = "
        (define-data-var savedContract principal tx-sender)
        (define-public (save (contract principal)) (ok (var-set savedContract contract)))";

        let mut chainstate = instantiate_chainstate(false, 0x80000000, function_name!());

        // contract instantiation
        let privk = StacksPrivateKey::from_hex(
            "6d430bb91222408e7706c9001cfaeb91b08c2be6d5ac95779ab52c6b431950e001",
        )
        .unwrap();
        let auth = TransactionAuth::from_p2pkh(&privk).unwrap();
        let addr = auth.origin().address_testnet();

        let mut tx_contract = StacksTransaction::new(
            TransactionVersion::Testnet,
            auth.clone(),
            TransactionPayload::new_smart_contract(
                &"hello-world".to_string(),
                &contract.to_string(),
                None,
            )
            .unwrap(),
        );

        tx_contract.chain_id = 0x80000000;
        tx_contract.set_tx_fee(0);

        let mut signer = StacksTransactionSigner::new(&tx_contract);
        signer.sign_origin(&privk).unwrap();

        let signed_tx = signer.get_tx().unwrap();

        // contract-call
        let privk_2 = StacksPrivateKey::from_hex(
            "d2c340ebcc0794b6fabdd8ac8b1c983e363b05dc8adcdf7e30db205a3fa54c1601",
        )
        .unwrap();
        let auth_2 = TransactionAuth::from_p2pkh(&privk_2).unwrap();
        let addr_2 = auth.origin().address_testnet();

        let contractPrincipalValue =
            Value::Principal(PrincipalData::Contract(QualifiedContractIdentifier::new(
                StandardPrincipalData::from(addr.clone()),
                ContractName::from("aip10-arkadiko-update-tvl-liquidation-ratio"),
            )));
        let mut tx_contract_call = StacksTransaction::new(
            TransactionVersion::Testnet,
            auth_2.clone(),
            TransactionPayload::new_contract_call(
                addr.clone(),
                "hello-world",
                "save",
                vec![contractPrincipalValue.clone()],
            )
            .unwrap(),
        );

        tx_contract_call.chain_id = 0x80000000;
        tx_contract_call.set_tx_fee(0);

        let mut signer_2 = StacksTransactionSigner::new(&tx_contract_call);
        signer_2.sign_origin(&privk_2).unwrap();

        let signed_tx_2 = signer_2.get_tx().unwrap();

        for (dbi, burn_db) in ALL_BURN_DBS.iter().enumerate() {
            // process both
            let mut conn = chainstate.block_begin(
                burn_db,
                &FIRST_BURNCHAIN_CONSENSUS_HASH,
                &FIRST_STACKS_BLOCK_HASH,
                &ConsensusHash([(dbi + 1) as u8; 20]),
                &BlockHeaderHash([(dbi + 1) as u8; 32]),
            );

            let account = StacksChainState::get_account(&mut conn, &addr.to_account_principal());
            assert_eq!(account.nonce, 0);

            let account_2 =
                StacksChainState::get_account(&mut conn, &addr_2.to_account_principal());
            assert_eq!(account_2.nonce, 0);

            let contract_id = QualifiedContractIdentifier::new(
                StandardPrincipalData::from(addr.clone()),
                ContractName::from("hello-world"),
            );
            let contract_before_res =
                StacksChainState::get_contract(&mut conn, &contract_id).unwrap();
            assert!(contract_before_res.is_none());

            let var_before_res =
                StacksChainState::get_data_var(&mut conn, &contract_id, "savedContract").unwrap();
            assert!(var_before_res.is_none());

            let (fee, _) = StacksChainState::process_transaction(
                &mut conn,
                &signed_tx,
                false,
                ASTRules::PrecheckSize,
            )
            .unwrap();

            let var_before_set_res =
                StacksChainState::get_data_var(&mut conn, &contract_id, "savedContract").unwrap();
            assert_eq!(
                var_before_set_res,
                Some(Value::Principal(PrincipalData::from(addr.clone())))
            );

            let (fee_2, _) = StacksChainState::process_transaction(
                &mut conn,
                &signed_tx_2,
                false,
                ASTRules::PrecheckSize,
            )
            .unwrap();

            let account = StacksChainState::get_account(&mut conn, &addr.to_account_principal());
            assert_eq!(account.nonce, 1);

            let account_2 =
                StacksChainState::get_account(&mut conn, &addr_2.to_account_principal());
            assert_eq!(account_2.nonce, 1);

            let contract_res = StacksChainState::get_contract(&mut conn, &contract_id).unwrap();
            let var_res =
                StacksChainState::get_data_var(&mut conn, &contract_id, "savedContract").unwrap();

            conn.commit_block();

            assert_eq!(fee, 0);
            assert_eq!(fee_2, 0);
            assert!(contract_res.is_some());
            assert!(var_res.is_some());
            assert_eq!(var_res, Some(contractPrincipalValue.clone()));
        }
    }

    #[test]
    fn process_smart_contract_contract_call_runtime_error() {
        let contract = "
        (define-data-var bar int 1)
        (define-public (get-bar) (ok (var-get bar)))
        (define-public (set-bar (x int) (y int))
          (begin (var-set bar (/ x y)) (ok (var-get bar))))
        (define-public (return-error) (err 1))";

        let mut chainstate = instantiate_chainstate(false, 0x80000000, function_name!());

        // contract instantiation
        let privk = StacksPrivateKey::from_hex(
            "6d430bb91222408e7706c9001cfaeb91b08c2be6d5ac95779ab52c6b431950e001",
        )
        .unwrap();
        let auth = TransactionAuth::from_p2pkh(&privk).unwrap();
        let addr = auth.origin().address_testnet();

        let mut tx_contract = StacksTransaction::new(
            TransactionVersion::Testnet,
            auth.clone(),
            TransactionPayload::new_smart_contract(
                &"hello-world".to_string(),
                &contract.to_string(),
                None,
            )
            .unwrap(),
        );

        tx_contract.chain_id = 0x80000000;
        tx_contract.set_tx_fee(0);

        let mut signer = StacksTransactionSigner::new(&tx_contract);
        signer.sign_origin(&privk).unwrap();

        let signed_tx = signer.get_tx().unwrap();

        for (dbi, burn_db) in ALL_BURN_DBS.iter().enumerate() {
            let mut conn = chainstate.block_begin(
                burn_db,
                &FIRST_BURNCHAIN_CONSENSUS_HASH,
                &FIRST_STACKS_BLOCK_HASH,
                &ConsensusHash([(dbi + 1) as u8; 20]),
                &BlockHeaderHash([(dbi + 1) as u8; 32]),
            );

            let contract_id = QualifiedContractIdentifier::new(
                StandardPrincipalData::from(addr.clone()),
                ContractName::from("hello-world"),
            );
            let (_fee, _) = StacksChainState::process_transaction(
                &mut conn,
                &signed_tx,
                false,
                ASTRules::PrecheckSize,
            )
            .unwrap();

            // contract-calls that don't commit
            let contract_calls = vec![
                ("hello-world", "set-bar", vec![Value::Int(1), Value::Int(0)]), // divide-by-zero
                ("hello-world", "return-error", vec![]), // returns an (err ...)
            ];

            // do contract-calls
            let privk_2 = StacksPrivateKey::from_hex(
                "d2c340ebcc0794b6fabdd8ac8b1c983e363b05dc8adcdf7e30db205a3fa54c1601",
            )
            .unwrap();
            let auth_2 = TransactionAuth::from_p2pkh(&privk_2).unwrap();
            let addr_2 = auth_2.origin().address_testnet();

            let mut next_nonce = 0;

            for contract_call in contract_calls {
                let (contract_name, contract_function, contract_args) = contract_call;
                let mut tx_contract_call = StacksTransaction::new(
                    TransactionVersion::Testnet,
                    auth_2.clone(),
                    TransactionPayload::new_contract_call(
                        addr.clone(),
                        contract_name,
                        contract_function,
                        contract_args,
                    )
                    .unwrap(),
                );

                tx_contract_call.chain_id = 0x80000000;
                tx_contract_call.set_tx_fee(0);
                tx_contract_call.set_origin_nonce(next_nonce);

                let mut signer_2 = StacksTransactionSigner::new(&tx_contract_call);
                signer_2.sign_origin(&privk_2).unwrap();

                let signed_tx_2 = signer_2.get_tx().unwrap();

                let account_2 =
                    StacksChainState::get_account(&mut conn, &addr_2.to_account_principal());
                assert_eq!(account_2.nonce, next_nonce);

                let (_fee, _) = StacksChainState::process_transaction(
                    &mut conn,
                    &signed_tx_2,
                    false,
                    ASTRules::PrecheckSize,
                )
                .unwrap();

                // nonce should have incremented
                next_nonce += 1;
                let account_2 =
                    StacksChainState::get_account(&mut conn, &addr_2.to_account_principal());
                assert_eq!(account_2.nonce, next_nonce);

                // var should not have changed
                let var_res =
                    StacksChainState::get_data_var(&mut conn, &contract_id, "bar").unwrap();
                assert!(var_res.is_some());
                assert_eq!(var_res, Some(Value::Int(1)));
            }
            conn.commit_block();
        }
    }

    #[test]
    fn process_smart_contract_user_aborts_2257() {
        let contract = "(asserts! false (err 1))";

        let mut chainstate = instantiate_chainstate(false, 0x80000000, function_name!());

        // contract instantiation
        let privk = StacksPrivateKey::from_hex(
            "6d430bb91222408e7706c9001cfaeb91b08c2be6d5ac95779ab52c6b431950e001",
        )
        .unwrap();
        let auth = TransactionAuth::from_p2pkh(&privk).unwrap();
        let addr = auth.origin().address_testnet();
        let contract_id = QualifiedContractIdentifier::new(
            StandardPrincipalData::from(addr.clone()),
            ContractName::from("hello-world"),
        );

        let mut tx_contract = StacksTransaction::new(
            TransactionVersion::Testnet,
            auth.clone(),
            TransactionPayload::new_smart_contract(
                &"hello-world".to_string(),
                &contract.to_string(),
                None,
            )
            .unwrap(),
        );

        tx_contract.chain_id = 0x80000000;
        tx_contract.set_tx_fee(0);

        let mut signer = StacksTransactionSigner::new(&tx_contract);
        signer.sign_origin(&privk).unwrap();

        let signed_tx = signer.get_tx().unwrap();

        for (dbi, burn_db) in ALL_BURN_DBS.iter().enumerate() {
            let mut conn = chainstate.block_begin(
                burn_db,
                &FIRST_BURNCHAIN_CONSENSUS_HASH,
                &FIRST_STACKS_BLOCK_HASH,
                &ConsensusHash([(dbi + 1) as u8; 20]),
                &BlockHeaderHash([(dbi + 1) as u8; 32]),
            );
            let (_fee, _) = StacksChainState::process_transaction(
                &mut conn,
                &signed_tx,
                false,
                ASTRules::PrecheckSize,
            )
            .unwrap();

            conn.commit_block();
        }
    }

    #[test]
    fn process_smart_contract_contract_call_invalid() {
        let contract = "
        (define-data-var bar int 1)
        (define-public (get-bar) (ok (var-get bar)))
        (define-public (set-bar (x int) (y int))
          (begin (var-set bar (/ x y)) (ok (var-get bar))))";

        let mut chainstate = instantiate_chainstate(false, 0x80000000, function_name!());

        // contract instantiation
        let privk = StacksPrivateKey::from_hex(
            "6d430bb91222408e7706c9001cfaeb91b08c2be6d5ac95779ab52c6b431950e001",
        )
        .unwrap();
        let auth = TransactionAuth::from_p2pkh(&privk).unwrap();
        let addr = auth.origin().address_testnet();
        let contract_id = QualifiedContractIdentifier::new(
            StandardPrincipalData::from(addr.clone()),
            ContractName::from("hello-world"),
        );

        // for contract-calls
        let privk_2 = StacksPrivateKey::from_hex(
            "d2c340ebcc0794b6fabdd8ac8b1c983e363b05dc8adcdf7e30db205a3fa54c1601",
        )
        .unwrap();
        let auth_2 = TransactionAuth::from_p2pkh(&privk_2).unwrap();
        let addr_2 = auth_2.origin().address_testnet();

        let mut tx_contract = StacksTransaction::new(
            TransactionVersion::Testnet,
            auth.clone(),
            TransactionPayload::new_smart_contract(
                &"hello-world".to_string(),
                &contract.to_string(),
                None,
            )
            .unwrap(),
        );

        tx_contract.chain_id = 0x80000000;
        tx_contract.set_tx_fee(0);

        let mut signer = StacksTransactionSigner::new(&tx_contract);
        signer.sign_origin(&privk).unwrap();

        let signed_tx = signer.get_tx().unwrap();

        // invalid contract-calls
        let contract_calls = vec![
            (
                addr.clone(),
                "hello-world",
                "set-bar-not-a-method",
                vec![Value::Int(1), Value::Int(1)],
            ), // call into non-existant method
            (
                addr.clone(),
                "hello-world-not-a-contract",
                "set-bar",
                vec![Value::Int(1), Value::Int(1)],
            ), // call into non-existant contract
            (
                addr_2.clone(),
                "hello-world",
                "set-bar",
                vec![Value::Int(1), Value::Int(1)],
            ), // address does not have a contract
            (addr.clone(), "hello-world", "set-bar", vec![Value::Int(1)]), // wrong number of args (too few)
            (
                addr.clone(),
                "hello-world",
                "set-bar",
                vec![Value::Int(1), Value::Int(1), Value::Int(1)],
            ), // wrong number of args (too many)
            (
                addr.clone(),
                "hello-world",
                "set-bar",
                vec![Value::buff_from([0xff, 4].to_vec()).unwrap(), Value::Int(1)],
            ), // wrong arg type
            (
                addr.clone(),
                "hello-world",
                "set-bar",
                vec![Value::UInt(1), Value::Int(1)],
            ), // wrong arg type
        ];

        for (dbi, burn_db) in PRE_21_DBS.iter().enumerate() {
            let mut conn = chainstate.block_begin(
                burn_db,
                &FIRST_BURNCHAIN_CONSENSUS_HASH,
                &FIRST_STACKS_BLOCK_HASH,
                &ConsensusHash([(dbi + 1) as u8; 20]),
                &BlockHeaderHash([(dbi + 1) as u8; 32]),
            );
            let (_fee, _) = StacksChainState::process_transaction(
                &mut conn,
                &signed_tx,
                false,
                ASTRules::PrecheckSize,
            )
            .unwrap();

            let next_nonce = 0;

            for contract_call in contract_calls.iter() {
                let (contract_addr, contract_name, contract_function, contract_args) =
                    contract_call.clone();
                let mut tx_contract_call = StacksTransaction::new(
                    TransactionVersion::Testnet,
                    auth_2.clone(),
                    TransactionPayload::new_contract_call(
                        contract_addr.clone(),
                        contract_name,
                        contract_function,
                        contract_args,
                    )
                    .unwrap(),
                );

                tx_contract_call.chain_id = 0x80000000;
                tx_contract_call.set_tx_fee(0);

                let mut signer_2 = StacksTransactionSigner::new(&tx_contract_call);
                signer_2.sign_origin(&privk_2).unwrap();

                let signed_tx_2 = signer_2.get_tx().unwrap();

                let account_2 =
                    StacksChainState::get_account(&mut conn, &addr_2.to_account_principal());
                assert_eq!(account_2.nonce, next_nonce);

                // transaction is invalid, and won't be mined
                let res = StacksChainState::process_transaction(
                    &mut conn,
                    &signed_tx_2,
                    false,
                    ASTRules::PrecheckSize,
                );
                assert!(res.is_err());

                // nonce should NOT have incremented
                let account_2 =
                    StacksChainState::get_account(&mut conn, &addr_2.to_account_principal());
                assert_eq!(account_2.nonce, next_nonce);

                // var should NOT have changed
                let var_res =
                    StacksChainState::get_data_var(&mut conn, &contract_id, "bar").unwrap();
                assert!(var_res.is_some());
                assert_eq!(var_res, Some(Value::Int(1)));
            }
            conn.commit_block();
        }

        // in 2.1, all of these are mineable -- the fee will be collected, and the nonce(s) will
        // advance, but no state changes go through
        let mut conn = chainstate.block_begin(
            &TestBurnStateDB_21,
            &FIRST_BURNCHAIN_CONSENSUS_HASH,
            &FIRST_STACKS_BLOCK_HASH,
            &ConsensusHash([3u8; 20]),
            &BlockHeaderHash([3u8; 32]),
        );
        let (_fee, _) = StacksChainState::process_transaction(
            &mut conn,
            &signed_tx,
            false,
            ASTRules::PrecheckSize,
        )
        .unwrap();

        let mut next_nonce = 0;

        for contract_call in contract_calls.iter() {
            let (contract_addr, contract_name, contract_function, contract_args) =
                contract_call.clone();
            let mut tx_contract_call = StacksTransaction::new(
                TransactionVersion::Testnet,
                auth_2.clone(),
                TransactionPayload::new_contract_call(
                    contract_addr.clone(),
                    contract_name,
                    contract_function,
                    contract_args,
                )
                .unwrap(),
            );

            tx_contract_call.chain_id = 0x80000000;
            tx_contract_call.set_tx_fee(0);
            tx_contract_call.set_origin_nonce(next_nonce);

            let mut signer_2 = StacksTransactionSigner::new(&tx_contract_call);
            signer_2.sign_origin(&privk_2).unwrap();

            let signed_tx_2 = signer_2.get_tx().unwrap();

            let account_2 =
                StacksChainState::get_account(&mut conn, &addr_2.to_account_principal());

            assert_eq!(account_2.nonce, next_nonce);

            // this is expected to be mined
            let res = StacksChainState::process_transaction(
                &mut conn,
                &signed_tx_2,
                false,
                ASTRules::PrecheckSize,
            );
            assert!(res.is_ok());

            next_nonce += 1;
            let account_2 =
                StacksChainState::get_account(&mut conn, &addr_2.to_account_principal());
            assert_eq!(account_2.nonce, next_nonce);

            // no state change though
            let var_res = StacksChainState::get_data_var(&mut conn, &contract_id, "bar").unwrap();
            assert!(var_res.is_some());
            assert_eq!(var_res, Some(Value::Int(1)));
        }
    }

    #[test]
    fn process_smart_contract_contract_call_sponsored_transaction() {
        let contract = "
        (define-data-var bar int 0)
        (define-public (get-bar) (ok (var-get bar)))
        (define-public (set-bar (x int) (y int))
          (begin (var-set bar (/ x y)) (ok (var-get bar))))";

        let mut chainstate = instantiate_chainstate(false, 0x80000000, function_name!());

        // contract instantiation
        let privk = StacksPrivateKey::from_hex(
            "6d430bb91222408e7706c9001cfaeb91b08c2be6d5ac95779ab52c6b431950e001",
        )
        .unwrap();
        let auth = TransactionAuth::from_p2pkh(&privk).unwrap();
        let addr_publisher = auth.origin().address_testnet();

        let mut tx_contract = StacksTransaction::new(
            TransactionVersion::Testnet,
            auth.clone(),
            TransactionPayload::new_smart_contract(
                &"hello-world".to_string(),
                &contract.to_string(),
                None,
            )
            .unwrap(),
        );

        tx_contract.chain_id = 0x80000000;
        tx_contract.set_tx_fee(0);

        let mut signer = StacksTransactionSigner::new(&tx_contract);
        signer.sign_origin(&privk).unwrap();

        let signed_tx = signer.get_tx().unwrap();

        // sponsored contract-call
        let privk_origin = StacksPrivateKey::from_hex(
            "027682d2f7b05c3801fe4467883ab4cff0568b5e36412b5289e83ea5b519de8a01",
        )
        .unwrap();
        let privk_sponsor = StacksPrivateKey::from_hex(
            "7e3af4db6af6b3c67e2c6c6d7d5983b519f4d9b3a6e00580ae96dcace3bde8bc01",
        )
        .unwrap();

        let auth_origin = TransactionAuth::from_p2pkh(&privk_origin).unwrap();
        let auth_sponsor = TransactionAuth::from_p2pkh(&privk_sponsor).unwrap();

        let auth_contract_call = auth_origin.into_sponsored(auth_sponsor).unwrap();

        let addr_origin = auth_contract_call.origin().address_testnet();
        let addr_sponsor = auth_contract_call.sponsor().unwrap().address_testnet();

        let mut tx_contract_call = StacksTransaction::new(
            TransactionVersion::Testnet,
            auth_contract_call.clone(),
            TransactionPayload::new_contract_call(
                addr_publisher.clone(),
                "hello-world",
                "set-bar",
                vec![Value::Int(6), Value::Int(2)],
            )
            .unwrap(),
        );

        tx_contract_call.chain_id = 0x80000000;
        tx_contract_call.set_tx_fee(0);

        let mut signer_2 = StacksTransactionSigner::new(&tx_contract_call);
        signer_2.sign_origin(&privk_origin).unwrap();
        signer_2.sign_sponsor(&privk_sponsor).unwrap();

        let signed_tx_2 = signer_2.get_tx().unwrap();

        for (dbi, burn_db) in ALL_BURN_DBS.iter().enumerate() {
            let mut conn = chainstate.block_begin(
                burn_db,
                &FIRST_BURNCHAIN_CONSENSUS_HASH,
                &FIRST_STACKS_BLOCK_HASH,
                &ConsensusHash([(dbi + 1) as u8; 20]),
                &BlockHeaderHash([(dbi + 1) as u8; 32]),
            );

            // process both
            let account_publisher =
                StacksChainState::get_account(&mut conn, &addr_publisher.to_account_principal());
            assert_eq!(account_publisher.nonce, 0);

            let account_origin =
                StacksChainState::get_account(&mut conn, &addr_origin.to_account_principal());
            assert_eq!(account_origin.nonce, 0);

            let account_sponsor =
                StacksChainState::get_account(&mut conn, &addr_sponsor.to_account_principal());
            assert_eq!(account_sponsor.nonce, 0);

            let contract_id = QualifiedContractIdentifier::new(
                StandardPrincipalData::from(addr_publisher.clone()),
                ContractName::from("hello-world"),
            );
            let contract_before_res =
                StacksChainState::get_contract(&mut conn, &contract_id).unwrap();
            assert!(contract_before_res.is_none());

            let var_before_res =
                StacksChainState::get_data_var(&mut conn, &contract_id, "bar").unwrap();
            assert!(var_before_res.is_none());

            let (fee, _) = StacksChainState::process_transaction(
                &mut conn,
                &signed_tx,
                false,
                ASTRules::PrecheckSize,
            )
            .unwrap();

            let account_publisher =
                StacksChainState::get_account(&mut conn, &addr_publisher.to_account_principal());
            assert_eq!(account_publisher.nonce, 1);

            let var_before_set_res =
                StacksChainState::get_data_var(&mut conn, &contract_id, "bar").unwrap();
            assert_eq!(var_before_set_res, Some(Value::Int(0)));

            let (fee_2, _) = StacksChainState::process_transaction(
                &mut conn,
                &signed_tx_2,
                false,
                ASTRules::PrecheckSize,
            )
            .unwrap();

            let account_origin =
                StacksChainState::get_account(&mut conn, &addr_origin.to_account_principal());
            assert_eq!(account_origin.nonce, 1);

            let account_sponsor =
                StacksChainState::get_account(&mut conn, &addr_sponsor.to_account_principal());
            assert_eq!(account_sponsor.nonce, 1);

            let contract_res = StacksChainState::get_contract(&mut conn, &contract_id).unwrap();
            let var_res = StacksChainState::get_data_var(&mut conn, &contract_id, "bar").unwrap();

            conn.commit_block();

            assert_eq!(fee, 0);
            assert_eq!(fee_2, 0);
            assert!(contract_res.is_some());
            assert!(var_res.is_some());
            assert_eq!(var_res, Some(Value::Int(3)));
        }
    }

    #[test]
    fn process_post_conditions_tokens() {
        let contract = "
        (define-data-var bar int 0)
        (define-fungible-token stackaroos)
        (define-non-fungible-token names (buff 50))
        (define-public (send-stackaroos (recipient principal))
          (begin
             (as-contract  ;; used to test post-conditions on contract principal
               (begin (unwrap-panic (ft-mint? stackaroos u100 tx-sender))
                      (unwrap-panic (ft-transfer? stackaroos u100 tx-sender recipient))
                      (ok true))
             )
           )
        )
        (define-public (send-name (name (buff 50)) (recipient principal))
          (begin
            (as-contract   ;; used to test post-conditions on contract principal
              (begin (unwrap-panic (nft-mint? names name tx-sender))
                     (unwrap-panic (nft-transfer? names name tx-sender recipient))
                     (ok true))
            )
          )
        )
        (define-public (user-send-stackaroos (recipient principal))
          (begin
             (unwrap-panic (ft-transfer? stackaroos u100 tx-sender recipient))
             (ok true))
        )
        (define-public (user-send-name (name (buff 50)) (recipient principal))
          (begin
             (unwrap-panic (nft-transfer? names name tx-sender recipient))
             (ok true))
        )
        (define-public (send-stackaroos-and-name (name (buff 50)) (recipient principal))
          (begin
             (as-contract  ;; used to test post-conditions on contract principal
               (begin (unwrap-panic (nft-mint? names name tx-sender))
                      (unwrap-panic (nft-transfer? names name tx-sender recipient))
                      (unwrap-panic (ft-mint? stackaroos u100 tx-sender))
                      (unwrap-panic (ft-transfer? stackaroos u100 tx-sender recipient))
                      (ok true))
             )
          )
        )
        (define-public (user-send-stackaroos-and-name (name (buff 50)) (recipient principal))
           (begin
             (unwrap-panic (ft-transfer? stackaroos u100 tx-sender recipient))
             (unwrap-panic (nft-transfer? names name tx-sender recipient))
             (ok true))
        )
        (define-public (get-bar) (ok (var-get bar)))
        (define-public (set-bar (x int) (y int))
          (begin (var-set bar (/ x y)) (ok (var-get bar))))";

        let privk_origin = StacksPrivateKey::from_hex(
            "027682d2f7b05c3801fe4467883ab4cff0568b5e36412b5289e83ea5b519de8a01",
        )
        .unwrap();
        let privk_recipient = StacksPrivateKey::from_hex(
            "7e3af4db6af6b3c67e2c6c6d7d5983b519f4d9b3a6e00580ae96dcace3bde8bc01",
        )
        .unwrap();
        let auth_origin = TransactionAuth::from_p2pkh(&privk_origin).unwrap();
        let auth_recv = TransactionAuth::from_p2pkh(&privk_recipient).unwrap();
        let addr_publisher = auth_origin.origin().address_testnet();
        let addr_principal = addr_publisher.to_account_principal();

        let contract_name = ContractName::try_from("hello-world").unwrap();

        let recv_addr = StacksAddress::from_public_keys(
            C32_ADDRESS_VERSION_TESTNET_SINGLESIG,
            &AddressHashMode::SerializeP2PKH,
            1,
            &vec![StacksPublicKey::from_private(&privk_recipient)],
        )
        .unwrap();
        let recv_principal = recv_addr.to_account_principal();
        let contract_id = QualifiedContractIdentifier::new(
            StandardPrincipalData::from(addr_publisher.clone()),
            contract_name.clone(),
        );
        let _contract_principal = PrincipalData::Contract(contract_id.clone());

        let asset_info = AssetInfo {
            contract_address: addr_publisher.clone(),
            contract_name: contract_name.clone(),
            asset_name: ClarityName::try_from("stackaroos").unwrap(),
        };

        let name_asset_info = AssetInfo {
            contract_address: addr_publisher.clone(),
            contract_name: contract_name.clone(),
            asset_name: ClarityName::try_from("names").unwrap(),
        };

        let mut tx_contract = StacksTransaction::new(
            TransactionVersion::Testnet,
            auth_origin.clone(),
            TransactionPayload::new_smart_contract(
                &"hello-world".to_string(),
                &contract.to_string(),
                None,
            )
            .unwrap(),
        );

        tx_contract.chain_id = 0x80000000;
        tx_contract.set_tx_fee(0);

        let mut signer = StacksTransactionSigner::new(&tx_contract);
        signer.sign_origin(&privk_origin).unwrap();

        let signed_contract_tx = signer.get_tx().unwrap();

        let mut post_conditions_pass = vec![];
        let mut post_conditions_pass_payback = vec![];
        let mut post_conditions_pass_nft = vec![];
        let mut post_conditions_fail = vec![];
        let mut post_conditions_fail_payback = vec![];
        let mut post_conditions_fail_nft = vec![];
        let mut nonce = 1;
        let mut recv_nonce = 0;
        let mut next_name: u64 = 0;

        let mut tx_contract_call_stackaroos = StacksTransaction::new(
            TransactionVersion::Testnet,
            auth_origin.clone(),
            TransactionPayload::new_contract_call(
                addr_publisher.clone(),
                "hello-world",
                "send-stackaroos",
                vec![Value::Principal(recv_principal.clone())],
            )
            .unwrap(),
        );

        tx_contract_call_stackaroos.chain_id = 0x80000000;
        tx_contract_call_stackaroos.set_tx_fee(0);

        // mint 100 stackaroos to recv_addr, and set a post-condition on the contract-principal
        // to check it.
        // assert contract sent ==, <=, or >= 100 stackaroos
        for pass_condition in [
            FungibleConditionCode::SentEq,
            FungibleConditionCode::SentGe,
            FungibleConditionCode::SentLe,
        ]
        .iter()
        {
            let mut tx_contract_call_pass = tx_contract_call_stackaroos.clone();
            tx_contract_call_pass.set_origin_nonce(nonce);
            tx_contract_call_pass.add_post_condition(TransactionPostCondition::Fungible(
                PostConditionPrincipal::Contract(addr_publisher.clone(), contract_name.clone()),
                asset_info.clone(),
                *pass_condition,
                100,
            ));

            let mut signer = StacksTransactionSigner::new(&tx_contract_call_pass);
            signer.sign_origin(&privk_origin).unwrap();
            post_conditions_pass.push(signer.get_tx().unwrap());

            nonce += 1;
        }

        // mint 100 stackaroos to recv_addr, and set a post-condition on the contract-principal
        // to check it.
        // assert contract sent >= or > 99 stackaroos
        for pass_condition in [FungibleConditionCode::SentGe, FungibleConditionCode::SentGt].iter()
        {
            let mut tx_contract_call_pass = tx_contract_call_stackaroos.clone();
            tx_contract_call_pass.set_origin_nonce(nonce);
            tx_contract_call_pass.add_post_condition(TransactionPostCondition::Fungible(
                PostConditionPrincipal::Contract(addr_publisher.clone(), contract_name.clone()),
                asset_info.clone(),
                *pass_condition,
                99,
            ));

            let mut signer = StacksTransactionSigner::new(&tx_contract_call_pass);
            signer.sign_origin(&privk_origin).unwrap();
            post_conditions_pass.push(signer.get_tx().unwrap());

            nonce += 1;
        }

        // mint 100 stackaroos to recv_addr, and set a post-condition on the contract-principal
        // to check it.
        // assert contract sent <= or < 101 stackaroos
        for pass_condition in [FungibleConditionCode::SentLe, FungibleConditionCode::SentLt].iter()
        {
            let mut tx_contract_call_pass = tx_contract_call_stackaroos.clone();
            tx_contract_call_pass.set_origin_nonce(nonce);
            tx_contract_call_pass.add_post_condition(TransactionPostCondition::Fungible(
                PostConditionPrincipal::Contract(addr_publisher.clone(), contract_name.clone()),
                asset_info.clone(),
                *pass_condition,
                101,
            ));

            let mut signer = StacksTransactionSigner::new(&tx_contract_call_pass);
            signer.sign_origin(&privk_origin).unwrap();
            post_conditions_pass.push(signer.get_tx().unwrap());

            nonce += 1;
        }

        // give recv_addr 100 more stackaroos so we can test failure-to-send-back
        {
            let mut tx_contract_call_pass = tx_contract_call_stackaroos.clone();
            tx_contract_call_pass.set_origin_nonce(nonce);
            tx_contract_call_pass.add_post_condition(TransactionPostCondition::Fungible(
                PostConditionPrincipal::Contract(addr_publisher.clone(), contract_name.clone()),
                asset_info.clone(),
                FungibleConditionCode::SentEq,
                100,
            ));

            let mut signer = StacksTransactionSigner::new(&tx_contract_call_pass);
            signer.sign_origin(&privk_origin).unwrap();
            post_conditions_pass.push(signer.get_tx().unwrap());

            nonce += 1;
        }

        let mut tx_contract_call_user_stackaroos = StacksTransaction::new(
            TransactionVersion::Testnet,
            auth_recv.clone(),
            TransactionPayload::new_contract_call(
                addr_publisher.clone(),
                "hello-world",
                "user-send-stackaroos",
                vec![Value::Principal(addr_principal.clone())],
            )
            .unwrap(),
        );

        tx_contract_call_user_stackaroos.chain_id = 0x80000000;
        tx_contract_call_user_stackaroos.set_tx_fee(0);

        // recv_addr sends 100 stackaroos back to addr_publisher.
        // assert recv_addr sent ==, <=, or >= 100 stackaroos
        for pass_condition in [
            FungibleConditionCode::SentEq,
            FungibleConditionCode::SentGe,
            FungibleConditionCode::SentLe,
        ]
        .iter()
        {
            let mut tx_contract_call_pass = tx_contract_call_user_stackaroos.clone();
            tx_contract_call_pass.set_origin_nonce(recv_nonce);
            tx_contract_call_pass.add_post_condition(TransactionPostCondition::Fungible(
                PostConditionPrincipal::Standard(recv_addr.clone()),
                asset_info.clone(),
                *pass_condition,
                100,
            ));

            let mut signer = StacksTransactionSigner::new(&tx_contract_call_pass);
            signer.sign_origin(&privk_recipient).unwrap();
            post_conditions_pass_payback.push(signer.get_tx().unwrap());

            recv_nonce += 1;
        }

        // recv_addr sends 100 stackaroos back to addr_publisher.
        // assert recv_addr sent >= or > 99 stackaroos
        for pass_condition in [FungibleConditionCode::SentGe, FungibleConditionCode::SentGt].iter()
        {
            let mut tx_contract_call_pass = tx_contract_call_user_stackaroos.clone();
            tx_contract_call_pass.set_origin_nonce(recv_nonce);
            tx_contract_call_pass.add_post_condition(TransactionPostCondition::Fungible(
                PostConditionPrincipal::Standard(recv_addr.clone()),
                asset_info.clone(),
                *pass_condition,
                99,
            ));

            let mut signer = StacksTransactionSigner::new(&tx_contract_call_pass);
            signer.sign_origin(&privk_recipient).unwrap();
            post_conditions_pass_payback.push(signer.get_tx().unwrap());

            recv_nonce += 1;
        }

        // recv_addr sends 100 stackaroos back to addr_publisher
        // assert recv_addr sent <= or < 101 stackaroos
        for pass_condition in [FungibleConditionCode::SentLe, FungibleConditionCode::SentLt].iter()
        {
            let mut tx_contract_call_pass = tx_contract_call_user_stackaroos.clone();
            tx_contract_call_pass.set_origin_nonce(recv_nonce);
            tx_contract_call_pass.add_post_condition(TransactionPostCondition::Fungible(
                PostConditionPrincipal::Standard(recv_addr.clone()),
                asset_info.clone(),
                *pass_condition,
                101,
            ));

            let mut signer = StacksTransactionSigner::new(&tx_contract_call_pass);
            signer.sign_origin(&privk_recipient).unwrap();
            post_conditions_pass_payback.push(signer.get_tx().unwrap());

            recv_nonce += 1;
        }

        // mint names to recv_addr, and set a post-condition on the contract-principal to check it.
        // assert contract does not possess the name
        for (_i, pass_condition) in [NonfungibleConditionCode::Sent].iter().enumerate() {
            let name = Value::buff_from(next_name.to_be_bytes().to_vec()).unwrap();
            next_name += 1;

            let mut tx_contract_call_names = StacksTransaction::new(
                TransactionVersion::Testnet,
                auth_origin.clone(),
                TransactionPayload::new_contract_call(
                    addr_publisher.clone(),
                    "hello-world",
                    "send-name",
                    vec![name.clone(), Value::Principal(recv_principal.clone())],
                )
                .unwrap(),
            );

            tx_contract_call_names.chain_id = 0x80000000;
            tx_contract_call_names.set_tx_fee(0);
            tx_contract_call_names.set_origin_nonce(nonce);

            tx_contract_call_names.add_post_condition(TransactionPostCondition::Nonfungible(
                PostConditionPrincipal::Contract(addr_publisher.clone(), contract_name.clone()),
                name_asset_info.clone(),
                name.clone(),
                *pass_condition,
            ));

            let mut signer = StacksTransactionSigner::new(&tx_contract_call_names);
            signer.sign_origin(&privk_origin).unwrap();
            post_conditions_pass_nft.push(signer.get_tx().unwrap());

            nonce += 1;
        }

        // mint 100 stackaroos to recv_addr, and set a post-condition on the contract-principal
        // to check it.
        // assert contract sent < or > 100 stackaroos (should fail)
        for fail_condition in [FungibleConditionCode::SentLt, FungibleConditionCode::SentGt].iter()
        {
            let mut tx_contract_call_fail = tx_contract_call_stackaroos.clone();
            tx_contract_call_fail.set_origin_nonce(nonce);
            tx_contract_call_fail.add_post_condition(TransactionPostCondition::Fungible(
                PostConditionPrincipal::Contract(addr_publisher.clone(), contract_name.clone()),
                asset_info.clone(),
                *fail_condition,
                100,
            ));

            let mut signer = StacksTransactionSigner::new(&tx_contract_call_fail);
            signer.sign_origin(&privk_origin).unwrap();
            post_conditions_fail.push(signer.get_tx().unwrap());

            nonce += 1;
        }

        // mint 100 stackaroos to recv_addr, and set a post-condition on the contract-principal
        // to check it.
        // assert contract sent <= or < 99 stackaroos (should fail)
        for fail_condition in [FungibleConditionCode::SentLe, FungibleConditionCode::SentLt].iter()
        {
            let mut tx_contract_call_fail = tx_contract_call_stackaroos.clone();
            tx_contract_call_fail.set_origin_nonce(nonce);
            tx_contract_call_fail.add_post_condition(TransactionPostCondition::Fungible(
                PostConditionPrincipal::Contract(addr_publisher.clone(), contract_name.clone()),
                asset_info.clone(),
                *fail_condition,
                99,
            ));

            let mut signer = StacksTransactionSigner::new(&tx_contract_call_fail);
            signer.sign_origin(&privk_origin).unwrap();
            post_conditions_fail.push(signer.get_tx().unwrap());

            nonce += 1;
        }

        // mint 100 stackaroos to recv_addr, and set a post-condition on the contract-principal
        // to check it.
        // assert contract sent > or >= 101 stackaroos (should fail)
        for fail_condition in [FungibleConditionCode::SentGe, FungibleConditionCode::SentGt].iter()
        {
            let mut tx_contract_call_fail = tx_contract_call_stackaroos.clone();
            tx_contract_call_fail.set_origin_nonce(nonce);
            tx_contract_call_fail.add_post_condition(TransactionPostCondition::Fungible(
                PostConditionPrincipal::Contract(addr_publisher.clone(), contract_name.clone()),
                asset_info.clone(),
                *fail_condition,
                101,
            ));

            let mut signer = StacksTransactionSigner::new(&tx_contract_call_fail);
            signer.sign_origin(&privk_origin).unwrap();
            post_conditions_fail.push(signer.get_tx().unwrap());

            nonce += 1;
        }

        // recv_addr tries sends 100 stackaroos back to addr_publisher
        // assert recv_addr sent < or > 100 stackaroos (should fail)
        for fail_condition in [FungibleConditionCode::SentLt, FungibleConditionCode::SentLt].iter()
        {
            let mut tx_contract_call_fail = tx_contract_call_user_stackaroos.clone();
            tx_contract_call_fail.set_origin_nonce(recv_nonce);
            tx_contract_call_fail.add_post_condition(TransactionPostCondition::Fungible(
                PostConditionPrincipal::Standard(recv_addr.clone()),
                asset_info.clone(),
                *fail_condition,
                100,
            ));

            let mut signer = StacksTransactionSigner::new(&tx_contract_call_fail);
            signer.sign_origin(&privk_recipient).unwrap();
            post_conditions_fail_payback.push(signer.get_tx().unwrap());

            recv_nonce += 1;
        }

        // mint names to recv_addr, and set a post-condition on the contract-principal to check it.
        // assert contract still possesses the name (should fail)
        for (_i, fail_condition) in [NonfungibleConditionCode::NotSent].iter().enumerate() {
            let name = Value::buff_from(next_name.to_be_bytes().to_vec()).unwrap();
            next_name += 1;

            let mut tx_contract_call_names = StacksTransaction::new(
                TransactionVersion::Testnet,
                auth_origin.clone(),
                TransactionPayload::new_contract_call(
                    addr_publisher.clone(),
                    "hello-world",
                    "send-name",
                    vec![name.clone(), Value::Principal(recv_principal.clone())],
                )
                .unwrap(),
            );

            tx_contract_call_names.chain_id = 0x80000000;
            tx_contract_call_names.set_tx_fee(0);
            tx_contract_call_names.set_origin_nonce(nonce);

            tx_contract_call_names.add_post_condition(TransactionPostCondition::Nonfungible(
                PostConditionPrincipal::Contract(addr_publisher.clone(), contract_name.clone()),
                name_asset_info.clone(),
                name.clone(),
                *fail_condition,
            ));

            let mut signer = StacksTransactionSigner::new(&tx_contract_call_names);
            signer.sign_origin(&privk_origin).unwrap();
            post_conditions_fail_nft.push(signer.get_tx().unwrap());

            nonce += 1;
        }

        let mut chainstate = instantiate_chainstate(false, 0x80000000, function_name!());

        for (dbi, burn_db) in ALL_BURN_DBS.iter().enumerate() {
            // make sure costs-3 is instantiated, so as-contract works in 2.1
            let mut conn = chainstate.test_genesis_block_begin_2_1(
                burn_db,
                &FIRST_BURNCHAIN_CONSENSUS_HASH,
                &FIRST_STACKS_BLOCK_HASH,
                &ConsensusHash([(dbi + 1) as u8; 20]),
                &BlockHeaderHash([(dbi + 1) as u8; 32]),
            );

            let account_publisher =
                StacksChainState::get_account(&mut conn, &addr_publisher.to_account_principal());
            assert_eq!(account_publisher.nonce, 0);

            // no initial stackaroos balance -- there is no stackaroos token (yet)
            let _ = StacksChainState::get_account_ft(
                &mut conn,
                &contract_id,
                "stackaroos",
                &recv_principal,
            )
            .unwrap_err();

            // publish contract
            let _ = StacksChainState::process_transaction(
                &mut conn,
                &signed_contract_tx,
                false,
                ASTRules::PrecheckSize,
            )
            .unwrap();

            // no initial stackaroos balance
            let account_stackaroos_balance = StacksChainState::get_account_ft(
                &mut conn,
                &contract_id,
                "stackaroos",
                &recv_principal,
            )
            .unwrap();
            assert_eq!(account_stackaroos_balance, 0);

            let mut expected_stackaroos_balance = 0;
            let mut expected_nonce = 1;
            let mut expected_recv_nonce = 0;
            let mut expected_payback_stackaroos_balance = 0;
            let mut expected_next_name: u64 = 0;

            for tx_pass in post_conditions_pass.iter() {
                let (_fee, _) = StacksChainState::process_transaction(
                    &mut conn,
                    &tx_pass,
                    false,
                    ASTRules::PrecheckSize,
                )
                .unwrap();
                expected_stackaroos_balance += 100;
                expected_nonce += 1;

                let account_recipient_stackaroos_after = StacksChainState::get_account_ft(
                    &mut conn,
                    &contract_id,
                    "stackaroos",
                    &recv_principal,
                )
                .unwrap();
                assert_eq!(
                    account_recipient_stackaroos_after,
                    expected_stackaroos_balance
                );

                let account_publisher_after = StacksChainState::get_account(
                    &mut conn,
                    &addr_publisher.to_account_principal(),
                );
                assert_eq!(account_publisher_after.nonce, expected_nonce);
            }

            for tx_pass in post_conditions_pass_payback.iter() {
                let (_fee, _) = StacksChainState::process_transaction(
                    &mut conn,
                    &tx_pass,
                    false,
                    ASTRules::PrecheckSize,
                )
                .unwrap();
                expected_stackaroos_balance -= 100;
                expected_payback_stackaroos_balance += 100;
                expected_recv_nonce += 1;

                let account_recipient_stackaroos_after = StacksChainState::get_account_ft(
                    &mut conn,
                    &contract_id,
                    "stackaroos",
                    &recv_principal,
                )
                .unwrap();
                assert_eq!(
                    account_recipient_stackaroos_after,
                    expected_stackaroos_balance
                );

                let account_pub_stackaroos_after = StacksChainState::get_account_ft(
                    &mut conn,
                    &contract_id,
                    "stackaroos",
                    &addr_principal,
                )
                .unwrap();
                assert_eq!(
                    account_pub_stackaroos_after,
                    expected_payback_stackaroos_balance
                );

                let account_publisher_after = StacksChainState::get_account(
                    &mut conn,
                    &addr_publisher.to_account_principal(),
                );
                assert_eq!(account_publisher_after.nonce, expected_nonce);

                let account_recv_publisher_after =
                    StacksChainState::get_account(&mut conn, &recv_addr.to_account_principal());
                assert_eq!(account_recv_publisher_after.nonce, expected_recv_nonce);
            }

            for (_i, tx_pass) in post_conditions_pass_nft.iter().enumerate() {
                let (_fee, _) = StacksChainState::process_transaction(
                    &mut conn,
                    &tx_pass,
                    false,
                    ASTRules::PrecheckSize,
                )
                .unwrap();
                expected_nonce += 1;

                let expected_value =
                    Value::buff_from(expected_next_name.to_be_bytes().to_vec()).unwrap();
                expected_next_name += 1;

                let account_recipient_names_after = StacksChainState::get_account_nft(
                    &mut conn,
                    &contract_id,
                    "names",
                    &expected_value,
                )
                .unwrap();
                assert_eq!(account_recipient_names_after, recv_principal);

                let account_publisher_after = StacksChainState::get_account(
                    &mut conn,
                    &addr_publisher.to_account_principal(),
                );
                assert_eq!(account_publisher_after.nonce, expected_nonce);
            }

            for tx_fail in post_conditions_fail.iter() {
                let (_fee, _) = StacksChainState::process_transaction(
                    &mut conn,
                    &tx_fail,
                    false,
                    ASTRules::PrecheckSize,
                )
                .unwrap();
                expected_nonce += 1;

                // no change in balance
                let account_recipient_stackaroos_after = StacksChainState::get_account_ft(
                    &mut conn,
                    &contract_id,
                    "stackaroos",
                    &recv_principal,
                )
                .unwrap();
                assert_eq!(
                    account_recipient_stackaroos_after,
                    expected_stackaroos_balance
                );

                let account_pub_stackaroos_after = StacksChainState::get_account_ft(
                    &mut conn,
                    &contract_id,
                    "stackaroos",
                    &addr_principal,
                )
                .unwrap();
                assert_eq!(
                    account_pub_stackaroos_after,
                    expected_payback_stackaroos_balance
                );

                // but nonce _does_ change
                let account_publisher_after = StacksChainState::get_account(
                    &mut conn,
                    &addr_publisher.to_account_principal(),
                );
                assert_eq!(account_publisher_after.nonce, expected_nonce);
            }

            for tx_fail in post_conditions_fail_payback.iter() {
                let (_fee, _) = StacksChainState::process_transaction(
                    &mut conn,
                    &tx_fail,
                    false,
                    ASTRules::PrecheckSize,
                )
                .unwrap();
                expected_recv_nonce += 1;

                // no change in balance
                let account_recipient_stackaroos_after = StacksChainState::get_account_ft(
                    &mut conn,
                    &contract_id,
                    "stackaroos",
                    &recv_principal,
                )
                .unwrap();
                assert_eq!(
                    account_recipient_stackaroos_after,
                    expected_stackaroos_balance
                );

                let account_pub_stackaroos_after = StacksChainState::get_account_ft(
                    &mut conn,
                    &contract_id,
                    "stackaroos",
                    &addr_principal,
                )
                .unwrap();
                assert_eq!(
                    account_pub_stackaroos_after,
                    expected_payback_stackaroos_balance
                );

                // nonce for publisher doesn't change
                let account_publisher_after = StacksChainState::get_account(
                    &mut conn,
                    &addr_publisher.to_account_principal(),
                );
                assert_eq!(account_publisher_after.nonce, expected_nonce);

                // but nonce _does_ change for reciever, who sent back
                let account_publisher_after =
                    StacksChainState::get_account(&mut conn, &recv_addr.to_account_principal());
                assert_eq!(account_publisher_after.nonce, expected_recv_nonce);
            }

            for (_i, tx_fail) in post_conditions_fail_nft.iter().enumerate() {
                let (_fee, _) = StacksChainState::process_transaction(
                    &mut conn,
                    &tx_fail,
                    false,
                    ASTRules::PrecheckSize,
                )
                .unwrap();
                expected_nonce += 1;

                // nft shouldn't exist -- the nft-mint! should have been rolled back
                let expected_value =
                    Value::buff_from(expected_next_name.to_be_bytes().to_vec()).unwrap();
                expected_next_name += 1;

                let res = StacksChainState::get_account_nft(
                    &mut conn,
                    &contract_id,
                    "names",
                    &expected_value,
                );
                assert!(res.is_err());

                // but nonce _does_ change
                let account_publisher_after = StacksChainState::get_account(
                    &mut conn,
                    &addr_publisher.to_account_principal(),
                );
                assert_eq!(account_publisher_after.nonce, expected_nonce);
            }

            conn.commit_block();
        }
    }

    #[test]
    fn process_post_conditions_tokens_deny() {
        let contract = "
        (define-data-var bar int 0)
        (define-fungible-token stackaroos)
        (define-non-fungible-token names (buff 50))
        (define-public (send-stackaroos (recipient principal))
          (begin
             (as-contract  ;; used to test post-conditions on contract principal
               (begin (unwrap-panic (ft-mint? stackaroos u100 tx-sender))
                      (unwrap-panic (ft-transfer? stackaroos u100 tx-sender recipient))
                      (ok true))
             )
           )
        )
        (define-public (send-name (name (buff 50)) (recipient principal))
          (begin
            (as-contract   ;; used to test post-conditions on contract principal
              (begin (unwrap-panic (nft-mint? names name tx-sender))
                     (unwrap-panic (nft-transfer? names name tx-sender recipient))
                     (ok true))
            )
          )
        )
        (define-public (user-send-stackaroos (recipient principal))
          (begin
             (unwrap-panic (ft-transfer? stackaroos u100 tx-sender recipient))
             (ok true))
        )
        (define-public (user-send-name (name (buff 50)) (recipient principal))
          (begin
             (unwrap-panic (nft-transfer? names name tx-sender recipient))
             (ok true))
        )
        (define-public (send-stackaroos-and-name (name (buff 50)) (recipient principal))
          (begin
             (as-contract  ;; used to test post-conditions on contract principal
               (begin (unwrap-panic (nft-mint? names name tx-sender))
                      (unwrap-panic (nft-transfer? names name tx-sender recipient))
                      (unwrap-panic (ft-mint? stackaroos u100 tx-sender))
                      (unwrap-panic (ft-transfer? stackaroos u100 tx-sender recipient))
                      (ok true))
             )
          )
        )
        (define-public (user-send-stackaroos-and-name (name (buff 50)) (recipient principal))
           (begin
             (unwrap-panic (ft-transfer? stackaroos u100 tx-sender recipient))
             (unwrap-panic (nft-transfer? names name tx-sender recipient))
             (ok true))
        )
        (define-public (get-bar) (ok (var-get bar)))
        (define-public (set-bar (x int) (y int))
          (begin (var-set bar (/ x y)) (ok (var-get bar))))";

        let privk_origin = StacksPrivateKey::from_hex(
            "027682d2f7b05c3801fe4467883ab4cff0568b5e36412b5289e83ea5b519de8a01",
        )
        .unwrap();
        let privk_recipient = StacksPrivateKey::from_hex(
            "7e3af4db6af6b3c67e2c6c6d7d5983b519f4d9b3a6e00580ae96dcace3bde8bc01",
        )
        .unwrap();
        let auth_origin = TransactionAuth::from_p2pkh(&privk_origin).unwrap();
        let auth_recv = TransactionAuth::from_p2pkh(&privk_recipient).unwrap();
        let addr_publisher = auth_origin.origin().address_testnet();
        let addr_principal = addr_publisher.to_account_principal();

        let contract_name = ContractName::try_from("hello-world").unwrap();

        let recv_addr = StacksAddress::from_public_keys(
            C32_ADDRESS_VERSION_TESTNET_SINGLESIG,
            &AddressHashMode::SerializeP2PKH,
            1,
            &vec![StacksPublicKey::from_private(&privk_recipient)],
        )
        .unwrap();
        let recv_principal = recv_addr.to_account_principal();
        let contract_id = QualifiedContractIdentifier::new(
            StandardPrincipalData::from(addr_publisher.clone()),
            contract_name.clone(),
        );
        let _contract_principal = PrincipalData::Contract(contract_id.clone());

        let asset_info = AssetInfo {
            contract_address: addr_publisher.clone(),
            contract_name: contract_name.clone(),
            asset_name: ClarityName::try_from("stackaroos").unwrap(),
        };

        let name_asset_info = AssetInfo {
            contract_address: addr_publisher.clone(),
            contract_name: contract_name.clone(),
            asset_name: ClarityName::try_from("names").unwrap(),
        };

        let mut tx_contract = StacksTransaction::new(
            TransactionVersion::Testnet,
            auth_origin.clone(),
            TransactionPayload::new_smart_contract(
                &"hello-world".to_string(),
                &contract.to_string(),
                None,
            )
            .unwrap(),
        );

        tx_contract.chain_id = 0x80000000;
        tx_contract.set_tx_fee(0);

        let mut signer = StacksTransactionSigner::new(&tx_contract);
        signer.sign_origin(&privk_origin).unwrap();

        let signed_contract_tx = signer.get_tx().unwrap();

        let mut post_conditions_pass = vec![];
        let mut post_conditions_pass_payback = vec![];
        let mut post_conditions_fail = vec![];
        let mut post_conditions_fail_payback = vec![];
        let mut nonce = 1;
        let mut recv_nonce = 0;
        let mut next_name: u64 = 0;
        let mut next_recv_name: u64 = 0;
        let final_recv_name = 3;

        // mint 100 stackaroos and the name to recv_addr, and set a post-condition for each asset on the contract-principal
        // assert contract sent ==, <=, or >= 100 stackaroos
        for (_i, pass_condition) in [
            FungibleConditionCode::SentEq,
            FungibleConditionCode::SentGe,
            FungibleConditionCode::SentLe,
        ]
        .iter()
        .enumerate()
        {
            let name = Value::buff_from(next_name.to_be_bytes().to_vec()).unwrap();
            next_name += 1;

            let mut tx_contract_call_both = StacksTransaction::new(
                TransactionVersion::Testnet,
                auth_origin.clone(),
                TransactionPayload::new_contract_call(
                    addr_publisher.clone(),
                    "hello-world",
                    "send-stackaroos-and-name",
                    vec![name.clone(), Value::Principal(recv_principal.clone())],
                )
                .unwrap(),
            );

            tx_contract_call_both.chain_id = 0x80000000;
            tx_contract_call_both.set_tx_fee(0);
            tx_contract_call_both.set_origin_nonce(nonce);

            tx_contract_call_both.post_condition_mode = TransactionPostConditionMode::Deny;
            tx_contract_call_both.add_post_condition(TransactionPostCondition::Fungible(
                PostConditionPrincipal::Contract(addr_publisher.clone(), contract_name.clone()),
                asset_info.clone(),
                *pass_condition,
                100,
            ));
            tx_contract_call_both.add_post_condition(TransactionPostCondition::Nonfungible(
                PostConditionPrincipal::Contract(addr_publisher.clone(), contract_name.clone()),
                name_asset_info.clone(),
                name.clone(),
                NonfungibleConditionCode::Sent,
            ));

            let mut signer = StacksTransactionSigner::new(&tx_contract_call_both);
            signer.sign_origin(&privk_origin).unwrap();
            post_conditions_pass.push(signer.get_tx().unwrap());

            nonce += 1;
        }

        // give recv_addr 100 more stackaroos so we can test failure-to-send-back
        {
            let name = Value::buff_from(next_name.to_be_bytes().to_vec()).unwrap();
            next_name += 1;

            let mut tx_contract_call_both = StacksTransaction::new(
                TransactionVersion::Testnet,
                auth_origin.clone(),
                TransactionPayload::new_contract_call(
                    addr_publisher.clone(),
                    "hello-world",
                    "send-stackaroos-and-name",
                    vec![name.clone(), Value::Principal(recv_principal.clone())],
                )
                .unwrap(),
            );

            tx_contract_call_both.post_condition_mode = TransactionPostConditionMode::Allow;
            tx_contract_call_both.chain_id = 0x80000000;
            tx_contract_call_both.set_tx_fee(0);
            tx_contract_call_both.set_origin_nonce(nonce);

            let mut signer = StacksTransactionSigner::new(&tx_contract_call_both);
            signer.sign_origin(&privk_origin).unwrap();
            post_conditions_pass.push(signer.get_tx().unwrap());

            nonce += 1;
        }

        assert_eq!(next_name, final_recv_name + 1);

        // recv_addr sends 100 stackaroos and name back to addr_publisher.
        // assert recv_addr sent ==, <=, or >= 100 stackaroos
        for (_i, pass_condition) in [
            FungibleConditionCode::SentEq,
            FungibleConditionCode::SentGe,
            FungibleConditionCode::SentLe,
        ]
        .iter()
        .enumerate()
        {
            let name = Value::buff_from(next_recv_name.to_be_bytes().to_vec()).unwrap();
            next_recv_name += 1;

            let mut tx_contract_call_both = StacksTransaction::new(
                TransactionVersion::Testnet,
                auth_recv.clone(),
                TransactionPayload::new_contract_call(
                    addr_publisher.clone(),
                    "hello-world",
                    "user-send-stackaroos-and-name",
                    vec![name.clone(), Value::Principal(addr_principal.clone())],
                )
                .unwrap(),
            );

            tx_contract_call_both.chain_id = 0x80000000;
            tx_contract_call_both.set_tx_fee(0);
            tx_contract_call_both.set_origin_nonce(recv_nonce);

            tx_contract_call_both.post_condition_mode = TransactionPostConditionMode::Deny;
            tx_contract_call_both.add_post_condition(TransactionPostCondition::Fungible(
                PostConditionPrincipal::Standard(recv_addr.clone()),
                asset_info.clone(),
                *pass_condition,
                100,
            ));
            tx_contract_call_both.add_post_condition(TransactionPostCondition::Nonfungible(
                PostConditionPrincipal::Standard(recv_addr.clone()),
                name_asset_info.clone(),
                name.clone(),
                NonfungibleConditionCode::Sent,
            ));

            let mut signer = StacksTransactionSigner::new(&tx_contract_call_both);
            signer.sign_origin(&privk_recipient).unwrap();
            post_conditions_pass_payback.push(signer.get_tx().unwrap());

            recv_nonce += 1;
        }

        // mint 100 stackaroos and the name to recv_addr, but neglect to set a fungible post-condition.
        // assert contract sent ==, <=, or >= 100 stackaroos, and that the name was removed from
        // the contract
        for (_i, fail_condition) in [
            FungibleConditionCode::SentEq,
            FungibleConditionCode::SentGe,
            FungibleConditionCode::SentLe,
        ]
        .iter()
        .enumerate()
        {
            let name = Value::buff_from(next_name.to_be_bytes().to_vec()).unwrap();
            next_name += 1;

            let mut tx_contract_call_both = StacksTransaction::new(
                TransactionVersion::Testnet,
                auth_origin.clone(),
                TransactionPayload::new_contract_call(
                    addr_publisher.clone(),
                    "hello-world",
                    "send-stackaroos-and-name",
                    vec![name.clone(), Value::Principal(recv_principal.clone())],
                )
                .unwrap(),
            );

            tx_contract_call_both.chain_id = 0x80000000;
            tx_contract_call_both.set_tx_fee(0);
            tx_contract_call_both.set_origin_nonce(nonce);

            tx_contract_call_both.post_condition_mode = TransactionPostConditionMode::Deny;
            // tx_contract_call_both.add_post_condition(TransactionPostCondition::Fungible(PostConditionPrincipal::Contract(addr_publisher.clone(), contract_name.clone()), asset_info.clone(), *fail_condition, 100));
            tx_contract_call_both.add_post_condition(TransactionPostCondition::Nonfungible(
                PostConditionPrincipal::Contract(addr_publisher.clone(), contract_name.clone()),
                name_asset_info.clone(),
                name.clone(),
                NonfungibleConditionCode::Sent,
            ));

            let mut signer = StacksTransactionSigner::new(&tx_contract_call_both);
            signer.sign_origin(&privk_origin).unwrap();
            post_conditions_fail.push(signer.get_tx().unwrap());

            nonce += 1;
        }

        // mint 100 stackaroos and the name to recv_addr, but neglect to set a non-fungible post-condition.
        // assert contract sent ==, <=, or >= 100 stackaroos, and that the name was removed from
        // the contract
        for (_i, fail_condition) in [
            FungibleConditionCode::SentEq,
            FungibleConditionCode::SentGe,
            FungibleConditionCode::SentLe,
        ]
        .iter()
        .enumerate()
        {
            let name = Value::buff_from(next_name.to_be_bytes().to_vec()).unwrap();
            next_name += 1;

            let mut tx_contract_call_both = StacksTransaction::new(
                TransactionVersion::Testnet,
                auth_origin.clone(),
                TransactionPayload::new_contract_call(
                    addr_publisher.clone(),
                    "hello-world",
                    "send-stackaroos-and-name",
                    vec![name.clone(), Value::Principal(recv_principal.clone())],
                )
                .unwrap(),
            );

            tx_contract_call_both.chain_id = 0x80000000;
            tx_contract_call_both.set_tx_fee(0);
            tx_contract_call_both.set_origin_nonce(nonce);

            tx_contract_call_both.post_condition_mode = TransactionPostConditionMode::Deny;
            tx_contract_call_both.add_post_condition(TransactionPostCondition::Fungible(
                PostConditionPrincipal::Contract(addr_publisher.clone(), contract_name.clone()),
                asset_info.clone(),
                *fail_condition,
                100,
            ));
            // tx_contract_call_both.add_post_condition(TransactionPostCondition::Nonfungible(PostConditionPrincipal::Contract(addr_publisher.clone(), contract_name.clone()), name_asset_info.clone(), name.clone(), NonfungibleConditionCode::Sent));

            let mut signer = StacksTransactionSigner::new(&tx_contract_call_both);
            signer.sign_origin(&privk_origin).unwrap();
            post_conditions_fail.push(signer.get_tx().unwrap());

            nonce += 1;
        }

        // recv_addr sends 100 stackaroos and name back to addr_publisher, but forgets a fungible
        // post-condition.
        // assert recv_addr sent ==, <=, or >= 100 stackaroos
        for (_i, fail_condition) in [
            FungibleConditionCode::SentEq,
            FungibleConditionCode::SentGe,
            FungibleConditionCode::SentLe,
        ]
        .iter()
        .enumerate()
        {
            let name = Value::buff_from(final_recv_name.to_be_bytes().to_vec()).unwrap();

            let mut tx_contract_call_both = StacksTransaction::new(
                TransactionVersion::Testnet,
                auth_recv.clone(),
                TransactionPayload::new_contract_call(
                    addr_publisher.clone(),
                    "hello-world",
                    "user-send-stackaroos-and-name",
                    vec![name.clone(), Value::Principal(addr_principal.clone())],
                )
                .unwrap(),
            );

            tx_contract_call_both.chain_id = 0x80000000;
            tx_contract_call_both.set_tx_fee(0);
            tx_contract_call_both.set_origin_nonce(recv_nonce);

            tx_contract_call_both.post_condition_mode = TransactionPostConditionMode::Deny;
            // tx_contract_call_both.add_post_condition(TransactionPostCondition::Fungible(PostConditionPrincipal::Standard(recv_addr.clone()), asset_info.clone(), *fail_condition, 100));
            tx_contract_call_both.add_post_condition(TransactionPostCondition::Nonfungible(
                PostConditionPrincipal::Standard(recv_addr.clone()),
                name_asset_info.clone(),
                name.clone(),
                NonfungibleConditionCode::Sent,
            ));

            let mut signer = StacksTransactionSigner::new(&tx_contract_call_both);
            signer.sign_origin(&privk_recipient).unwrap();
            post_conditions_fail_payback.push(signer.get_tx().unwrap());

            recv_nonce += 1;
        }

        // never read: next_recv_name -= 3;    // reset

        // recv_addr sends 100 stackaroos and name back to addr_publisher, but forgets a non-fungible
        // post-condition.
        // assert recv_addr sent ==, <=, or >= 100 stackaroos
        for (_i, fail_condition) in [
            FungibleConditionCode::SentEq,
            FungibleConditionCode::SentGe,
            FungibleConditionCode::SentLe,
        ]
        .iter()
        .enumerate()
        {
            let name = Value::buff_from(final_recv_name.to_be_bytes().to_vec()).unwrap();

            let mut tx_contract_call_both = StacksTransaction::new(
                TransactionVersion::Testnet,
                auth_recv.clone(),
                TransactionPayload::new_contract_call(
                    addr_publisher.clone(),
                    "hello-world",
                    "user-send-stackaroos-and-name",
                    vec![name.clone(), Value::Principal(addr_principal.clone())],
                )
                .unwrap(),
            );

            tx_contract_call_both.chain_id = 0x80000000;
            tx_contract_call_both.set_tx_fee(0);
            tx_contract_call_both.set_origin_nonce(recv_nonce);

            tx_contract_call_both.post_condition_mode = TransactionPostConditionMode::Deny;
            tx_contract_call_both.add_post_condition(TransactionPostCondition::Fungible(
                PostConditionPrincipal::Standard(recv_addr.clone()),
                asset_info.clone(),
                *fail_condition,
                100,
            ));
            // tx_contract_call_both.add_post_condition(TransactionPostCondition::Nonfungible(PostConditionPrincipal::Standard(recv_addr.clone()), name_asset_info.clone(), name.clone(), NonfungibleConditionCode::Sent));

            let mut signer = StacksTransactionSigner::new(&tx_contract_call_both);
            signer.sign_origin(&privk_recipient).unwrap();
            post_conditions_fail_payback.push(signer.get_tx().unwrap());

            recv_nonce += 1;
        }

        let mut chainstate = instantiate_chainstate(false, 0x80000000, function_name!());

        for (dbi, burn_db) in ALL_BURN_DBS.iter().enumerate() {
            // make sure costs-3 is installed so as-contract will work in epoch 2.1
            let mut conn = chainstate.test_genesis_block_begin_2_1(
                burn_db,
                &FIRST_BURNCHAIN_CONSENSUS_HASH,
                &FIRST_STACKS_BLOCK_HASH,
                &ConsensusHash([(dbi + 1) as u8; 20]),
                &BlockHeaderHash([(dbi + 1) as u8; 32]),
            );

            let account_publisher =
                StacksChainState::get_account(&mut conn, &addr_publisher.to_account_principal());
            assert_eq!(account_publisher.nonce, 0);

            // no initial stackaroos balance -- there is no stackaroos token (yet)
            let _ = StacksChainState::get_account_ft(
                &mut conn,
                &contract_id,
                "stackaroos",
                &recv_principal,
            )
            .unwrap_err();

            // publish contract
            let _ = StacksChainState::process_transaction(
                &mut conn,
                &signed_contract_tx,
                false,
                ASTRules::PrecheckSize,
            )
            .unwrap();

            // no initial stackaroos balance
            let account_stackaroos_balance = StacksChainState::get_account_ft(
                &mut conn,
                &contract_id,
                "stackaroos",
                &recv_principal,
            )
            .unwrap();
            assert_eq!(account_stackaroos_balance, 0);

            let mut expected_stackaroos_balance = 0;
            let mut expected_nonce = 1;
            let mut expected_recv_nonce = 0;
            let mut expected_payback_stackaroos_balance = 0;

            for (_i, tx_pass) in post_conditions_pass.iter().enumerate() {
                let (_fee, _) = StacksChainState::process_transaction(
                    &mut conn,
                    &tx_pass,
                    false,
                    ASTRules::PrecheckSize,
                )
                .unwrap();
                expected_stackaroos_balance += 100;
                expected_nonce += 1;

                // should have gotten stackaroos
                let account_recipient_stackaroos_after = StacksChainState::get_account_ft(
                    &mut conn,
                    &contract_id,
                    "stackaroos",
                    &recv_principal,
                )
                .unwrap();
                assert_eq!(
                    account_recipient_stackaroos_after,
                    expected_stackaroos_balance
                );

                // should have gotten name we created here
                let expected_value = match tx_pass.payload {
                    TransactionPayload::ContractCall(ref cc) => cc.function_args[0].clone(),
                    _ => panic!("Not a contract call"),
                };

                let account_recipient_names_after = StacksChainState::get_account_nft(
                    &mut conn,
                    &contract_id,
                    "names",
                    &expected_value,
                )
                .unwrap();
                assert_eq!(account_recipient_names_after, recv_principal);

                // sender's nonce increased
                let account_publisher_after = StacksChainState::get_account(
                    &mut conn,
                    &addr_publisher.to_account_principal(),
                );
                assert_eq!(account_publisher_after.nonce, expected_nonce);
            }

            for (_i, tx_pass) in post_conditions_pass_payback.iter().enumerate() {
                let (_fee, _) = StacksChainState::process_transaction(
                    &mut conn,
                    &tx_pass,
                    false,
                    ASTRules::PrecheckSize,
                )
                .unwrap();
                expected_stackaroos_balance -= 100;
                expected_payback_stackaroos_balance += 100;
                expected_recv_nonce += 1;

                // recipient should have sent stackaroos
                let account_recipient_stackaroos_after = StacksChainState::get_account_ft(
                    &mut conn,
                    &contract_id,
                    "stackaroos",
                    &recv_principal,
                )
                .unwrap();
                assert_eq!(
                    account_recipient_stackaroos_after,
                    expected_stackaroos_balance
                );

                // publisher should have gotten them
                let account_pub_stackaroos_after = StacksChainState::get_account_ft(
                    &mut conn,
                    &contract_id,
                    "stackaroos",
                    &addr_principal,
                )
                .unwrap();
                assert_eq!(
                    account_pub_stackaroos_after,
                    expected_payback_stackaroos_balance
                );

                // should have gotten name we created here
                let expected_value = match tx_pass.payload {
                    TransactionPayload::ContractCall(ref cc) => cc.function_args[0].clone(),
                    _ => panic!("Not a contract call"),
                };

                let account_publisher_names_after = StacksChainState::get_account_nft(
                    &mut conn,
                    &contract_id,
                    "names",
                    &expected_value,
                )
                .unwrap();
                assert_eq!(account_publisher_names_after, addr_principal);

                // no change in nonce
                let account_publisher_after = StacksChainState::get_account(
                    &mut conn,
                    &addr_publisher.to_account_principal(),
                );
                assert_eq!(account_publisher_after.nonce, expected_nonce);

                // receiver nonce changed
                let account_recv_publisher_after =
                    StacksChainState::get_account(&mut conn, &recv_addr.to_account_principal());
                assert_eq!(account_recv_publisher_after.nonce, expected_recv_nonce);
            }

            for (_i, tx_fail) in post_conditions_fail.iter().enumerate() {
                let (_fee, _) = StacksChainState::process_transaction(
                    &mut conn,
                    &tx_fail,
                    false,
                    ASTRules::PrecheckSize,
                )
                .unwrap();
                expected_nonce += 1;

                // no change in balance
                let account_recipient_stackaroos_after = StacksChainState::get_account_ft(
                    &mut conn,
                    &contract_id,
                    "stackaroos",
                    &recv_principal,
                )
                .unwrap();
                assert_eq!(
                    account_recipient_stackaroos_after,
                    expected_stackaroos_balance
                );

                let account_pub_stackaroos_after = StacksChainState::get_account_ft(
                    &mut conn,
                    &contract_id,
                    "stackaroos",
                    &addr_principal,
                )
                .unwrap();
                assert_eq!(
                    account_pub_stackaroos_after,
                    expected_payback_stackaroos_balance
                );

                // new names the transaction tried to create don't exist -- transaction was aborted
                let expected_value = match tx_fail.payload {
                    TransactionPayload::ContractCall(ref cc) => cc.function_args[0].clone(),
                    _ => panic!("Not a contract call"),
                };

                let res = StacksChainState::get_account_nft(
                    &mut conn,
                    &contract_id,
                    "names",
                    &expected_value,
                );
                assert!(res.is_err());

                // but nonce _does_ change
                let account_publisher_after = StacksChainState::get_account(
                    &mut conn,
                    &addr_publisher.to_account_principal(),
                );
                assert_eq!(account_publisher_after.nonce, expected_nonce);
            }

            for (_i, tx_fail) in post_conditions_fail_payback.iter().enumerate() {
                eprintln!("tx fail {:?}", &tx_fail);
                let (_fee, _) = StacksChainState::process_transaction(
                    &mut conn,
                    &tx_fail,
                    false,
                    ASTRules::PrecheckSize,
                )
                .unwrap();
                expected_recv_nonce += 1;

                // no change in balance
                let account_recipient_stackaroos_after = StacksChainState::get_account_ft(
                    &mut conn,
                    &contract_id,
                    "stackaroos",
                    &recv_principal,
                )
                .unwrap();
                assert_eq!(
                    account_recipient_stackaroos_after,
                    expected_stackaroos_balance
                );

                let account_pub_stackaroos_after = StacksChainState::get_account_ft(
                    &mut conn,
                    &contract_id,
                    "stackaroos",
                    &addr_principal,
                )
                .unwrap();
                assert_eq!(
                    account_pub_stackaroos_after,
                    expected_payback_stackaroos_balance
                );

                // name we tried to send back is still owned by recv_addr
                let expected_value = match tx_fail.payload {
                    TransactionPayload::ContractCall(ref cc) => cc.function_args[0].clone(),
                    _ => panic!("Not a contract call"),
                };

                // name remains owned by recv_addr
                let res = StacksChainState::get_account_nft(
                    &mut conn,
                    &contract_id,
                    "names",
                    &expected_value,
                );
                assert!(res.is_ok());
                assert_eq!(res.unwrap(), recv_principal);

                // nonce for publisher doesn't change
                let account_publisher_after = StacksChainState::get_account(
                    &mut conn,
                    &addr_publisher.to_account_principal(),
                );
                assert_eq!(account_publisher_after.nonce, expected_nonce);

                // but nonce _does_ change for reciever, who sent back
                let account_publisher_after =
                    StacksChainState::get_account(&mut conn, &recv_addr.to_account_principal());
                assert_eq!(account_publisher_after.nonce, expected_recv_nonce);
            }

            conn.commit_block();
        }
    }

    #[test]
    fn process_post_conditions_tokens_deny_2097() {
        let privk_origin = StacksPrivateKey::from_hex(
            "027682d2f7b05c3801fe4467883ab4cff0568b5e36412b5289e83ea5b519de8a01",
        )
        .unwrap();
        let privk_recipient = StacksPrivateKey::from_hex(
            "7e3af4db6af6b3c67e2c6c6d7d5983b519f4d9b3a6e00580ae96dcace3bde8bc01",
        )
        .unwrap();
        let auth_origin = TransactionAuth::from_p2pkh(&privk_origin).unwrap();
        let auth_recv = TransactionAuth::from_p2pkh(&privk_recipient).unwrap();
        let addr_publisher = auth_origin.origin().address_testnet();
        let addr_principal = addr_publisher.to_account_principal();

        let contract = "
(define-constant owner 'ST3X2W2SH9XQZRHHYJ21KWGTT1N6WX3D48K1NSTPE)
(define-fungible-token connect-token)
(begin (ft-mint? connect-token u100000000 owner))
(define-public (transfer (recipient principal) (amount uint))
  (ok (ft-transfer? connect-token amount tx-sender recipient)))
"
        .to_string();

        let contract_name = ContractName::try_from("hello-world").unwrap();

        let recv_addr = StacksAddress::from_public_keys(
            C32_ADDRESS_VERSION_TESTNET_SINGLESIG,
            &AddressHashMode::SerializeP2PKH,
            1,
            &vec![StacksPublicKey::from_private(&privk_recipient)],
        )
        .unwrap();
        let recv_principal = recv_addr.to_account_principal();
        let contract_id = QualifiedContractIdentifier::new(
            StandardPrincipalData::from(addr_publisher.clone()),
            contract_name.clone(),
        );
        let _contract_principal = PrincipalData::Contract(contract_id.clone());

        let asset_info = AssetInfo {
            contract_address: addr_publisher.clone(),
            contract_name: contract_name.clone(),
            asset_name: ClarityName::try_from("connect-token").unwrap(),
        };

        let mut tx_contract = StacksTransaction::new(
            TransactionVersion::Testnet,
            auth_origin.clone(),
            TransactionPayload::new_smart_contract(&"hello-world".to_string(), &contract, None)
                .unwrap(),
        );

        tx_contract.chain_id = 0x80000000;
        tx_contract.set_tx_fee(0);

        let mut signer = StacksTransactionSigner::new(&tx_contract);
        signer.sign_origin(&privk_origin).unwrap();

        let signed_contract_tx = signer.get_tx().unwrap();

        let mut tx_contract_call = StacksTransaction::new(
            TransactionVersion::Testnet,
            auth_origin.clone(),
            TransactionPayload::new_contract_call(
                addr_publisher.clone(),
                "hello-world",
                "transfer",
                vec![Value::Principal(recv_principal.clone()), Value::UInt(10)],
            )
            .unwrap(),
        );

        tx_contract_call.chain_id = 0x80000000;
        tx_contract_call.set_tx_fee(0);
        tx_contract_call.set_origin_nonce(1);

        tx_contract_call.post_condition_mode = TransactionPostConditionMode::Deny;
        tx_contract_call.add_post_condition(TransactionPostCondition::Fungible(
            PostConditionPrincipal::Origin,
            asset_info.clone(),
            FungibleConditionCode::SentEq,
            10,
        ));

        let mut signer = StacksTransactionSigner::new(&tx_contract_call);
        signer.sign_origin(&privk_origin).unwrap();
        let contract_call_tx = signer.get_tx().unwrap();

        let mut chainstate = instantiate_chainstate(false, 0x80000000, function_name!());
        for (dbi, burn_db) in ALL_BURN_DBS.iter().enumerate() {
            let mut conn = chainstate.block_begin(
                burn_db,
                &FIRST_BURNCHAIN_CONSENSUS_HASH,
                &FIRST_STACKS_BLOCK_HASH,
                &ConsensusHash([(dbi + 1) as u8; 20]),
                &BlockHeaderHash([(dbi + 1) as u8; 32]),
            );

            // publish contract
            let _ = StacksChainState::process_transaction(
                &mut conn,
                &signed_contract_tx,
                false,
                ASTRules::PrecheckSize,
            )
            .unwrap();

            let (_fee, receipt) = StacksChainState::process_transaction(
                &mut conn,
                &contract_call_tx,
                false,
                ASTRules::PrecheckSize,
            )
            .unwrap();

            assert_eq!(receipt.post_condition_aborted, true);
            assert_eq!(receipt.result.to_string(), "(ok (err u1))");

            conn.commit_block();
        }
    }

    fn make_account(principal: &PrincipalData, nonce: u64, balance: u128) -> StacksAccount {
        let stx_balance = STXBalance::initial(balance);
        StacksAccount {
            principal: principal.clone(),
            nonce,
            stx_balance,
        }
    }

    #[test]
    fn test_check_postconditions_multiple_fts() {
        let privk = StacksPrivateKey::from_hex(
            "6d430bb91222408e7706c9001cfaeb91b08c2be6d5ac95779ab52c6b431950e001",
        )
        .unwrap();
        let auth = TransactionAuth::from_p2pkh(&privk).unwrap();
        let addr = auth.origin().address_testnet();
        let origin = addr.to_account_principal();
        let recv_addr = StacksAddress {
            version: 1,
            bytes: Hash160([0xff; 20]),
        };
        let contract_addr = StacksAddress {
            version: 1,
            bytes: Hash160([0x01; 20]),
        };

        let asset_info_1 = AssetInfo {
            contract_address: contract_addr.clone(),
            contract_name: ContractName::try_from("hello-world").unwrap(),
            asset_name: ClarityName::try_from("test-asset-1").unwrap(),
        };

        let asset_info_2 = AssetInfo {
            contract_address: contract_addr.clone(),
            contract_name: ContractName::try_from("hello-world").unwrap(),
            asset_name: ClarityName::try_from("test-asset-2").unwrap(),
        };

        let asset_info_3 = AssetInfo {
            contract_address: contract_addr.clone(),
            contract_name: ContractName::try_from("hello-world").unwrap(),
            asset_name: ClarityName::try_from("test-asset-3").unwrap(),
        };

        let asset_id_1 = AssetIdentifier {
            contract_identifier: QualifiedContractIdentifier::new(
                StandardPrincipalData::from(asset_info_1.contract_address),
                asset_info_1.contract_name.clone(),
            ),
            asset_name: asset_info_1.asset_name.clone(),
        };

        let asset_id_2 = AssetIdentifier {
            contract_identifier: QualifiedContractIdentifier::new(
                StandardPrincipalData::from(asset_info_2.contract_address),
                asset_info_2.contract_name.clone(),
            ),
            asset_name: asset_info_2.asset_name.clone(),
        };

        let _asset_id_3 = AssetIdentifier {
            contract_identifier: QualifiedContractIdentifier::new(
                StandardPrincipalData::from(asset_info_3.contract_address),
                asset_info_3.contract_name.clone(),
            ),
            asset_name: asset_info_3.asset_name.clone(),
        };

        // multi-ft
        let mut ft_transfer_2 = AssetMap::new();
        ft_transfer_2
            .add_token_transfer(&origin, asset_id_1.clone(), 123)
            .unwrap();
        ft_transfer_2
            .add_token_transfer(&origin, asset_id_2.clone(), 123)
            .unwrap();

        let tests = vec![
            // no-postconditions in allow mode
            (
                true,
                vec![],
                TransactionPostConditionMode::Allow,
                make_account(&origin, 1, 123),
            ),
            // one post-condition on origin in allow mode
            (
                true,
                vec![TransactionPostCondition::Fungible(
                    PostConditionPrincipal::Origin,
                    asset_info_1.clone(),
                    FungibleConditionCode::SentEq,
                    123,
                )],
                TransactionPostConditionMode::Allow,
                make_account(&origin, 1, 123),
            ),
            (
                true,
                vec![TransactionPostCondition::Fungible(
                    PostConditionPrincipal::Origin,
                    asset_info_1.clone(),
                    FungibleConditionCode::SentLe,
                    123,
                )],
                TransactionPostConditionMode::Allow,
                make_account(&origin, 1, 123),
            ),
            (
                true,
                vec![TransactionPostCondition::Fungible(
                    PostConditionPrincipal::Origin,
                    asset_info_1.clone(),
                    FungibleConditionCode::SentGe,
                    123,
                )],
                TransactionPostConditionMode::Allow,
                make_account(&origin, 1, 123),
            ),
            (
                true,
                vec![TransactionPostCondition::Fungible(
                    PostConditionPrincipal::Origin,
                    asset_info_1.clone(),
                    FungibleConditionCode::SentLt,
                    124,
                )],
                TransactionPostConditionMode::Allow,
                make_account(&origin, 1, 123),
            ),
            (
                true,
                vec![TransactionPostCondition::Fungible(
                    PostConditionPrincipal::Origin,
                    asset_info_1.clone(),
                    FungibleConditionCode::SentGt,
                    122,
                )],
                TransactionPostConditionMode::Allow,
                make_account(&origin, 1, 123),
            ),
            // two post-conditions on origin in allow mode
            (
                true,
                vec![
                    TransactionPostCondition::Fungible(
                        PostConditionPrincipal::Origin,
                        asset_info_1.clone(),
                        FungibleConditionCode::SentEq,
                        123,
                    ),
                    TransactionPostCondition::Fungible(
                        PostConditionPrincipal::Origin,
                        asset_info_2.clone(),
                        FungibleConditionCode::SentEq,
                        123,
                    ),
                ],
                TransactionPostConditionMode::Allow,
                make_account(&origin, 1, 123),
            ),
            (
                true,
                vec![
                    TransactionPostCondition::Fungible(
                        PostConditionPrincipal::Origin,
                        asset_info_1.clone(),
                        FungibleConditionCode::SentLe,
                        123,
                    ),
                    TransactionPostCondition::Fungible(
                        PostConditionPrincipal::Origin,
                        asset_info_2.clone(),
                        FungibleConditionCode::SentLe,
                        123,
                    ),
                ],
                TransactionPostConditionMode::Allow,
                make_account(&origin, 1, 123),
            ),
            (
                true,
                vec![
                    TransactionPostCondition::Fungible(
                        PostConditionPrincipal::Origin,
                        asset_info_1.clone(),
                        FungibleConditionCode::SentGe,
                        123,
                    ),
                    TransactionPostCondition::Fungible(
                        PostConditionPrincipal::Origin,
                        asset_info_2.clone(),
                        FungibleConditionCode::SentGe,
                        123,
                    ),
                ],
                TransactionPostConditionMode::Allow,
                make_account(&origin, 1, 123),
            ),
            (
                true,
                vec![
                    TransactionPostCondition::Fungible(
                        PostConditionPrincipal::Origin,
                        asset_info_1.clone(),
                        FungibleConditionCode::SentLt,
                        124,
                    ),
                    TransactionPostCondition::Fungible(
                        PostConditionPrincipal::Origin,
                        asset_info_2.clone(),
                        FungibleConditionCode::SentLt,
                        124,
                    ),
                ],
                TransactionPostConditionMode::Allow,
                make_account(&origin, 1, 123),
            ),
            (
                true,
                vec![
                    TransactionPostCondition::Fungible(
                        PostConditionPrincipal::Origin,
                        asset_info_1.clone(),
                        FungibleConditionCode::SentGt,
                        122,
                    ),
                    TransactionPostCondition::Fungible(
                        PostConditionPrincipal::Origin,
                        asset_info_2.clone(),
                        FungibleConditionCode::SentGt,
                        122,
                    ),
                ],
                TransactionPostConditionMode::Allow,
                make_account(&origin, 1, 123),
            ),
            // three post-conditions on origin in allow mode, one with sending 0 tokens
            (
                true,
                vec![
                    TransactionPostCondition::Fungible(
                        PostConditionPrincipal::Origin,
                        asset_info_1.clone(),
                        FungibleConditionCode::SentEq,
                        123,
                    ),
                    TransactionPostCondition::Fungible(
                        PostConditionPrincipal::Origin,
                        asset_info_3.clone(),
                        FungibleConditionCode::SentEq,
                        0,
                    ),
                    TransactionPostCondition::Fungible(
                        PostConditionPrincipal::Origin,
                        asset_info_2.clone(),
                        FungibleConditionCode::SentEq,
                        123,
                    ),
                ],
                TransactionPostConditionMode::Allow,
                make_account(&origin, 1, 123),
            ),
            (
                true,
                vec![
                    TransactionPostCondition::Fungible(
                        PostConditionPrincipal::Origin,
                        asset_info_1.clone(),
                        FungibleConditionCode::SentLe,
                        123,
                    ),
                    TransactionPostCondition::Fungible(
                        PostConditionPrincipal::Origin,
                        asset_info_3.clone(),
                        FungibleConditionCode::SentLe,
                        0,
                    ),
                    TransactionPostCondition::Fungible(
                        PostConditionPrincipal::Origin,
                        asset_info_2.clone(),
                        FungibleConditionCode::SentLe,
                        123,
                    ),
                ],
                TransactionPostConditionMode::Allow,
                make_account(&origin, 1, 123),
            ),
            (
                true,
                vec![
                    TransactionPostCondition::Fungible(
                        PostConditionPrincipal::Origin,
                        asset_info_1.clone(),
                        FungibleConditionCode::SentGe,
                        123,
                    ),
                    TransactionPostCondition::Fungible(
                        PostConditionPrincipal::Origin,
                        asset_info_3.clone(),
                        FungibleConditionCode::SentGe,
                        0,
                    ),
                    TransactionPostCondition::Fungible(
                        PostConditionPrincipal::Origin,
                        asset_info_2.clone(),
                        FungibleConditionCode::SentGe,
                        123,
                    ),
                ],
                TransactionPostConditionMode::Allow,
                make_account(&origin, 1, 123),
            ),
            (
                true,
                vec![
                    TransactionPostCondition::Fungible(
                        PostConditionPrincipal::Origin,
                        asset_info_1.clone(),
                        FungibleConditionCode::SentLt,
                        124,
                    ),
                    TransactionPostCondition::Fungible(
                        PostConditionPrincipal::Origin,
                        asset_info_3.clone(),
                        FungibleConditionCode::SentLt,
                        1,
                    ),
                    TransactionPostCondition::Fungible(
                        PostConditionPrincipal::Origin,
                        asset_info_2.clone(),
                        FungibleConditionCode::SentLt,
                        124,
                    ),
                ],
                TransactionPostConditionMode::Allow,
                make_account(&origin, 1, 123),
            ),
            (
                true,
                vec![
                    TransactionPostCondition::Fungible(
                        PostConditionPrincipal::Origin,
                        asset_info_1.clone(),
                        FungibleConditionCode::SentGt,
                        122,
                    ),
                    TransactionPostCondition::Fungible(
                        PostConditionPrincipal::Origin,
                        asset_info_3.clone(),
                        FungibleConditionCode::SentEq,
                        0,
                    ),
                    TransactionPostCondition::Fungible(
                        PostConditionPrincipal::Origin,
                        asset_info_2.clone(),
                        FungibleConditionCode::SentGt,
                        122,
                    ),
                ],
                TransactionPostConditionMode::Allow,
                make_account(&origin, 1, 123),
            ),
            // four post-conditions on origin in allow mode, one with sending 0 tokens, one with
            // an unchecked address and a vacuous amount
            (
                true,
                vec![
                    TransactionPostCondition::Fungible(
                        PostConditionPrincipal::Origin,
                        asset_info_1.clone(),
                        FungibleConditionCode::SentEq,
                        123,
                    ),
                    TransactionPostCondition::Fungible(
                        PostConditionPrincipal::Origin,
                        asset_info_3.clone(),
                        FungibleConditionCode::SentEq,
                        0,
                    ),
                    TransactionPostCondition::Fungible(
                        PostConditionPrincipal::Standard(recv_addr.clone()),
                        asset_info_1.clone(),
                        FungibleConditionCode::SentEq,
                        0,
                    ),
                    TransactionPostCondition::Fungible(
                        PostConditionPrincipal::Origin,
                        asset_info_2.clone(),
                        FungibleConditionCode::SentEq,
                        123,
                    ),
                ],
                TransactionPostConditionMode::Allow,
                make_account(&origin, 1, 123),
            ),
            (
                true,
                vec![
                    TransactionPostCondition::Fungible(
                        PostConditionPrincipal::Origin,
                        asset_info_1.clone(),
                        FungibleConditionCode::SentLe,
                        123,
                    ),
                    TransactionPostCondition::Fungible(
                        PostConditionPrincipal::Origin,
                        asset_info_3.clone(),
                        FungibleConditionCode::SentLe,
                        0,
                    ),
                    TransactionPostCondition::Fungible(
                        PostConditionPrincipal::Standard(recv_addr.clone()),
                        asset_info_1.clone(),
                        FungibleConditionCode::SentLe,
                        0,
                    ),
                    TransactionPostCondition::Fungible(
                        PostConditionPrincipal::Origin,
                        asset_info_2.clone(),
                        FungibleConditionCode::SentLe,
                        123,
                    ),
                ],
                TransactionPostConditionMode::Allow,
                make_account(&origin, 1, 123),
            ),
            (
                true,
                vec![
                    TransactionPostCondition::Fungible(
                        PostConditionPrincipal::Origin,
                        asset_info_1.clone(),
                        FungibleConditionCode::SentGe,
                        123,
                    ),
                    TransactionPostCondition::Fungible(
                        PostConditionPrincipal::Origin,
                        asset_info_3.clone(),
                        FungibleConditionCode::SentGe,
                        0,
                    ),
                    TransactionPostCondition::Fungible(
                        PostConditionPrincipal::Standard(recv_addr.clone()),
                        asset_info_1.clone(),
                        FungibleConditionCode::SentGe,
                        0,
                    ),
                    TransactionPostCondition::Fungible(
                        PostConditionPrincipal::Origin,
                        asset_info_2.clone(),
                        FungibleConditionCode::SentGe,
                        123,
                    ),
                ],
                TransactionPostConditionMode::Allow,
                make_account(&origin, 1, 123),
            ),
            (
                true,
                vec![
                    TransactionPostCondition::Fungible(
                        PostConditionPrincipal::Origin,
                        asset_info_1.clone(),
                        FungibleConditionCode::SentLt,
                        124,
                    ),
                    TransactionPostCondition::Fungible(
                        PostConditionPrincipal::Origin,
                        asset_info_3.clone(),
                        FungibleConditionCode::SentLt,
                        1,
                    ),
                    TransactionPostCondition::Fungible(
                        PostConditionPrincipal::Standard(recv_addr.clone()),
                        asset_info_1.clone(),
                        FungibleConditionCode::SentLt,
                        1,
                    ),
                    TransactionPostCondition::Fungible(
                        PostConditionPrincipal::Origin,
                        asset_info_2.clone(),
                        FungibleConditionCode::SentLt,
                        124,
                    ),
                ],
                TransactionPostConditionMode::Allow,
                make_account(&origin, 1, 123),
            ),
            (
                true,
                vec![
                    TransactionPostCondition::Fungible(
                        PostConditionPrincipal::Origin,
                        asset_info_1.clone(),
                        FungibleConditionCode::SentGt,
                        122,
                    ),
                    TransactionPostCondition::Fungible(
                        PostConditionPrincipal::Origin,
                        asset_info_3.clone(),
                        FungibleConditionCode::SentEq,
                        0,
                    ),
                    TransactionPostCondition::Fungible(
                        PostConditionPrincipal::Standard(recv_addr.clone()),
                        asset_info_1.clone(),
                        FungibleConditionCode::SentEq,
                        0,
                    ),
                    TransactionPostCondition::Fungible(
                        PostConditionPrincipal::Origin,
                        asset_info_2.clone(),
                        FungibleConditionCode::SentGt,
                        122,
                    ),
                ],
                TransactionPostConditionMode::Allow,
                make_account(&origin, 1, 123),
            ),
            // one post-condition on origin in allow mode, explicit origin
            (
                true,
                vec![TransactionPostCondition::Fungible(
                    PostConditionPrincipal::Standard(addr.clone()),
                    asset_info_1.clone(),
                    FungibleConditionCode::SentEq,
                    123,
                )],
                TransactionPostConditionMode::Allow,
                make_account(&origin, 1, 123),
            ),
            (
                true,
                vec![TransactionPostCondition::Fungible(
                    PostConditionPrincipal::Standard(addr.clone()),
                    asset_info_1.clone(),
                    FungibleConditionCode::SentLe,
                    123,
                )],
                TransactionPostConditionMode::Allow,
                make_account(&origin, 1, 123),
            ),
            (
                true,
                vec![TransactionPostCondition::Fungible(
                    PostConditionPrincipal::Standard(addr.clone()),
                    asset_info_1.clone(),
                    FungibleConditionCode::SentGe,
                    123,
                )],
                TransactionPostConditionMode::Allow,
                make_account(&origin, 1, 123),
            ),
            (
                true,
                vec![TransactionPostCondition::Fungible(
                    PostConditionPrincipal::Standard(addr.clone()),
                    asset_info_1.clone(),
                    FungibleConditionCode::SentLt,
                    124,
                )],
                TransactionPostConditionMode::Allow,
                make_account(&origin, 1, 123),
            ),
            (
                true,
                vec![TransactionPostCondition::Fungible(
                    PostConditionPrincipal::Standard(addr.clone()),
                    asset_info_1.clone(),
                    FungibleConditionCode::SentGt,
                    122,
                )],
                TransactionPostConditionMode::Allow,
                make_account(&origin, 1, 123),
            ),
            // two post-conditions on origin in allow mode, explicit origin
            (
                true,
                vec![
                    TransactionPostCondition::Fungible(
                        PostConditionPrincipal::Standard(addr.clone()),
                        asset_info_1.clone(),
                        FungibleConditionCode::SentEq,
                        123,
                    ),
                    TransactionPostCondition::Fungible(
                        PostConditionPrincipal::Standard(addr.clone()),
                        asset_info_2.clone(),
                        FungibleConditionCode::SentEq,
                        123,
                    ),
                ],
                TransactionPostConditionMode::Allow,
                make_account(&origin, 1, 123),
            ),
            (
                true,
                vec![
                    TransactionPostCondition::Fungible(
                        PostConditionPrincipal::Standard(addr.clone()),
                        asset_info_1.clone(),
                        FungibleConditionCode::SentLe,
                        123,
                    ),
                    TransactionPostCondition::Fungible(
                        PostConditionPrincipal::Standard(addr.clone()),
                        asset_info_2.clone(),
                        FungibleConditionCode::SentLe,
                        123,
                    ),
                ],
                TransactionPostConditionMode::Allow,
                make_account(&origin, 1, 123),
            ),
            (
                true,
                vec![
                    TransactionPostCondition::Fungible(
                        PostConditionPrincipal::Standard(addr.clone()),
                        asset_info_1.clone(),
                        FungibleConditionCode::SentGe,
                        123,
                    ),
                    TransactionPostCondition::Fungible(
                        PostConditionPrincipal::Standard(addr.clone()),
                        asset_info_2.clone(),
                        FungibleConditionCode::SentGe,
                        123,
                    ),
                ],
                TransactionPostConditionMode::Allow,
                make_account(&origin, 1, 123),
            ),
            (
                true,
                vec![
                    TransactionPostCondition::Fungible(
                        PostConditionPrincipal::Standard(addr.clone()),
                        asset_info_1.clone(),
                        FungibleConditionCode::SentLt,
                        124,
                    ),
                    TransactionPostCondition::Fungible(
                        PostConditionPrincipal::Standard(addr.clone()),
                        asset_info_2.clone(),
                        FungibleConditionCode::SentLt,
                        124,
                    ),
                ],
                TransactionPostConditionMode::Allow,
                make_account(&origin, 1, 123),
            ),
            (
                true,
                vec![
                    TransactionPostCondition::Fungible(
                        PostConditionPrincipal::Standard(addr.clone()),
                        asset_info_1.clone(),
                        FungibleConditionCode::SentGt,
                        122,
                    ),
                    TransactionPostCondition::Fungible(
                        PostConditionPrincipal::Standard(addr.clone()),
                        asset_info_2.clone(),
                        FungibleConditionCode::SentGt,
                        122,
                    ),
                ],
                TransactionPostConditionMode::Allow,
                make_account(&origin, 1, 123),
            ),
            // three post-conditions on origin in allow mode, one with sending 0 tokens, explicit
            // origin
            (
                true,
                vec![
                    TransactionPostCondition::Fungible(
                        PostConditionPrincipal::Standard(addr.clone()),
                        asset_info_1.clone(),
                        FungibleConditionCode::SentEq,
                        123,
                    ),
                    TransactionPostCondition::Fungible(
                        PostConditionPrincipal::Standard(addr.clone()),
                        asset_info_3.clone(),
                        FungibleConditionCode::SentEq,
                        0,
                    ),
                    TransactionPostCondition::Fungible(
                        PostConditionPrincipal::Standard(addr.clone()),
                        asset_info_2.clone(),
                        FungibleConditionCode::SentEq,
                        123,
                    ),
                ],
                TransactionPostConditionMode::Allow,
                make_account(&origin, 1, 123),
            ),
            (
                true,
                vec![
                    TransactionPostCondition::Fungible(
                        PostConditionPrincipal::Standard(addr.clone()),
                        asset_info_1.clone(),
                        FungibleConditionCode::SentLe,
                        123,
                    ),
                    TransactionPostCondition::Fungible(
                        PostConditionPrincipal::Standard(addr.clone()),
                        asset_info_3.clone(),
                        FungibleConditionCode::SentLe,
                        0,
                    ),
                    TransactionPostCondition::Fungible(
                        PostConditionPrincipal::Standard(addr.clone()),
                        asset_info_2.clone(),
                        FungibleConditionCode::SentLe,
                        123,
                    ),
                ],
                TransactionPostConditionMode::Allow,
                make_account(&origin, 1, 123),
            ),
            (
                true,
                vec![
                    TransactionPostCondition::Fungible(
                        PostConditionPrincipal::Standard(addr.clone()),
                        asset_info_1.clone(),
                        FungibleConditionCode::SentGe,
                        123,
                    ),
                    TransactionPostCondition::Fungible(
                        PostConditionPrincipal::Standard(addr.clone()),
                        asset_info_3.clone(),
                        FungibleConditionCode::SentGe,
                        0,
                    ),
                    TransactionPostCondition::Fungible(
                        PostConditionPrincipal::Standard(addr.clone()),
                        asset_info_2.clone(),
                        FungibleConditionCode::SentGe,
                        123,
                    ),
                ],
                TransactionPostConditionMode::Allow,
                make_account(&origin, 1, 123),
            ),
            (
                true,
                vec![
                    TransactionPostCondition::Fungible(
                        PostConditionPrincipal::Standard(addr.clone()),
                        asset_info_1.clone(),
                        FungibleConditionCode::SentLt,
                        124,
                    ),
                    TransactionPostCondition::Fungible(
                        PostConditionPrincipal::Standard(addr.clone()),
                        asset_info_3.clone(),
                        FungibleConditionCode::SentLt,
                        1,
                    ),
                    TransactionPostCondition::Fungible(
                        PostConditionPrincipal::Standard(addr.clone()),
                        asset_info_2.clone(),
                        FungibleConditionCode::SentLt,
                        124,
                    ),
                ],
                TransactionPostConditionMode::Allow,
                make_account(&origin, 1, 123),
            ),
            (
                true,
                vec![
                    TransactionPostCondition::Fungible(
                        PostConditionPrincipal::Standard(addr.clone()),
                        asset_info_1.clone(),
                        FungibleConditionCode::SentGt,
                        122,
                    ),
                    TransactionPostCondition::Fungible(
                        PostConditionPrincipal::Standard(addr.clone()),
                        asset_info_3.clone(),
                        FungibleConditionCode::SentEq,
                        0,
                    ),
                    TransactionPostCondition::Fungible(
                        PostConditionPrincipal::Standard(addr.clone()),
                        asset_info_2.clone(),
                        FungibleConditionCode::SentGt,
                        122,
                    ),
                ],
                TransactionPostConditionMode::Allow,
                make_account(&origin, 1, 123),
            ),
            // four post-conditions on origin in allow mode, one with sending 0 tokens, one with
            // an unchecked address and a vacuous amount, explicit origin
            (
                true,
                vec![
                    TransactionPostCondition::Fungible(
                        PostConditionPrincipal::Standard(addr.clone()),
                        asset_info_1.clone(),
                        FungibleConditionCode::SentEq,
                        123,
                    ),
                    TransactionPostCondition::Fungible(
                        PostConditionPrincipal::Standard(addr.clone()),
                        asset_info_3.clone(),
                        FungibleConditionCode::SentEq,
                        0,
                    ),
                    TransactionPostCondition::Fungible(
                        PostConditionPrincipal::Standard(recv_addr.clone()),
                        asset_info_1.clone(),
                        FungibleConditionCode::SentEq,
                        0,
                    ),
                    TransactionPostCondition::Fungible(
                        PostConditionPrincipal::Standard(addr.clone()),
                        asset_info_2.clone(),
                        FungibleConditionCode::SentEq,
                        123,
                    ),
                ],
                TransactionPostConditionMode::Allow,
                make_account(&origin, 1, 123),
            ),
            (
                true,
                vec![
                    TransactionPostCondition::Fungible(
                        PostConditionPrincipal::Standard(addr.clone()),
                        asset_info_1.clone(),
                        FungibleConditionCode::SentLe,
                        123,
                    ),
                    TransactionPostCondition::Fungible(
                        PostConditionPrincipal::Standard(addr.clone()),
                        asset_info_3.clone(),
                        FungibleConditionCode::SentLe,
                        0,
                    ),
                    TransactionPostCondition::Fungible(
                        PostConditionPrincipal::Standard(recv_addr.clone()),
                        asset_info_1.clone(),
                        FungibleConditionCode::SentLe,
                        0,
                    ),
                    TransactionPostCondition::Fungible(
                        PostConditionPrincipal::Standard(addr.clone()),
                        asset_info_2.clone(),
                        FungibleConditionCode::SentLe,
                        123,
                    ),
                ],
                TransactionPostConditionMode::Allow,
                make_account(&origin, 1, 123),
            ),
            (
                true,
                vec![
                    TransactionPostCondition::Fungible(
                        PostConditionPrincipal::Standard(addr.clone()),
                        asset_info_1.clone(),
                        FungibleConditionCode::SentGe,
                        123,
                    ),
                    TransactionPostCondition::Fungible(
                        PostConditionPrincipal::Standard(addr.clone()),
                        asset_info_3.clone(),
                        FungibleConditionCode::SentGe,
                        0,
                    ),
                    TransactionPostCondition::Fungible(
                        PostConditionPrincipal::Standard(recv_addr.clone()),
                        asset_info_1.clone(),
                        FungibleConditionCode::SentGe,
                        0,
                    ),
                    TransactionPostCondition::Fungible(
                        PostConditionPrincipal::Standard(addr.clone()),
                        asset_info_2.clone(),
                        FungibleConditionCode::SentGe,
                        123,
                    ),
                ],
                TransactionPostConditionMode::Allow,
                make_account(&origin, 1, 123),
            ),
            (
                true,
                vec![
                    TransactionPostCondition::Fungible(
                        PostConditionPrincipal::Standard(addr.clone()),
                        asset_info_1.clone(),
                        FungibleConditionCode::SentLt,
                        124,
                    ),
                    TransactionPostCondition::Fungible(
                        PostConditionPrincipal::Standard(addr.clone()),
                        asset_info_3.clone(),
                        FungibleConditionCode::SentLt,
                        1,
                    ),
                    TransactionPostCondition::Fungible(
                        PostConditionPrincipal::Standard(recv_addr.clone()),
                        asset_info_1.clone(),
                        FungibleConditionCode::SentLt,
                        1,
                    ),
                    TransactionPostCondition::Fungible(
                        PostConditionPrincipal::Standard(addr.clone()),
                        asset_info_2.clone(),
                        FungibleConditionCode::SentLt,
                        124,
                    ),
                ],
                TransactionPostConditionMode::Allow,
                make_account(&origin, 1, 123),
            ),
            (
                true,
                vec![
                    TransactionPostCondition::Fungible(
                        PostConditionPrincipal::Standard(addr.clone()),
                        asset_info_1.clone(),
                        FungibleConditionCode::SentGt,
                        122,
                    ),
                    TransactionPostCondition::Fungible(
                        PostConditionPrincipal::Standard(addr.clone()),
                        asset_info_3.clone(),
                        FungibleConditionCode::SentEq,
                        0,
                    ),
                    TransactionPostCondition::Fungible(
                        PostConditionPrincipal::Standard(recv_addr.clone()),
                        asset_info_1.clone(),
                        FungibleConditionCode::SentEq,
                        0,
                    ),
                    TransactionPostCondition::Fungible(
                        PostConditionPrincipal::Standard(addr.clone()),
                        asset_info_2.clone(),
                        FungibleConditionCode::SentGt,
                        122,
                    ),
                ],
                TransactionPostConditionMode::Allow,
                make_account(&origin, 1, 123),
            ),
            // no-postconditions in deny mode
            (
                false,
                vec![],
                TransactionPostConditionMode::Deny,
                make_account(&origin, 1, 123),
            ),
            // one post-condition on origin in allow mode
            (
                false,
                vec![TransactionPostCondition::Fungible(
                    PostConditionPrincipal::Origin,
                    asset_info_1.clone(),
                    FungibleConditionCode::SentEq,
                    123,
                )],
                TransactionPostConditionMode::Deny,
                make_account(&origin, 1, 123),
            ),
            (
                false,
                vec![TransactionPostCondition::Fungible(
                    PostConditionPrincipal::Origin,
                    asset_info_1.clone(),
                    FungibleConditionCode::SentLe,
                    123,
                )],
                TransactionPostConditionMode::Deny,
                make_account(&origin, 1, 123),
            ),
            (
                false,
                vec![TransactionPostCondition::Fungible(
                    PostConditionPrincipal::Origin,
                    asset_info_1.clone(),
                    FungibleConditionCode::SentGe,
                    123,
                )],
                TransactionPostConditionMode::Deny,
                make_account(&origin, 1, 123),
            ),
            (
                false,
                vec![TransactionPostCondition::Fungible(
                    PostConditionPrincipal::Origin,
                    asset_info_1.clone(),
                    FungibleConditionCode::SentLt,
                    124,
                )],
                TransactionPostConditionMode::Deny,
                make_account(&origin, 1, 123),
            ),
            (
                false,
                vec![TransactionPostCondition::Fungible(
                    PostConditionPrincipal::Origin,
                    asset_info_1.clone(),
                    FungibleConditionCode::SentGt,
                    122,
                )],
                TransactionPostConditionMode::Deny,
                make_account(&origin, 1, 123),
            ),
            // two post-conditions on origin in allow mode
            (
                true,
                vec![
                    TransactionPostCondition::Fungible(
                        PostConditionPrincipal::Origin,
                        asset_info_1.clone(),
                        FungibleConditionCode::SentEq,
                        123,
                    ),
                    TransactionPostCondition::Fungible(
                        PostConditionPrincipal::Origin,
                        asset_info_2.clone(),
                        FungibleConditionCode::SentEq,
                        123,
                    ),
                ],
                TransactionPostConditionMode::Deny,
                make_account(&origin, 1, 123),
            ),
            (
                true,
                vec![
                    TransactionPostCondition::Fungible(
                        PostConditionPrincipal::Origin,
                        asset_info_1.clone(),
                        FungibleConditionCode::SentLe,
                        123,
                    ),
                    TransactionPostCondition::Fungible(
                        PostConditionPrincipal::Origin,
                        asset_info_2.clone(),
                        FungibleConditionCode::SentLe,
                        123,
                    ),
                ],
                TransactionPostConditionMode::Deny,
                make_account(&origin, 1, 123),
            ),
            (
                true,
                vec![
                    TransactionPostCondition::Fungible(
                        PostConditionPrincipal::Origin,
                        asset_info_1.clone(),
                        FungibleConditionCode::SentGe,
                        123,
                    ),
                    TransactionPostCondition::Fungible(
                        PostConditionPrincipal::Origin,
                        asset_info_2.clone(),
                        FungibleConditionCode::SentGe,
                        123,
                    ),
                ],
                TransactionPostConditionMode::Deny,
                make_account(&origin, 1, 123),
            ),
            (
                true,
                vec![
                    TransactionPostCondition::Fungible(
                        PostConditionPrincipal::Origin,
                        asset_info_1.clone(),
                        FungibleConditionCode::SentLt,
                        124,
                    ),
                    TransactionPostCondition::Fungible(
                        PostConditionPrincipal::Origin,
                        asset_info_2.clone(),
                        FungibleConditionCode::SentLt,
                        124,
                    ),
                ],
                TransactionPostConditionMode::Deny,
                make_account(&origin, 1, 123),
            ),
            (
                true,
                vec![
                    TransactionPostCondition::Fungible(
                        PostConditionPrincipal::Origin,
                        asset_info_1.clone(),
                        FungibleConditionCode::SentGt,
                        122,
                    ),
                    TransactionPostCondition::Fungible(
                        PostConditionPrincipal::Origin,
                        asset_info_2.clone(),
                        FungibleConditionCode::SentGt,
                        122,
                    ),
                ],
                TransactionPostConditionMode::Deny,
                make_account(&origin, 1, 123),
            ),
            // three post-conditions on origin in allow mode, one with sending 0 tokens
            (
                true,
                vec![
                    TransactionPostCondition::Fungible(
                        PostConditionPrincipal::Origin,
                        asset_info_1.clone(),
                        FungibleConditionCode::SentEq,
                        123,
                    ),
                    TransactionPostCondition::Fungible(
                        PostConditionPrincipal::Origin,
                        asset_info_3.clone(),
                        FungibleConditionCode::SentEq,
                        0,
                    ),
                    TransactionPostCondition::Fungible(
                        PostConditionPrincipal::Origin,
                        asset_info_2.clone(),
                        FungibleConditionCode::SentEq,
                        123,
                    ),
                ],
                TransactionPostConditionMode::Deny,
                make_account(&origin, 1, 123),
            ),
            (
                true,
                vec![
                    TransactionPostCondition::Fungible(
                        PostConditionPrincipal::Origin,
                        asset_info_1.clone(),
                        FungibleConditionCode::SentLe,
                        123,
                    ),
                    TransactionPostCondition::Fungible(
                        PostConditionPrincipal::Origin,
                        asset_info_3.clone(),
                        FungibleConditionCode::SentLe,
                        0,
                    ),
                    TransactionPostCondition::Fungible(
                        PostConditionPrincipal::Origin,
                        asset_info_2.clone(),
                        FungibleConditionCode::SentLe,
                        123,
                    ),
                ],
                TransactionPostConditionMode::Deny,
                make_account(&origin, 1, 123),
            ),
            (
                true,
                vec![
                    TransactionPostCondition::Fungible(
                        PostConditionPrincipal::Origin,
                        asset_info_1.clone(),
                        FungibleConditionCode::SentGe,
                        123,
                    ),
                    TransactionPostCondition::Fungible(
                        PostConditionPrincipal::Origin,
                        asset_info_3.clone(),
                        FungibleConditionCode::SentGe,
                        0,
                    ),
                    TransactionPostCondition::Fungible(
                        PostConditionPrincipal::Origin,
                        asset_info_2.clone(),
                        FungibleConditionCode::SentGe,
                        123,
                    ),
                ],
                TransactionPostConditionMode::Deny,
                make_account(&origin, 1, 123),
            ),
            (
                true,
                vec![
                    TransactionPostCondition::Fungible(
                        PostConditionPrincipal::Origin,
                        asset_info_1.clone(),
                        FungibleConditionCode::SentLt,
                        124,
                    ),
                    TransactionPostCondition::Fungible(
                        PostConditionPrincipal::Origin,
                        asset_info_3.clone(),
                        FungibleConditionCode::SentLt,
                        1,
                    ),
                    TransactionPostCondition::Fungible(
                        PostConditionPrincipal::Origin,
                        asset_info_2.clone(),
                        FungibleConditionCode::SentLt,
                        124,
                    ),
                ],
                TransactionPostConditionMode::Deny,
                make_account(&origin, 1, 123),
            ),
            (
                true,
                vec![
                    TransactionPostCondition::Fungible(
                        PostConditionPrincipal::Origin,
                        asset_info_1.clone(),
                        FungibleConditionCode::SentGt,
                        122,
                    ),
                    TransactionPostCondition::Fungible(
                        PostConditionPrincipal::Origin,
                        asset_info_3.clone(),
                        FungibleConditionCode::SentEq,
                        0,
                    ),
                    TransactionPostCondition::Fungible(
                        PostConditionPrincipal::Origin,
                        asset_info_2.clone(),
                        FungibleConditionCode::SentGt,
                        122,
                    ),
                ],
                TransactionPostConditionMode::Deny,
                make_account(&origin, 1, 123),
            ),
            // four post-conditions on origin in allow mode, one with sending 0 tokens, one with
            // an unchecked address and a vacuous amount
            (
                true,
                vec![
                    TransactionPostCondition::Fungible(
                        PostConditionPrincipal::Origin,
                        asset_info_1.clone(),
                        FungibleConditionCode::SentEq,
                        123,
                    ),
                    TransactionPostCondition::Fungible(
                        PostConditionPrincipal::Origin,
                        asset_info_3.clone(),
                        FungibleConditionCode::SentEq,
                        0,
                    ),
                    TransactionPostCondition::Fungible(
                        PostConditionPrincipal::Standard(recv_addr.clone()),
                        asset_info_1.clone(),
                        FungibleConditionCode::SentEq,
                        0,
                    ),
                    TransactionPostCondition::Fungible(
                        PostConditionPrincipal::Origin,
                        asset_info_2.clone(),
                        FungibleConditionCode::SentEq,
                        123,
                    ),
                ],
                TransactionPostConditionMode::Deny,
                make_account(&origin, 1, 123),
            ),
            (
                true,
                vec![
                    TransactionPostCondition::Fungible(
                        PostConditionPrincipal::Origin,
                        asset_info_1.clone(),
                        FungibleConditionCode::SentLe,
                        123,
                    ),
                    TransactionPostCondition::Fungible(
                        PostConditionPrincipal::Origin,
                        asset_info_3.clone(),
                        FungibleConditionCode::SentLe,
                        0,
                    ),
                    TransactionPostCondition::Fungible(
                        PostConditionPrincipal::Standard(recv_addr.clone()),
                        asset_info_1.clone(),
                        FungibleConditionCode::SentLe,
                        0,
                    ),
                    TransactionPostCondition::Fungible(
                        PostConditionPrincipal::Origin,
                        asset_info_2.clone(),
                        FungibleConditionCode::SentLe,
                        123,
                    ),
                ],
                TransactionPostConditionMode::Deny,
                make_account(&origin, 1, 123),
            ),
            (
                true,
                vec![
                    TransactionPostCondition::Fungible(
                        PostConditionPrincipal::Origin,
                        asset_info_1.clone(),
                        FungibleConditionCode::SentGe,
                        123,
                    ),
                    TransactionPostCondition::Fungible(
                        PostConditionPrincipal::Origin,
                        asset_info_3.clone(),
                        FungibleConditionCode::SentGe,
                        0,
                    ),
                    TransactionPostCondition::Fungible(
                        PostConditionPrincipal::Standard(recv_addr.clone()),
                        asset_info_1.clone(),
                        FungibleConditionCode::SentGe,
                        0,
                    ),
                    TransactionPostCondition::Fungible(
                        PostConditionPrincipal::Origin,
                        asset_info_2.clone(),
                        FungibleConditionCode::SentGe,
                        123,
                    ),
                ],
                TransactionPostConditionMode::Deny,
                make_account(&origin, 1, 123),
            ),
            (
                true,
                vec![
                    TransactionPostCondition::Fungible(
                        PostConditionPrincipal::Origin,
                        asset_info_1.clone(),
                        FungibleConditionCode::SentLt,
                        124,
                    ),
                    TransactionPostCondition::Fungible(
                        PostConditionPrincipal::Origin,
                        asset_info_3.clone(),
                        FungibleConditionCode::SentLt,
                        1,
                    ),
                    TransactionPostCondition::Fungible(
                        PostConditionPrincipal::Standard(recv_addr.clone()),
                        asset_info_1.clone(),
                        FungibleConditionCode::SentLt,
                        1,
                    ),
                    TransactionPostCondition::Fungible(
                        PostConditionPrincipal::Origin,
                        asset_info_2.clone(),
                        FungibleConditionCode::SentLt,
                        124,
                    ),
                ],
                TransactionPostConditionMode::Deny,
                make_account(&origin, 1, 123),
            ),
            (
                true,
                vec![
                    TransactionPostCondition::Fungible(
                        PostConditionPrincipal::Origin,
                        asset_info_1.clone(),
                        FungibleConditionCode::SentGt,
                        122,
                    ),
                    TransactionPostCondition::Fungible(
                        PostConditionPrincipal::Origin,
                        asset_info_3.clone(),
                        FungibleConditionCode::SentEq,
                        0,
                    ),
                    TransactionPostCondition::Fungible(
                        PostConditionPrincipal::Standard(recv_addr.clone()),
                        asset_info_1.clone(),
                        FungibleConditionCode::SentEq,
                        0,
                    ),
                    TransactionPostCondition::Fungible(
                        PostConditionPrincipal::Origin,
                        asset_info_2.clone(),
                        FungibleConditionCode::SentGt,
                        122,
                    ),
                ],
                TransactionPostConditionMode::Deny,
                make_account(&origin, 1, 123),
            ),
            // one post-condition on origin in allow mode, explicit origin
            (
                false,
                vec![TransactionPostCondition::Fungible(
                    PostConditionPrincipal::Standard(addr.clone()),
                    asset_info_1.clone(),
                    FungibleConditionCode::SentEq,
                    123,
                )],
                TransactionPostConditionMode::Deny,
                make_account(&origin, 1, 123),
            ),
            (
                false,
                vec![TransactionPostCondition::Fungible(
                    PostConditionPrincipal::Standard(addr.clone()),
                    asset_info_1.clone(),
                    FungibleConditionCode::SentLe,
                    123,
                )],
                TransactionPostConditionMode::Deny,
                make_account(&origin, 1, 123),
            ),
            (
                false,
                vec![TransactionPostCondition::Fungible(
                    PostConditionPrincipal::Standard(addr.clone()),
                    asset_info_1.clone(),
                    FungibleConditionCode::SentGe,
                    123,
                )],
                TransactionPostConditionMode::Deny,
                make_account(&origin, 1, 123),
            ),
            (
                false,
                vec![TransactionPostCondition::Fungible(
                    PostConditionPrincipal::Standard(addr.clone()),
                    asset_info_1.clone(),
                    FungibleConditionCode::SentLt,
                    124,
                )],
                TransactionPostConditionMode::Deny,
                make_account(&origin, 1, 123),
            ),
            (
                false,
                vec![TransactionPostCondition::Fungible(
                    PostConditionPrincipal::Standard(addr.clone()),
                    asset_info_1.clone(),
                    FungibleConditionCode::SentGt,
                    122,
                )],
                TransactionPostConditionMode::Deny,
                make_account(&origin, 1, 123),
            ),
            // two post-conditions on origin in allow mode, explicit origin
            (
                true,
                vec![
                    TransactionPostCondition::Fungible(
                        PostConditionPrincipal::Standard(addr.clone()),
                        asset_info_1.clone(),
                        FungibleConditionCode::SentEq,
                        123,
                    ),
                    TransactionPostCondition::Fungible(
                        PostConditionPrincipal::Standard(addr.clone()),
                        asset_info_2.clone(),
                        FungibleConditionCode::SentEq,
                        123,
                    ),
                ],
                TransactionPostConditionMode::Deny,
                make_account(&origin, 1, 123),
            ),
            (
                true,
                vec![
                    TransactionPostCondition::Fungible(
                        PostConditionPrincipal::Standard(addr.clone()),
                        asset_info_1.clone(),
                        FungibleConditionCode::SentLe,
                        123,
                    ),
                    TransactionPostCondition::Fungible(
                        PostConditionPrincipal::Standard(addr.clone()),
                        asset_info_2.clone(),
                        FungibleConditionCode::SentLe,
                        123,
                    ),
                ],
                TransactionPostConditionMode::Deny,
                make_account(&origin, 1, 123),
            ),
            (
                true,
                vec![
                    TransactionPostCondition::Fungible(
                        PostConditionPrincipal::Standard(addr.clone()),
                        asset_info_1.clone(),
                        FungibleConditionCode::SentGe,
                        123,
                    ),
                    TransactionPostCondition::Fungible(
                        PostConditionPrincipal::Standard(addr.clone()),
                        asset_info_2.clone(),
                        FungibleConditionCode::SentGe,
                        123,
                    ),
                ],
                TransactionPostConditionMode::Deny,
                make_account(&origin, 1, 123),
            ),
            (
                true,
                vec![
                    TransactionPostCondition::Fungible(
                        PostConditionPrincipal::Standard(addr.clone()),
                        asset_info_1.clone(),
                        FungibleConditionCode::SentLt,
                        124,
                    ),
                    TransactionPostCondition::Fungible(
                        PostConditionPrincipal::Standard(addr.clone()),
                        asset_info_2.clone(),
                        FungibleConditionCode::SentLt,
                        124,
                    ),
                ],
                TransactionPostConditionMode::Deny,
                make_account(&origin, 1, 123),
            ),
            (
                true,
                vec![
                    TransactionPostCondition::Fungible(
                        PostConditionPrincipal::Standard(addr.clone()),
                        asset_info_1.clone(),
                        FungibleConditionCode::SentGt,
                        122,
                    ),
                    TransactionPostCondition::Fungible(
                        PostConditionPrincipal::Standard(addr.clone()),
                        asset_info_2.clone(),
                        FungibleConditionCode::SentGt,
                        122,
                    ),
                ],
                TransactionPostConditionMode::Deny,
                make_account(&origin, 1, 123),
            ),
            // three post-conditions on origin in allow mode, one with sending 0 tokens, explicit
            // origin
            (
                true,
                vec![
                    TransactionPostCondition::Fungible(
                        PostConditionPrincipal::Standard(addr.clone()),
                        asset_info_1.clone(),
                        FungibleConditionCode::SentEq,
                        123,
                    ),
                    TransactionPostCondition::Fungible(
                        PostConditionPrincipal::Standard(addr.clone()),
                        asset_info_3.clone(),
                        FungibleConditionCode::SentEq,
                        0,
                    ),
                    TransactionPostCondition::Fungible(
                        PostConditionPrincipal::Standard(addr.clone()),
                        asset_info_2.clone(),
                        FungibleConditionCode::SentEq,
                        123,
                    ),
                ],
                TransactionPostConditionMode::Deny,
                make_account(&origin, 1, 123),
            ),
            (
                true,
                vec![
                    TransactionPostCondition::Fungible(
                        PostConditionPrincipal::Standard(addr.clone()),
                        asset_info_1.clone(),
                        FungibleConditionCode::SentLe,
                        123,
                    ),
                    TransactionPostCondition::Fungible(
                        PostConditionPrincipal::Standard(addr.clone()),
                        asset_info_3.clone(),
                        FungibleConditionCode::SentLe,
                        0,
                    ),
                    TransactionPostCondition::Fungible(
                        PostConditionPrincipal::Standard(addr.clone()),
                        asset_info_2.clone(),
                        FungibleConditionCode::SentLe,
                        123,
                    ),
                ],
                TransactionPostConditionMode::Deny,
                make_account(&origin, 1, 123),
            ),
            (
                true,
                vec![
                    TransactionPostCondition::Fungible(
                        PostConditionPrincipal::Standard(addr.clone()),
                        asset_info_1.clone(),
                        FungibleConditionCode::SentGe,
                        123,
                    ),
                    TransactionPostCondition::Fungible(
                        PostConditionPrincipal::Standard(addr.clone()),
                        asset_info_3.clone(),
                        FungibleConditionCode::SentGe,
                        0,
                    ),
                    TransactionPostCondition::Fungible(
                        PostConditionPrincipal::Standard(addr.clone()),
                        asset_info_2.clone(),
                        FungibleConditionCode::SentGe,
                        123,
                    ),
                ],
                TransactionPostConditionMode::Deny,
                make_account(&origin, 1, 123),
            ),
            (
                true,
                vec![
                    TransactionPostCondition::Fungible(
                        PostConditionPrincipal::Standard(addr.clone()),
                        asset_info_1.clone(),
                        FungibleConditionCode::SentLt,
                        124,
                    ),
                    TransactionPostCondition::Fungible(
                        PostConditionPrincipal::Standard(addr.clone()),
                        asset_info_3.clone(),
                        FungibleConditionCode::SentLt,
                        1,
                    ),
                    TransactionPostCondition::Fungible(
                        PostConditionPrincipal::Standard(addr.clone()),
                        asset_info_2.clone(),
                        FungibleConditionCode::SentLt,
                        124,
                    ),
                ],
                TransactionPostConditionMode::Deny,
                make_account(&origin, 1, 123),
            ),
            (
                true,
                vec![
                    TransactionPostCondition::Fungible(
                        PostConditionPrincipal::Standard(addr.clone()),
                        asset_info_1.clone(),
                        FungibleConditionCode::SentGt,
                        122,
                    ),
                    TransactionPostCondition::Fungible(
                        PostConditionPrincipal::Standard(addr.clone()),
                        asset_info_3.clone(),
                        FungibleConditionCode::SentEq,
                        0,
                    ),
                    TransactionPostCondition::Fungible(
                        PostConditionPrincipal::Standard(addr.clone()),
                        asset_info_2.clone(),
                        FungibleConditionCode::SentGt,
                        122,
                    ),
                ],
                TransactionPostConditionMode::Deny,
                make_account(&origin, 1, 123),
            ),
            // four post-conditions on origin in allow mode, one with sending 0 tokens, one with
            // an unchecked address and a vacuous amount, explicit origin
            (
                true,
                vec![
                    TransactionPostCondition::Fungible(
                        PostConditionPrincipal::Standard(addr.clone()),
                        asset_info_1.clone(),
                        FungibleConditionCode::SentEq,
                        123,
                    ),
                    TransactionPostCondition::Fungible(
                        PostConditionPrincipal::Standard(addr.clone()),
                        asset_info_3.clone(),
                        FungibleConditionCode::SentEq,
                        0,
                    ),
                    TransactionPostCondition::Fungible(
                        PostConditionPrincipal::Standard(recv_addr.clone()),
                        asset_info_1.clone(),
                        FungibleConditionCode::SentEq,
                        0,
                    ),
                    TransactionPostCondition::Fungible(
                        PostConditionPrincipal::Standard(addr.clone()),
                        asset_info_2.clone(),
                        FungibleConditionCode::SentEq,
                        123,
                    ),
                ],
                TransactionPostConditionMode::Deny,
                make_account(&origin, 1, 123),
            ),
            (
                true,
                vec![
                    TransactionPostCondition::Fungible(
                        PostConditionPrincipal::Standard(addr.clone()),
                        asset_info_1.clone(),
                        FungibleConditionCode::SentLe,
                        123,
                    ),
                    TransactionPostCondition::Fungible(
                        PostConditionPrincipal::Standard(addr.clone()),
                        asset_info_3.clone(),
                        FungibleConditionCode::SentLe,
                        0,
                    ),
                    TransactionPostCondition::Fungible(
                        PostConditionPrincipal::Standard(recv_addr.clone()),
                        asset_info_1.clone(),
                        FungibleConditionCode::SentLe,
                        0,
                    ),
                    TransactionPostCondition::Fungible(
                        PostConditionPrincipal::Standard(addr.clone()),
                        asset_info_2.clone(),
                        FungibleConditionCode::SentLe,
                        123,
                    ),
                ],
                TransactionPostConditionMode::Deny,
                make_account(&origin, 1, 123),
            ),
            (
                true,
                vec![
                    TransactionPostCondition::Fungible(
                        PostConditionPrincipal::Standard(addr.clone()),
                        asset_info_1.clone(),
                        FungibleConditionCode::SentGe,
                        123,
                    ),
                    TransactionPostCondition::Fungible(
                        PostConditionPrincipal::Standard(addr.clone()),
                        asset_info_3.clone(),
                        FungibleConditionCode::SentGe,
                        0,
                    ),
                    TransactionPostCondition::Fungible(
                        PostConditionPrincipal::Standard(recv_addr.clone()),
                        asset_info_1.clone(),
                        FungibleConditionCode::SentGe,
                        0,
                    ),
                    TransactionPostCondition::Fungible(
                        PostConditionPrincipal::Standard(addr.clone()),
                        asset_info_2.clone(),
                        FungibleConditionCode::SentGe,
                        123,
                    ),
                ],
                TransactionPostConditionMode::Deny,
                make_account(&origin, 1, 123),
            ),
            (
                true,
                vec![
                    TransactionPostCondition::Fungible(
                        PostConditionPrincipal::Standard(addr.clone()),
                        asset_info_1.clone(),
                        FungibleConditionCode::SentLt,
                        124,
                    ),
                    TransactionPostCondition::Fungible(
                        PostConditionPrincipal::Standard(addr.clone()),
                        asset_info_3.clone(),
                        FungibleConditionCode::SentLt,
                        1,
                    ),
                    TransactionPostCondition::Fungible(
                        PostConditionPrincipal::Standard(recv_addr.clone()),
                        asset_info_1.clone(),
                        FungibleConditionCode::SentLt,
                        1,
                    ),
                    TransactionPostCondition::Fungible(
                        PostConditionPrincipal::Standard(addr.clone()),
                        asset_info_2.clone(),
                        FungibleConditionCode::SentLt,
                        124,
                    ),
                ],
                TransactionPostConditionMode::Deny,
                make_account(&origin, 1, 123),
            ),
            (
                true,
                vec![
                    TransactionPostCondition::Fungible(
                        PostConditionPrincipal::Standard(addr.clone()),
                        asset_info_1.clone(),
                        FungibleConditionCode::SentGt,
                        122,
                    ),
                    TransactionPostCondition::Fungible(
                        PostConditionPrincipal::Standard(addr.clone()),
                        asset_info_3.clone(),
                        FungibleConditionCode::SentEq,
                        0,
                    ),
                    TransactionPostCondition::Fungible(
                        PostConditionPrincipal::Standard(recv_addr.clone()),
                        asset_info_1.clone(),
                        FungibleConditionCode::SentEq,
                        0,
                    ),
                    TransactionPostCondition::Fungible(
                        PostConditionPrincipal::Standard(addr.clone()),
                        asset_info_2.clone(),
                        FungibleConditionCode::SentGt,
                        122,
                    ),
                ],
                TransactionPostConditionMode::Deny,
                make_account(&origin, 1, 123),
            ),
        ];

        for test in tests {
            let expected_result = test.0;
            let post_conditions = &test.1;
            let mode = &test.2;
            let origin = &test.3;

            let result = StacksChainState::check_transaction_postconditions(
                post_conditions,
                mode,
                origin,
                &ft_transfer_2,
            )
            .unwrap();
            if result != expected_result {
                eprintln!(
                    "test failed:\nasset map: {:?}\nscenario: {:?}\n",
                    &ft_transfer_2, &test
                );
                assert!(false);
            }
        }
    }

    #[test]
    fn test_check_postconditions_multiple_nfts() {
        let privk = StacksPrivateKey::from_hex(
            "6d430bb91222408e7706c9001cfaeb91b08c2be6d5ac95779ab52c6b431950e001",
        )
        .unwrap();
        let auth = TransactionAuth::from_p2pkh(&privk).unwrap();
        let addr = auth.origin().address_testnet();
        let origin = addr.to_account_principal();
        let _recv_addr = StacksAddress {
            version: 1,
            bytes: Hash160([0xff; 20]),
        };
        let contract_addr = StacksAddress {
            version: 1,
            bytes: Hash160([0x01; 20]),
        };

        let asset_info = AssetInfo {
            contract_address: contract_addr.clone(),
            contract_name: ContractName::try_from("hello-world").unwrap(),
            asset_name: ClarityName::try_from("test-asset").unwrap(),
        };

        let asset_id = AssetIdentifier {
            contract_identifier: QualifiedContractIdentifier::new(
                StandardPrincipalData::from(asset_info.contract_address),
                asset_info.contract_name.clone(),
            ),
            asset_name: asset_info.asset_name.clone(),
        };

        // multi-nft transfer
        let mut nft_transfer_2 = AssetMap::new();
        nft_transfer_2.add_asset_transfer(&origin, asset_id.clone(), Value::Int(1));
        nft_transfer_2.add_asset_transfer(&origin, asset_id.clone(), Value::Int(2));

        let tests = vec![
            // no post-conditions in allow mode
            (
                true,
                vec![],
                TransactionPostConditionMode::Allow,
                make_account(&origin, 1, 123),
            ),
            // one post-condition on origin in allow mode
            (
                true,
                vec![TransactionPostCondition::Nonfungible(
                    PostConditionPrincipal::Origin,
                    asset_info.clone(),
                    Value::Int(1),
                    NonfungibleConditionCode::Sent,
                )],
                TransactionPostConditionMode::Allow,
                make_account(&origin, 1, 123),
            ),
            (
                true,
                vec![TransactionPostCondition::Nonfungible(
                    PostConditionPrincipal::Origin,
                    asset_info.clone(),
                    Value::Int(2),
                    NonfungibleConditionCode::Sent,
                )],
                TransactionPostConditionMode::Allow,
                make_account(&origin, 1, 123),
            ),
            // two post-conditions on origin in allow mode
            (
                true,
                vec![
                    TransactionPostCondition::Nonfungible(
                        PostConditionPrincipal::Origin,
                        asset_info.clone(),
                        Value::Int(1),
                        NonfungibleConditionCode::Sent,
                    ),
                    TransactionPostCondition::Nonfungible(
                        PostConditionPrincipal::Origin,
                        asset_info.clone(),
                        Value::Int(2),
                        NonfungibleConditionCode::Sent,
                    ),
                ],
                TransactionPostConditionMode::Allow,
                make_account(&origin, 1, 123),
            ),
            // post-condition on a non-sent asset
            (
                true,
                vec![
                    TransactionPostCondition::Nonfungible(
                        PostConditionPrincipal::Origin,
                        asset_info.clone(),
                        Value::Int(1),
                        NonfungibleConditionCode::Sent,
                    ),
                    TransactionPostCondition::Nonfungible(
                        PostConditionPrincipal::Origin,
                        asset_info.clone(),
                        Value::Int(2),
                        NonfungibleConditionCode::Sent,
                    ),
                    TransactionPostCondition::Nonfungible(
                        PostConditionPrincipal::Origin,
                        asset_info.clone(),
                        Value::Int(3),
                        NonfungibleConditionCode::NotSent,
                    ),
                ],
                TransactionPostConditionMode::Allow,
                make_account(&origin, 1, 123),
            ),
            // one post-condition on origin in allow mode, explicit origin
            (
                true,
                vec![TransactionPostCondition::Nonfungible(
                    PostConditionPrincipal::Standard(addr.clone()),
                    asset_info.clone(),
                    Value::Int(1),
                    NonfungibleConditionCode::Sent,
                )],
                TransactionPostConditionMode::Allow,
                make_account(&origin, 1, 123),
            ),
            (
                true,
                vec![TransactionPostCondition::Nonfungible(
                    PostConditionPrincipal::Standard(addr.clone()),
                    asset_info.clone(),
                    Value::Int(2),
                    NonfungibleConditionCode::Sent,
                )],
                TransactionPostConditionMode::Allow,
                make_account(&origin, 1, 123),
            ),
            // two post-conditions on origin in allow mode, explicit origin
            (
                true,
                vec![
                    TransactionPostCondition::Nonfungible(
                        PostConditionPrincipal::Standard(addr.clone()),
                        asset_info.clone(),
                        Value::Int(1),
                        NonfungibleConditionCode::Sent,
                    ),
                    TransactionPostCondition::Nonfungible(
                        PostConditionPrincipal::Standard(addr.clone()),
                        asset_info.clone(),
                        Value::Int(2),
                        NonfungibleConditionCode::Sent,
                    ),
                ],
                TransactionPostConditionMode::Allow,
                make_account(&origin, 1, 123),
            ),
            // post-condition on a non-sent asset, explicit origin
            (
                true,
                vec![
                    TransactionPostCondition::Nonfungible(
                        PostConditionPrincipal::Standard(addr.clone()),
                        asset_info.clone(),
                        Value::Int(1),
                        NonfungibleConditionCode::Sent,
                    ),
                    TransactionPostCondition::Nonfungible(
                        PostConditionPrincipal::Standard(addr.clone()),
                        asset_info.clone(),
                        Value::Int(2),
                        NonfungibleConditionCode::Sent,
                    ),
                    TransactionPostCondition::Nonfungible(
                        PostConditionPrincipal::Standard(addr.clone()),
                        asset_info.clone(),
                        Value::Int(3),
                        NonfungibleConditionCode::NotSent,
                    ),
                ],
                TransactionPostConditionMode::Allow,
                make_account(&origin, 1, 123),
            ),
            // no post-conditions in deny mode
            (
                false,
                vec![],
                TransactionPostConditionMode::Deny,
                make_account(&origin, 1, 123),
            ),
            // one post-condition on origin in deny mode
            (
                false,
                vec![TransactionPostCondition::Nonfungible(
                    PostConditionPrincipal::Origin,
                    asset_info.clone(),
                    Value::Int(1),
                    NonfungibleConditionCode::Sent,
                )],
                TransactionPostConditionMode::Deny,
                make_account(&origin, 1, 123),
            ),
            (
                false,
                vec![TransactionPostCondition::Nonfungible(
                    PostConditionPrincipal::Origin,
                    asset_info.clone(),
                    Value::Int(2),
                    NonfungibleConditionCode::Sent,
                )],
                TransactionPostConditionMode::Deny,
                make_account(&origin, 1, 123),
            ),
            // two post-conditions on origin in allow mode
            (
                true,
                vec![
                    TransactionPostCondition::Nonfungible(
                        PostConditionPrincipal::Origin,
                        asset_info.clone(),
                        Value::Int(1),
                        NonfungibleConditionCode::Sent,
                    ),
                    TransactionPostCondition::Nonfungible(
                        PostConditionPrincipal::Origin,
                        asset_info.clone(),
                        Value::Int(2),
                        NonfungibleConditionCode::Sent,
                    ),
                ],
                TransactionPostConditionMode::Allow,
                make_account(&origin, 1, 123),
            ),
            // post-condition on a non-sent asset
            (
                true,
                vec![
                    TransactionPostCondition::Nonfungible(
                        PostConditionPrincipal::Origin,
                        asset_info.clone(),
                        Value::Int(1),
                        NonfungibleConditionCode::Sent,
                    ),
                    TransactionPostCondition::Nonfungible(
                        PostConditionPrincipal::Origin,
                        asset_info.clone(),
                        Value::Int(2),
                        NonfungibleConditionCode::Sent,
                    ),
                    TransactionPostCondition::Nonfungible(
                        PostConditionPrincipal::Origin,
                        asset_info.clone(),
                        Value::Int(3),
                        NonfungibleConditionCode::NotSent,
                    ),
                ],
                TransactionPostConditionMode::Deny,
                make_account(&origin, 1, 123),
            ),
            // one post-condition on origin in deny mode, explicit origin
            (
                false,
                vec![TransactionPostCondition::Nonfungible(
                    PostConditionPrincipal::Standard(addr.clone()),
                    asset_info.clone(),
                    Value::Int(1),
                    NonfungibleConditionCode::Sent,
                )],
                TransactionPostConditionMode::Deny,
                make_account(&origin, 1, 123),
            ),
            (
                false,
                vec![TransactionPostCondition::Nonfungible(
                    PostConditionPrincipal::Standard(addr.clone()),
                    asset_info.clone(),
                    Value::Int(2),
                    NonfungibleConditionCode::Sent,
                )],
                TransactionPostConditionMode::Deny,
                make_account(&origin, 1, 123),
            ),
            // two post-conditions on origin in allow mode, explicit origin
            (
                true,
                vec![
                    TransactionPostCondition::Nonfungible(
                        PostConditionPrincipal::Standard(addr.clone()),
                        asset_info.clone(),
                        Value::Int(1),
                        NonfungibleConditionCode::Sent,
                    ),
                    TransactionPostCondition::Nonfungible(
                        PostConditionPrincipal::Standard(addr.clone()),
                        asset_info.clone(),
                        Value::Int(2),
                        NonfungibleConditionCode::Sent,
                    ),
                ],
                TransactionPostConditionMode::Allow,
                make_account(&origin, 1, 123),
            ),
            // post-condition on a non-sent asset, explicit origin
            (
                true,
                vec![
                    TransactionPostCondition::Nonfungible(
                        PostConditionPrincipal::Standard(addr.clone()),
                        asset_info.clone(),
                        Value::Int(1),
                        NonfungibleConditionCode::Sent,
                    ),
                    TransactionPostCondition::Nonfungible(
                        PostConditionPrincipal::Standard(addr.clone()),
                        asset_info.clone(),
                        Value::Int(2),
                        NonfungibleConditionCode::Sent,
                    ),
                    TransactionPostCondition::Nonfungible(
                        PostConditionPrincipal::Standard(addr.clone()),
                        asset_info.clone(),
                        Value::Int(3),
                        NonfungibleConditionCode::NotSent,
                    ),
                ],
                TransactionPostConditionMode::Deny,
                make_account(&origin, 1, 123),
            ),
        ];

        for test in tests.iter() {
            let expected_result = test.0;
            let post_conditions = &test.1;
            let mode = &test.2;
            let origin = &test.3;

            let result = StacksChainState::check_transaction_postconditions(
                post_conditions,
                mode,
                origin,
                &nft_transfer_2,
            )
            .unwrap();
            if result != expected_result {
                eprintln!(
                    "test failed:\nasset map: {:?}\nscenario: {:?}\n",
                    &nft_transfer_2, &test
                );
                assert!(false);
            }
        }
    }

    #[test]
    fn test_check_postconditions_stx() {
        let privk = StacksPrivateKey::from_hex(
            "6d430bb91222408e7706c9001cfaeb91b08c2be6d5ac95779ab52c6b431950e001",
        )
        .unwrap();
        let auth = TransactionAuth::from_p2pkh(&privk).unwrap();
        let addr = auth.origin().address_testnet();
        let origin = addr.to_account_principal();
        let _recv_addr = StacksAddress {
            version: 1,
            bytes: Hash160([0xff; 20]),
        };

        // stx-transfer for 123 microstx
        let mut stx_asset_map = AssetMap::new();
        stx_asset_map.add_stx_transfer(&origin, 123).unwrap();

        // stx-burn for 123 microstx
        let mut stx_burn_asset_map = AssetMap::new();
        stx_burn_asset_map.add_stx_burn(&origin, 123).unwrap();

        // stx-transfer and stx-burn for a total of 123 microstx
        let mut stx_transfer_burn_asset_map = AssetMap::new();
        stx_transfer_burn_asset_map
            .add_stx_transfer(&origin, 100)
            .unwrap();
        stx_transfer_burn_asset_map
            .add_stx_burn(&origin, 23)
            .unwrap();

        let tests = vec![
            // no post-conditions in allow mode
            (
                true,
                vec![],
                TransactionPostConditionMode::Allow,
                make_account(&origin, 1, 123),
            ), // should pass
            // post-conditions on origin in allow mode
            (
                true,
                vec![TransactionPostCondition::STX(
                    PostConditionPrincipal::Origin,
                    FungibleConditionCode::SentEq,
                    123,
                )],
                TransactionPostConditionMode::Allow,
                make_account(&origin, 1, 123),
            ), // should pass
            (
                true,
                vec![TransactionPostCondition::STX(
                    PostConditionPrincipal::Origin,
                    FungibleConditionCode::SentLe,
                    123,
                )],
                TransactionPostConditionMode::Allow,
                make_account(&origin, 1, 123),
            ), // should pass
            (
                true,
                vec![TransactionPostCondition::STX(
                    PostConditionPrincipal::Origin,
                    FungibleConditionCode::SentGe,
                    123,
                )],
                TransactionPostConditionMode::Allow,
                make_account(&origin, 1, 123),
            ), // should pass
            (
                true,
                vec![TransactionPostCondition::STX(
                    PostConditionPrincipal::Origin,
                    FungibleConditionCode::SentLt,
                    124,
                )],
                TransactionPostConditionMode::Allow,
                make_account(&origin, 1, 123),
            ), // should pass
            (
                true,
                vec![TransactionPostCondition::STX(
                    PostConditionPrincipal::Origin,
                    FungibleConditionCode::SentGt,
                    122,
                )],
                TransactionPostConditionMode::Allow,
                make_account(&origin, 1, 123),
            ), // should pass
            // post-conditions with an explicitly-set address in allow mode
            (
                true,
                vec![TransactionPostCondition::STX(
                    PostConditionPrincipal::Standard(addr.clone()),
                    FungibleConditionCode::SentEq,
                    123,
                )],
                TransactionPostConditionMode::Allow,
                make_account(&origin, 1, 123),
            ), // should pass
            (
                true,
                vec![TransactionPostCondition::STX(
                    PostConditionPrincipal::Standard(addr.clone()),
                    FungibleConditionCode::SentLe,
                    123,
                )],
                TransactionPostConditionMode::Allow,
                make_account(&origin, 1, 123),
            ), // should pass
            (
                true,
                vec![TransactionPostCondition::STX(
                    PostConditionPrincipal::Standard(addr.clone()),
                    FungibleConditionCode::SentGe,
                    123,
                )],
                TransactionPostConditionMode::Allow,
                make_account(&origin, 1, 123),
            ), // should pass
            (
                true,
                vec![TransactionPostCondition::STX(
                    PostConditionPrincipal::Standard(addr.clone()),
                    FungibleConditionCode::SentLt,
                    124,
                )],
                TransactionPostConditionMode::Allow,
                make_account(&origin, 1, 123),
            ), // should pass
            (
                true,
                vec![TransactionPostCondition::STX(
                    PostConditionPrincipal::Standard(addr.clone()),
                    FungibleConditionCode::SentGt,
                    122,
                )],
                TransactionPostConditionMode::Allow,
                make_account(&origin, 1, 123),
            ), // should pass
            // post-conditions with an unrelated contract address in allow mode
            (
                true,
                vec![TransactionPostCondition::STX(
                    PostConditionPrincipal::Contract(
                        addr.clone(),
                        ContractName::try_from("hello-world").unwrap(),
                    ),
                    FungibleConditionCode::SentEq,
                    0,
                )],
                TransactionPostConditionMode::Allow,
                make_account(&origin, 1, 123),
            ), // should pass
            (
                true,
                vec![TransactionPostCondition::STX(
                    PostConditionPrincipal::Contract(
                        addr.clone(),
                        ContractName::try_from("hello-world").unwrap(),
                    ),
                    FungibleConditionCode::SentLe,
                    0,
                )],
                TransactionPostConditionMode::Allow,
                make_account(&origin, 1, 123),
            ), // should pass
            (
                true,
                vec![TransactionPostCondition::STX(
                    PostConditionPrincipal::Contract(
                        addr.clone(),
                        ContractName::try_from("hello-world").unwrap(),
                    ),
                    FungibleConditionCode::SentGe,
                    0,
                )],
                TransactionPostConditionMode::Allow,
                make_account(&origin, 1, 123),
            ), // should pass
            (
                true,
                vec![TransactionPostCondition::STX(
                    PostConditionPrincipal::Contract(
                        addr.clone(),
                        ContractName::try_from("hello-world").unwrap(),
                    ),
                    FungibleConditionCode::SentLt,
                    1,
                )],
                TransactionPostConditionMode::Allow,
                make_account(&origin, 1, 123),
            ), // should pass
            // post-conditions with both the origin and an unrelated contract address in allow mode
            (
                true,
                vec![
                    TransactionPostCondition::STX(
                        PostConditionPrincipal::Contract(
                            addr.clone(),
                            ContractName::try_from("hello-world").unwrap(),
                        ),
                        FungibleConditionCode::SentEq,
                        0,
                    ),
                    TransactionPostCondition::STX(
                        PostConditionPrincipal::Origin,
                        FungibleConditionCode::SentEq,
                        123,
                    ),
                ],
                TransactionPostConditionMode::Allow,
                make_account(&origin, 1, 123),
            ), // should pass
            (
                true,
                vec![
                    TransactionPostCondition::STX(
                        PostConditionPrincipal::Contract(
                            addr.clone(),
                            ContractName::try_from("hello-world").unwrap(),
                        ),
                        FungibleConditionCode::SentLe,
                        0,
                    ),
                    TransactionPostCondition::STX(
                        PostConditionPrincipal::Origin,
                        FungibleConditionCode::SentLe,
                        123,
                    ),
                ],
                TransactionPostConditionMode::Allow,
                make_account(&origin, 1, 123),
            ), // should pass
            (
                true,
                vec![
                    TransactionPostCondition::STX(
                        PostConditionPrincipal::Contract(
                            addr.clone(),
                            ContractName::try_from("hello-world").unwrap(),
                        ),
                        FungibleConditionCode::SentGe,
                        0,
                    ),
                    TransactionPostCondition::STX(
                        PostConditionPrincipal::Origin,
                        FungibleConditionCode::SentGe,
                        123,
                    ),
                ],
                TransactionPostConditionMode::Allow,
                make_account(&origin, 1, 123),
            ), // should pass
            (
                true,
                vec![
                    TransactionPostCondition::STX(
                        PostConditionPrincipal::Contract(
                            addr.clone(),
                            ContractName::try_from("hello-world").unwrap(),
                        ),
                        FungibleConditionCode::SentLt,
                        1,
                    ),
                    TransactionPostCondition::STX(
                        PostConditionPrincipal::Origin,
                        FungibleConditionCode::SentLt,
                        124,
                    ),
                ],
                TransactionPostConditionMode::Allow,
                make_account(&origin, 1, 123),
            ), // should pass
            // post-conditions that fail since the amount is wrong
            (
                false,
                vec![TransactionPostCondition::STX(
                    PostConditionPrincipal::Origin,
                    FungibleConditionCode::SentEq,
                    124,
                )],
                TransactionPostConditionMode::Allow,
                make_account(&origin, 1, 123),
            ), // should fail
            (
                false,
                vec![TransactionPostCondition::STX(
                    PostConditionPrincipal::Origin,
                    FungibleConditionCode::SentLe,
                    122,
                )],
                TransactionPostConditionMode::Allow,
                make_account(&origin, 1, 123),
            ), // should fail
            (
                false,
                vec![TransactionPostCondition::STX(
                    PostConditionPrincipal::Origin,
                    FungibleConditionCode::SentGe,
                    124,
                )],
                TransactionPostConditionMode::Allow,
                make_account(&origin, 1, 123),
            ), // should fail
            (
                false,
                vec![TransactionPostCondition::STX(
                    PostConditionPrincipal::Origin,
                    FungibleConditionCode::SentLt,
                    122,
                )],
                TransactionPostConditionMode::Allow,
                make_account(&origin, 1, 123),
            ), // should fail
            (
                false,
                vec![TransactionPostCondition::STX(
                    PostConditionPrincipal::Origin,
                    FungibleConditionCode::SentGt,
                    124,
                )],
                TransactionPostConditionMode::Allow,
                make_account(&origin, 1, 123),
            ), // should fail
            // no post-conditions in deny mode (should fail)
            (
                false,
                vec![],
                TransactionPostConditionMode::Deny,
                make_account(&origin, 1, 123),
            ), // should fail
            // post-conditions on origin in deny mode (should all pass since origin is specified
            (
                true,
                vec![TransactionPostCondition::STX(
                    PostConditionPrincipal::Origin,
                    FungibleConditionCode::SentEq,
                    123,
                )],
                TransactionPostConditionMode::Deny,
                make_account(&origin, 1, 123),
            ), // should pass
            (
                true,
                vec![TransactionPostCondition::STX(
                    PostConditionPrincipal::Origin,
                    FungibleConditionCode::SentLe,
                    123,
                )],
                TransactionPostConditionMode::Deny,
                make_account(&origin, 1, 123),
            ), // should pass
            (
                true,
                vec![TransactionPostCondition::STX(
                    PostConditionPrincipal::Origin,
                    FungibleConditionCode::SentGe,
                    123,
                )],
                TransactionPostConditionMode::Deny,
                make_account(&origin, 1, 123),
            ), // should pass
            (
                true,
                vec![TransactionPostCondition::STX(
                    PostConditionPrincipal::Origin,
                    FungibleConditionCode::SentLt,
                    124,
                )],
                TransactionPostConditionMode::Deny,
                make_account(&origin, 1, 123),
            ), // should pass
            (
                true,
                vec![TransactionPostCondition::STX(
                    PostConditionPrincipal::Origin,
                    FungibleConditionCode::SentGt,
                    122,
                )],
                TransactionPostConditionMode::Deny,
                make_account(&origin, 1, 123),
            ), // should pass
            // post-conditions with an explicitly-set address in deny mode (should all pass since
            // address matches the address in the asset map)
            (
                true,
                vec![TransactionPostCondition::STX(
                    PostConditionPrincipal::Standard(addr.clone()),
                    FungibleConditionCode::SentEq,
                    123,
                )],
                TransactionPostConditionMode::Deny,
                make_account(&origin, 1, 123),
            ), // should pass
            (
                true,
                vec![TransactionPostCondition::STX(
                    PostConditionPrincipal::Standard(addr.clone()),
                    FungibleConditionCode::SentLe,
                    123,
                )],
                TransactionPostConditionMode::Deny,
                make_account(&origin, 1, 123),
            ), // should pass
            (
                true,
                vec![TransactionPostCondition::STX(
                    PostConditionPrincipal::Standard(addr.clone()),
                    FungibleConditionCode::SentGe,
                    123,
                )],
                TransactionPostConditionMode::Deny,
                make_account(&origin, 1, 123),
            ), // should pass
            (
                true,
                vec![TransactionPostCondition::STX(
                    PostConditionPrincipal::Standard(addr.clone()),
                    FungibleConditionCode::SentLt,
                    124,
                )],
                TransactionPostConditionMode::Deny,
                make_account(&origin, 1, 123),
            ), // should pass
            (
                true,
                vec![TransactionPostCondition::STX(
                    PostConditionPrincipal::Standard(addr.clone()),
                    FungibleConditionCode::SentGt,
                    122,
                )],
                TransactionPostConditionMode::Deny,
                make_account(&origin, 1, 123),
            ), // should pass
            // post-conditions with an unrelated contract address in allow mode, with check on
            // origin (should all pass)
            (
                true,
                vec![
                    TransactionPostCondition::STX(
                        PostConditionPrincipal::Contract(
                            addr.clone(),
                            ContractName::try_from("hello-world").unwrap(),
                        ),
                        FungibleConditionCode::SentEq,
                        0,
                    ),
                    TransactionPostCondition::STX(
                        PostConditionPrincipal::Origin,
                        FungibleConditionCode::SentEq,
                        123,
                    ),
                ],
                TransactionPostConditionMode::Allow,
                make_account(&origin, 1, 123),
            ), // should fail
            (
                true,
                vec![
                    TransactionPostCondition::STX(
                        PostConditionPrincipal::Contract(
                            addr.clone(),
                            ContractName::try_from("hello-world").unwrap(),
                        ),
                        FungibleConditionCode::SentLe,
                        0,
                    ),
                    TransactionPostCondition::STX(
                        PostConditionPrincipal::Origin,
                        FungibleConditionCode::SentEq,
                        123,
                    ),
                ],
                TransactionPostConditionMode::Allow,
                make_account(&origin, 1, 123),
            ), // should fail
            (
                true,
                vec![
                    TransactionPostCondition::STX(
                        PostConditionPrincipal::Contract(
                            addr.clone(),
                            ContractName::try_from("hello-world").unwrap(),
                        ),
                        FungibleConditionCode::SentGe,
                        0,
                    ),
                    TransactionPostCondition::STX(
                        PostConditionPrincipal::Origin,
                        FungibleConditionCode::SentEq,
                        123,
                    ),
                ],
                TransactionPostConditionMode::Allow,
                make_account(&origin, 1, 123),
            ), // should fail
            (
                true,
                vec![
                    TransactionPostCondition::STX(
                        PostConditionPrincipal::Contract(
                            addr.clone(),
                            ContractName::try_from("hello-world").unwrap(),
                        ),
                        FungibleConditionCode::SentLt,
                        1,
                    ),
                    TransactionPostCondition::STX(
                        PostConditionPrincipal::Origin,
                        FungibleConditionCode::SentEq,
                        123,
                    ),
                ],
                TransactionPostConditionMode::Allow,
                make_account(&origin, 1, 123),
            ), // should fail
            // post-conditions with an unrelated contract address in deny mode (should all fail
            // since stx-transfer isn't covered)
            (
                false,
                vec![TransactionPostCondition::STX(
                    PostConditionPrincipal::Contract(
                        addr.clone(),
                        ContractName::try_from("hello-world").unwrap(),
                    ),
                    FungibleConditionCode::SentEq,
                    0,
                )],
                TransactionPostConditionMode::Deny,
                make_account(&origin, 1, 123),
            ), // should fail
            (
                false,
                vec![TransactionPostCondition::STX(
                    PostConditionPrincipal::Contract(
                        addr.clone(),
                        ContractName::try_from("hello-world").unwrap(),
                    ),
                    FungibleConditionCode::SentLe,
                    0,
                )],
                TransactionPostConditionMode::Deny,
                make_account(&origin, 1, 123),
            ), // should fail
            (
                false,
                vec![TransactionPostCondition::STX(
                    PostConditionPrincipal::Contract(
                        addr.clone(),
                        ContractName::try_from("hello-world").unwrap(),
                    ),
                    FungibleConditionCode::SentGe,
                    0,
                )],
                TransactionPostConditionMode::Deny,
                make_account(&origin, 1, 123),
            ), // should fail
            (
                false,
                vec![TransactionPostCondition::STX(
                    PostConditionPrincipal::Contract(
                        addr.clone(),
                        ContractName::try_from("hello-world").unwrap(),
                    ),
                    FungibleConditionCode::SentLt,
                    1,
                )],
                TransactionPostConditionMode::Deny,
                make_account(&origin, 1, 123),
            ), // should fail
            // post-conditions with an unrelated contract address in deny mode, with check on
            // origin (should all pass)
            (
                true,
                vec![
                    TransactionPostCondition::STX(
                        PostConditionPrincipal::Contract(
                            addr.clone(),
                            ContractName::try_from("hello-world").unwrap(),
                        ),
                        FungibleConditionCode::SentEq,
                        0,
                    ),
                    TransactionPostCondition::STX(
                        PostConditionPrincipal::Origin,
                        FungibleConditionCode::SentEq,
                        123,
                    ),
                ],
                TransactionPostConditionMode::Deny,
                make_account(&origin, 1, 123),
            ), // should fail
            (
                true,
                vec![
                    TransactionPostCondition::STX(
                        PostConditionPrincipal::Contract(
                            addr.clone(),
                            ContractName::try_from("hello-world").unwrap(),
                        ),
                        FungibleConditionCode::SentLe,
                        0,
                    ),
                    TransactionPostCondition::STX(
                        PostConditionPrincipal::Origin,
                        FungibleConditionCode::SentEq,
                        123,
                    ),
                ],
                TransactionPostConditionMode::Deny,
                make_account(&origin, 1, 123),
            ), // should fail
            (
                true,
                vec![
                    TransactionPostCondition::STX(
                        PostConditionPrincipal::Contract(
                            addr.clone(),
                            ContractName::try_from("hello-world").unwrap(),
                        ),
                        FungibleConditionCode::SentGe,
                        0,
                    ),
                    TransactionPostCondition::STX(
                        PostConditionPrincipal::Origin,
                        FungibleConditionCode::SentEq,
                        123,
                    ),
                ],
                TransactionPostConditionMode::Deny,
                make_account(&origin, 1, 123),
            ), // should fail
            (
                true,
                vec![
                    TransactionPostCondition::STX(
                        PostConditionPrincipal::Contract(
                            addr.clone(),
                            ContractName::try_from("hello-world").unwrap(),
                        ),
                        FungibleConditionCode::SentLt,
                        1,
                    ),
                    TransactionPostCondition::STX(
                        PostConditionPrincipal::Origin,
                        FungibleConditionCode::SentEq,
                        123,
                    ),
                ],
                TransactionPostConditionMode::Deny,
                make_account(&origin, 1, 123),
            ), // should fail
            // post-conditions with both the origin and an unrelated contract address in deny mode (should all pass)
            (
                true,
                vec![
                    TransactionPostCondition::STX(
                        PostConditionPrincipal::Contract(
                            addr.clone(),
                            ContractName::try_from("hello-world").unwrap(),
                        ),
                        FungibleConditionCode::SentEq,
                        0,
                    ),
                    TransactionPostCondition::STX(
                        PostConditionPrincipal::Origin,
                        FungibleConditionCode::SentEq,
                        123,
                    ),
                ],
                TransactionPostConditionMode::Deny,
                make_account(&origin, 1, 123),
            ), // should pass
            (
                true,
                vec![
                    TransactionPostCondition::STX(
                        PostConditionPrincipal::Contract(
                            addr.clone(),
                            ContractName::try_from("hello-world").unwrap(),
                        ),
                        FungibleConditionCode::SentLe,
                        0,
                    ),
                    TransactionPostCondition::STX(
                        PostConditionPrincipal::Origin,
                        FungibleConditionCode::SentLe,
                        123,
                    ),
                ],
                TransactionPostConditionMode::Deny,
                make_account(&origin, 1, 123),
            ), // should pass
            (
                true,
                vec![
                    TransactionPostCondition::STX(
                        PostConditionPrincipal::Contract(
                            addr.clone(),
                            ContractName::try_from("hello-world").unwrap(),
                        ),
                        FungibleConditionCode::SentGe,
                        0,
                    ),
                    TransactionPostCondition::STX(
                        PostConditionPrincipal::Origin,
                        FungibleConditionCode::SentGe,
                        123,
                    ),
                ],
                TransactionPostConditionMode::Deny,
                make_account(&origin, 1, 123),
            ), // should pass
            (
                true,
                vec![
                    TransactionPostCondition::STX(
                        PostConditionPrincipal::Contract(
                            addr.clone(),
                            ContractName::try_from("hello-world").unwrap(),
                        ),
                        FungibleConditionCode::SentLt,
                        1,
                    ),
                    TransactionPostCondition::STX(
                        PostConditionPrincipal::Origin,
                        FungibleConditionCode::SentLt,
                        124,
                    ),
                ],
                TransactionPostConditionMode::Deny,
                make_account(&origin, 1, 123),
            ), // should pass
            // post-conditions that fail since the amount is wrong, even though all principals are
            // covered
            (
                false,
                vec![TransactionPostCondition::STX(
                    PostConditionPrincipal::Origin,
                    FungibleConditionCode::SentEq,
                    124,
                )],
                TransactionPostConditionMode::Deny,
                make_account(&origin, 1, 123),
            ), // should fail
            (
                false,
                vec![TransactionPostCondition::STX(
                    PostConditionPrincipal::Origin,
                    FungibleConditionCode::SentLe,
                    122,
                )],
                TransactionPostConditionMode::Deny,
                make_account(&origin, 1, 123),
            ), // should fail
            (
                false,
                vec![TransactionPostCondition::STX(
                    PostConditionPrincipal::Origin,
                    FungibleConditionCode::SentGe,
                    124,
                )],
                TransactionPostConditionMode::Deny,
                make_account(&origin, 1, 123),
            ), // should fail
            (
                false,
                vec![TransactionPostCondition::STX(
                    PostConditionPrincipal::Origin,
                    FungibleConditionCode::SentLt,
                    122,
                )],
                TransactionPostConditionMode::Deny,
                make_account(&origin, 1, 123),
            ), // should fail
            (
                false,
                vec![TransactionPostCondition::STX(
                    PostConditionPrincipal::Origin,
                    FungibleConditionCode::SentGt,
                    124,
                )],
                TransactionPostConditionMode::Deny,
                make_account(&origin, 1, 123),
            ), // should fail
        ];

        for asset_map in &[
            &stx_asset_map,
            &stx_burn_asset_map,
            &stx_transfer_burn_asset_map,
        ] {
            for test in tests.iter() {
                let expected_result = test.0;
                let post_conditions = &test.1;
                let post_condition_mode = &test.2;
                let origin_account = &test.3;

                let result = StacksChainState::check_transaction_postconditions(
                    post_conditions,
                    post_condition_mode,
                    origin_account,
                    asset_map,
                )
                .unwrap();
                if result != expected_result {
                    eprintln!(
                        "test failed:\nasset map: {:?}\nscenario: {:?}\n",
                        asset_map, &test
                    );
                    assert!(false);
                }
            }
        }
    }

    #[test]
    fn process_smart_contract_fee_check() {
        let contract = r#"
        (define-public (send-stx (amount uint) (recipient principal))
            (stx-transfer? amount tx-sender recipient))
        "#;

        let privk = StacksPrivateKey::from_hex(
            "6d430bb91222408e7706c9001cfaeb91b08c2be6d5ac95779ab52c6b431950e001",
        )
        .unwrap();
        let auth = TransactionAuth::from_p2pkh(&privk).unwrap();
        let addr = auth.origin().address_testnet();

        let balances = vec![(addr.clone(), 1000000000)];

        let mut chainstate =
            instantiate_chainstate_with_balances(false, 0x80000000, function_name!(), balances);

        let mut tx_contract_create = StacksTransaction::new(
            TransactionVersion::Testnet,
            auth.clone(),
            TransactionPayload::new_smart_contract(
                &"hello-world".to_string(),
                &contract.to_string(),
                None,
            )
            .unwrap(),
        );

        tx_contract_create.chain_id = 0x80000000;
        tx_contract_create.set_tx_fee(0);

        let mut signer = StacksTransactionSigner::new(&tx_contract_create);
        signer.sign_origin(&privk).unwrap();

        let signed_contract_tx = signer.get_tx().unwrap();

        let mut tx_contract_call = StacksTransaction::new(
            TransactionVersion::Testnet,
            auth.clone(),
            TransactionPayload::new_contract_call(
                addr.clone(),
                "hello-world",
                "send-stx",
                vec![
                    Value::UInt(1000000000),
                    Value::Principal(PrincipalData::from(
                        StacksAddress::from_string("ST1H1B54MY50RMBRRKS7GV2ZWG79RZ1RQ1ETW4E01")
                            .unwrap(),
                    )),
                ],
            )
            .unwrap(),
        );

        tx_contract_call.chain_id = 0x80000000;
        tx_contract_call.set_tx_fee(1);
        tx_contract_call.set_origin_nonce(1);
        tx_contract_call.post_condition_mode = TransactionPostConditionMode::Allow;

        let mut signer = StacksTransactionSigner::new(&tx_contract_call);
        signer.sign_origin(&privk).unwrap();

        let signed_contract_call_tx = signer.get_tx().unwrap();

        // in epoch 2.05 and earlier, this fails because we debit the fee _after_ we run the tx,
        // which leads to an InvalidFee error
        for (dbi, burn_db) in PRE_21_DBS.iter().enumerate() {
            let mut conn = chainstate.block_begin(
                burn_db,
                &FIRST_BURNCHAIN_CONSENSUS_HASH,
                &FIRST_STACKS_BLOCK_HASH,
                &ConsensusHash([(dbi + 1) as u8; 20]),
                &BlockHeaderHash([(dbi + 1) as u8; 32]),
            );
            let (fee, _) = StacksChainState::process_transaction(
                &mut conn,
                &signed_contract_tx,
                false,
                ASTRules::PrecheckSize,
            )
            .unwrap();
            let err = StacksChainState::process_transaction(
                &mut conn,
                &signed_contract_call_tx,
                false,
                ASTRules::PrecheckSize,
            )
            .unwrap_err();

            conn.commit_block();

            eprintln!("{:?}", &err);
            assert_eq!(fee, 0);
            if let Error::InvalidFee = err {
            } else {
                assert!(false)
            };
        }

        // in epoch 2.1, this passes, since we debit the fee _before_ we run the tx, and then the
        // call to stx-transfer? fails.
        let mut conn = chainstate.block_begin(
            &TestBurnStateDB_21,
            &FIRST_BURNCHAIN_CONSENSUS_HASH,
            &FIRST_STACKS_BLOCK_HASH,
            &ConsensusHash([3u8; 20]),
            &BlockHeaderHash([3u8; 32]),
        );

        let (fee, _) = StacksChainState::process_transaction(
            &mut conn,
            &signed_contract_tx,
            false,
            ASTRules::PrecheckSize,
        )
        .unwrap();
        let (fee, _) = StacksChainState::process_transaction(
            &mut conn,
            &signed_contract_call_tx,
            false,
            ASTRules::PrecheckSize,
        )
        .unwrap();

        assert_eq!(fee, 1);
        assert_eq!(
            StacksChainState::get_account(&mut conn, &addr.into())
                .stx_balance
<<<<<<< HEAD
                .get_available_balance_at_burn_block(0, 0, 0, 0),
=======
                .get_available_balance_at_burn_block(0, 0, 0)
                .unwrap(),
>>>>>>> c98b404e
            (1000000000 - fee) as u128
        );

        conn.commit_block();
    }

    fn make_signed_microblock(
        block_privk: &StacksPrivateKey,
        tx_privk: &StacksPrivateKey,
        parent_block: BlockHeaderHash,
        seq: u16,
    ) -> StacksMicroblock {
        // make transaction
        let contract = r#"
        (define-public (send-stx (amount uint) (recipient principal))
            (stx-transfer? amount tx-sender recipient))
        "#;

        let auth = TransactionAuth::from_p2pkh(&tx_privk).unwrap();
        let addr = auth.origin().address_testnet();

        let mut rng = rand::thread_rng();

        let mut tx_contract_create = StacksTransaction::new(
            TransactionVersion::Testnet,
            auth.clone(),
            TransactionPayload::new_smart_contract(
                &format!("hello-world-{}", &rng.gen::<u32>()),
                &contract.to_string(),
                None,
            )
            .unwrap(),
        );

        tx_contract_create.chain_id = 0x80000000;
        tx_contract_create.set_tx_fee(0);

        let mut signer = StacksTransactionSigner::new(&tx_contract_create);
        signer.sign_origin(&tx_privk).unwrap();

        let signed_contract_tx = signer.get_tx().unwrap();

        // make block
        let txs = vec![signed_contract_tx];
        let txid_vecs = txs.iter().map(|tx| tx.txid().as_bytes().to_vec()).collect();
        let merkle_tree = MerkleTree::<Sha512Trunc256Sum>::new(&txid_vecs);
        let tx_merkle_root = merkle_tree.root();

        let mut mblock = StacksMicroblock {
            header: StacksMicroblockHeader {
                version: 0x12,
                sequence: seq,
                prev_block: parent_block,
                tx_merkle_root: tx_merkle_root,
                signature: MessageSignature([0u8; 65]),
            },
            txs: txs,
        };
        mblock.sign(block_privk).unwrap();
        mblock
    }

    #[test]
    fn process_poison_microblock_same_block() {
        let privk = StacksPrivateKey::from_hex(
            "6d430bb91222408e7706c9001cfaeb91b08c2be6d5ac95779ab52c6b431950e001",
        )
        .unwrap();
        let auth = TransactionAuth::from_p2pkh(&privk).unwrap();
        let addr = auth.origin().address_testnet();

        let balances = vec![(addr.clone(), 1000000000)];

        let mut chainstate =
            instantiate_chainstate_with_balances(false, 0x80000000, function_name!(), balances);

        let block_privk = StacksPrivateKey::from_hex(
            "2f90f1b148207a110aa58d1b998510407420d7a8065d4fdfc0bbe22c5d9f1c6a01",
        )
        .unwrap();

        let block_pubkh =
            Hash160::from_node_public_key(&StacksPublicKey::from_private(&block_privk));

        let reporter_privk = StacksPrivateKey::from_hex(
            "e606e944014b2a9788d0e3c8defaf6bc44b1e3ab881aaba32faa6e32002b7e1f01",
        )
        .unwrap();
        let reporter_addr = TransactionAuth::from_p2pkh(&reporter_privk)
            .unwrap()
            .origin()
            .address_testnet();

        for (dbi, burn_db) in ALL_BURN_DBS.iter().enumerate() {
            let mut conn = chainstate.block_begin(
                burn_db,
                &FIRST_BURNCHAIN_CONSENSUS_HASH,
                &FIRST_STACKS_BLOCK_HASH,
                &ConsensusHash([(dbi + 1) as u8; 20]),
                &BlockHeaderHash([(dbi + 1) as u8; 32]),
            );

            StacksChainState::insert_microblock_pubkey_hash(&mut conn, 1, &block_pubkh).unwrap();

            let height_opt =
                StacksChainState::has_microblock_pubkey_hash(&mut conn, &block_pubkh).unwrap();
            assert_eq!(height_opt.unwrap(), 1);

            // make poison
            let mblock_1 =
                make_signed_microblock(&block_privk, &privk, BlockHeaderHash([0x11; 32]), 123);
            let mblock_2 =
                make_signed_microblock(&block_privk, &privk, BlockHeaderHash([0x11; 32]), 123);
            assert!(mblock_1 != mblock_2);

            // report poison (in the same block)
            let mut tx_poison_microblock = StacksTransaction::new(
                TransactionVersion::Testnet,
                TransactionAuth::from_p2pkh(&reporter_privk).unwrap(),
                TransactionPayload::PoisonMicroblock(
                    mblock_1.header.clone(),
                    mblock_2.header.clone(),
                ),
            );

            tx_poison_microblock.chain_id = 0x80000000;
            tx_poison_microblock.set_tx_fee(0);

            let mut signer = StacksTransactionSigner::new(&tx_poison_microblock);
            signer.sign_origin(&reporter_privk).unwrap();
            let signed_tx_poison_microblock = signer.get_tx().unwrap();

            // process it!
            let (fee, receipt) = StacksChainState::process_transaction(
                &mut conn,
                &signed_tx_poison_microblock,
                false,
                ASTRules::PrecheckSize,
            )
            .unwrap();

            // there must be a poison record for this microblock, from the reporter, for the microblock
            // sequence.
            let report_opt = StacksChainState::get_poison_microblock_report(&mut conn, 1).unwrap();
            assert_eq!(report_opt.unwrap(), (reporter_addr, 123));

            // result must encode poison information
            let result_data = receipt.result.expect_tuple().unwrap();

            let height = result_data
                .get("block_height")
                .unwrap()
                .to_owned()
                .expect_u128()
                .unwrap();
            let mblock_pubkh = result_data
                .get("microblock_pubkey_hash")
                .unwrap()
                .to_owned()
                .expect_buff(20)
                .unwrap();
            let reporter = result_data
                .get("reporter")
                .unwrap()
                .to_owned()
                .expect_principal()
                .unwrap();
            let seq = result_data
                .get("sequence")
                .unwrap()
                .to_owned()
                .expect_u128()
                .unwrap();

            assert_eq!(height, 1);
            assert_eq!(mblock_pubkh, block_pubkh.0.to_vec());
            assert_eq!(seq, 123);
            assert_eq!(reporter, reporter_addr.to_account_principal());

            conn.commit_block();
        }
    }

    #[test]
    fn process_poison_microblock_invalid_transaction() {
        let privk = StacksPrivateKey::from_hex(
            "6d430bb91222408e7706c9001cfaeb91b08c2be6d5ac95779ab52c6b431950e001",
        )
        .unwrap();
        let auth = TransactionAuth::from_p2pkh(&privk).unwrap();
        let addr = auth.origin().address_testnet();

        let balances = vec![(addr.clone(), 1000000000)];

        let mut chainstate =
            instantiate_chainstate_with_balances(false, 0x80000000, function_name!(), balances);

        let block_privk = StacksPrivateKey::from_hex(
            "2f90f1b148207a110aa58d1b998510407420d7a8065d4fdfc0bbe22c5d9f1c6a01",
        )
        .unwrap();

        let block_pubkh =
            Hash160::from_node_public_key(&StacksPublicKey::from_private(&block_privk));

        let reporter_privk = StacksPrivateKey::from_hex(
            "e606e944014b2a9788d0e3c8defaf6bc44b1e3ab881aaba32faa6e32002b7e1f01",
        )
        .unwrap();
        let reporter_addr = TransactionAuth::from_p2pkh(&reporter_privk)
            .unwrap()
            .origin()
            .address_testnet();

        for (dbi, burn_db) in ALL_BURN_DBS.iter().enumerate() {
            let mut conn = chainstate.block_begin(
                burn_db,
                &FIRST_BURNCHAIN_CONSENSUS_HASH,
                &FIRST_STACKS_BLOCK_HASH,
                &ConsensusHash([(dbi + 1) as u8; 20]),
                &BlockHeaderHash([(dbi + 1) as u8; 32]),
            );

            StacksChainState::insert_microblock_pubkey_hash(&mut conn, 1, &block_pubkh).unwrap();

            let height_opt =
                StacksChainState::has_microblock_pubkey_hash(&mut conn, &block_pubkh).unwrap();
            assert_eq!(height_opt.unwrap(), 1);

            // make poison, but for an unknown microblock fork
            let mblock_1 = make_signed_microblock(&privk, &privk, BlockHeaderHash([0x11; 32]), 123);
            let mblock_2 = make_signed_microblock(&privk, &privk, BlockHeaderHash([0x11; 32]), 123);
            assert!(mblock_1 != mblock_2);

            // report poison (in the same block)
            let mut tx_poison_microblock = StacksTransaction::new(
                TransactionVersion::Testnet,
                TransactionAuth::from_p2pkh(&reporter_privk).unwrap(),
                TransactionPayload::PoisonMicroblock(
                    mblock_1.header.clone(),
                    mblock_2.header.clone(),
                ),
            );

            tx_poison_microblock.chain_id = 0x80000000;
            tx_poison_microblock.set_tx_fee(0);

            let mut signer = StacksTransactionSigner::new(&tx_poison_microblock);
            signer.sign_origin(&reporter_privk).unwrap();
            let signed_tx_poison_microblock = signer.get_tx().unwrap();

            // should fail to process -- the transaction is invalid if it doesn't point to a known
            // microblock pubkey hash.
            let err = StacksChainState::process_transaction(
                &mut conn,
                &signed_tx_poison_microblock,
                false,
                ASTRules::PrecheckSize,
            )
            .unwrap_err();
            if let Error::ClarityError(clarity_error::BadTransaction(msg)) = err {
                assert!(msg.find("never seen in this fork").is_some());
            } else {
                assert!(false);
            }
            conn.commit_block();
        }
    }

    #[test]
    fn process_poison_microblock_multiple_same_block() {
        let privk = StacksPrivateKey::from_hex(
            "6d430bb91222408e7706c9001cfaeb91b08c2be6d5ac95779ab52c6b431950e001",
        )
        .unwrap();
        let auth = TransactionAuth::from_p2pkh(&privk).unwrap();
        let addr = auth.origin().address_testnet();

        let balances = vec![(addr.clone(), 1000000000)];

        let mut chainstate =
            instantiate_chainstate_with_balances(false, 0x80000000, function_name!(), balances);

        let block_privk = StacksPrivateKey::from_hex(
            "2f90f1b148207a110aa58d1b998510407420d7a8065d4fdfc0bbe22c5d9f1c6a01",
        )
        .unwrap();

        let block_pubkh =
            Hash160::from_node_public_key(&StacksPublicKey::from_private(&block_privk));

        let reporter_privk_1 = StacksPrivateKey::from_hex(
            "e606e944014b2a9788d0e3c8defaf6bc44b1e3ab881aaba32faa6e32002b7e1f01",
        )
        .unwrap();
        let reporter_privk_2 = StacksPrivateKey::from_hex(
            "ca7ba28b9604418413a16d74e7dbe5c3e0012281183f590940bab0208c40faee01",
        )
        .unwrap();
        let reporter_addr_1 = TransactionAuth::from_p2pkh(&reporter_privk_1)
            .unwrap()
            .origin()
            .address_testnet();
        let reporter_addr_2 = TransactionAuth::from_p2pkh(&reporter_privk_2)
            .unwrap()
            .origin()
            .address_testnet();

        for (dbi, burn_db) in ALL_BURN_DBS.iter().enumerate() {
            let mut conn = chainstate.block_begin(
                burn_db,
                &FIRST_BURNCHAIN_CONSENSUS_HASH,
                &FIRST_STACKS_BLOCK_HASH,
                &ConsensusHash([(dbi + 1) as u8; 20]),
                &BlockHeaderHash([(dbi + 1) as u8; 32]),
            );

            StacksChainState::insert_microblock_pubkey_hash(&mut conn, 1, &block_pubkh).unwrap();

            let height_opt =
                StacksChainState::has_microblock_pubkey_hash(&mut conn, &block_pubkh).unwrap();
            assert_eq!(height_opt.unwrap(), 1);

            // make two sets of poisons
            let mblock_1_1 =
                make_signed_microblock(&block_privk, &privk, BlockHeaderHash([0x11; 32]), 123);
            let mblock_1_2 =
                make_signed_microblock(&block_privk, &privk, BlockHeaderHash([0x11; 32]), 123);
            assert!(mblock_1_1 != mblock_1_2);

            // report poison (in the same block)
            let mut tx_poison_microblock_1 = StacksTransaction::new(
                TransactionVersion::Testnet,
                TransactionAuth::from_p2pkh(&reporter_privk_1).unwrap(),
                TransactionPayload::PoisonMicroblock(
                    mblock_1_1.header.clone(),
                    mblock_1_2.header.clone(),
                ),
            );

            tx_poison_microblock_1.chain_id = 0x80000000;
            tx_poison_microblock_1.set_tx_fee(0);

            let mut signer = StacksTransactionSigner::new(&tx_poison_microblock_1);
            signer.sign_origin(&reporter_privk_1).unwrap();
            let signed_tx_poison_microblock_1 = signer.get_tx().unwrap();

            // make two sets of poisons
            let mblock_2_1 =
                make_signed_microblock(&block_privk, &privk, BlockHeaderHash([0x10; 32]), 122);
            let mblock_2_2 =
                make_signed_microblock(&block_privk, &privk, BlockHeaderHash([0x10; 32]), 122);
            assert!(mblock_2_1 != mblock_2_2);

            // report poison (in the same block)
            let mut tx_poison_microblock_2 = StacksTransaction::new(
                TransactionVersion::Testnet,
                TransactionAuth::from_p2pkh(&reporter_privk_2).unwrap(),
                TransactionPayload::PoisonMicroblock(
                    mblock_2_1.header.clone(),
                    mblock_2_2.header.clone(),
                ),
            );

            tx_poison_microblock_2.chain_id = 0x80000000;
            tx_poison_microblock_2.set_tx_fee(0);

            let mut signer = StacksTransactionSigner::new(&tx_poison_microblock_2);
            signer.sign_origin(&reporter_privk_2).unwrap();
            let signed_tx_poison_microblock_2 = signer.get_tx().unwrap();

            // process it!
            let (fee, receipt) = StacksChainState::process_transaction(
                &mut conn,
                &signed_tx_poison_microblock_1,
                false,
                ASTRules::PrecheckSize,
            )
            .unwrap();

            // there must be a poison record for this microblock, from the reporter, for the microblock
            // sequence.
            let report_opt = StacksChainState::get_poison_microblock_report(&mut conn, 1).unwrap();
            assert_eq!(report_opt.unwrap(), (reporter_addr_1, 123));

            // process the second one!
            let (fee, receipt) = StacksChainState::process_transaction(
                &mut conn,
                &signed_tx_poison_microblock_2,
                false,
                ASTRules::PrecheckSize,
            )
            .unwrap();

            // there must be a poison record for this microblock, from the reporter, for the microblock
            // sequence.  Moreover, since the fork was earlier in the stream, the second reporter gets
            // it.
            let report_opt = StacksChainState::get_poison_microblock_report(&mut conn, 1).unwrap();
            assert_eq!(report_opt.unwrap(), (reporter_addr_2, 122));

            // result must encode poison information
            let result_data = receipt.result.expect_tuple().unwrap();

            let height = result_data
                .get("block_height")
                .unwrap()
                .to_owned()
                .expect_u128()
                .unwrap();
            let mblock_pubkh = result_data
                .get("microblock_pubkey_hash")
                .unwrap()
                .to_owned()
                .expect_buff(20)
                .unwrap();
            let reporter = result_data
                .get("reporter")
                .unwrap()
                .to_owned()
                .expect_principal()
                .unwrap();
            let seq = result_data
                .get("sequence")
                .unwrap()
                .to_owned()
                .expect_u128()
                .unwrap();

            assert_eq!(height, 1);
            assert_eq!(mblock_pubkh, block_pubkh.0.to_vec());
            assert_eq!(seq, 122);
            assert_eq!(reporter, reporter_addr_2.to_account_principal());

            conn.commit_block();
        }
    }

    #[test]
    fn test_get_tx_clarity_version_v205() {
        struct MockedBurnDB {}

        impl BurnStateDB for MockedBurnDB {
            fn get_v1_unlock_height(&self) -> u32 {
                2
            }
            fn get_v2_unlock_height(&self) -> u32 {
                u32::MAX
            }
            fn get_v3_unlock_height(&self) -> u32 {
                u32::MAX
            }
            fn get_pox_3_activation_height(&self) -> u32 {
                u32::MAX
            }
            fn get_pox_4_activation_height(&self) -> u32 {
                u32::MAX
            }
            fn get_burn_block_height(&self, sortition_id: &SortitionId) -> Option<u32> {
                Some(sortition_id.0[0] as u32)
            }
            fn get_burn_start_height(&self) -> u32 {
                0
            }
            fn get_pox_prepare_length(&self) -> u32 {
                3
            }
            fn get_pox_reward_cycle_length(&self) -> u32 {
                6
            }
            fn get_pox_rejection_fraction(&self) -> u64 {
                15
            }
            fn get_burn_header_hash(
                &self,
                height: u32,
                sortition_id: &SortitionId,
            ) -> Option<BurnchainHeaderHash> {
                Some(BurnchainHeaderHash([height as u8; 32]))
            }
            fn get_sortition_id_from_consensus_hash(
                &self,
                consensus_hash: &ConsensusHash,
            ) -> Option<SortitionId> {
                Some(SortitionId([consensus_hash.0[0]; 32]))
            }
            fn get_stacks_epoch(&self, height: u32) -> Option<StacksEpoch> {
                Some(match height {
                    0 => StacksEpoch {
                        epoch_id: StacksEpochId::Epoch2_05,
                        start_height: 1,
                        end_height: 2,
                        block_limit: HELIUM_BLOCK_LIMIT_20.clone(),
                        network_epoch: PEER_VERSION_EPOCH_2_05,
                    },
                    _ => StacksEpoch {
                        epoch_id: StacksEpochId::Epoch21,
                        start_height: 2,
                        end_height: u64::MAX,
                        block_limit: HELIUM_BLOCK_LIMIT_20.clone(),
                        network_epoch: PEER_VERSION_EPOCH_2_1,
                    },
                })
            }
            fn get_stacks_epoch_by_epoch_id(
                &self,
                epoch_id: &StacksEpochId,
            ) -> Option<StacksEpoch> {
                match epoch_id {
                    StacksEpochId::Epoch10 => Some(StacksEpoch {
                        epoch_id: StacksEpochId::Epoch10,
                        start_height: 0,
                        end_height: 0,
                        block_limit: HELIUM_BLOCK_LIMIT_20.clone(),
                        network_epoch: PEER_VERSION_EPOCH_2_0,
                    }),
                    StacksEpochId::Epoch20 => self.get_stacks_epoch(0),
                    StacksEpochId::Epoch2_05 => self.get_stacks_epoch(1),
                    StacksEpochId::Epoch21 => self.get_stacks_epoch(2),
                    StacksEpochId::Epoch22 => self.get_stacks_epoch(3),
                    StacksEpochId::Epoch23 => self.get_stacks_epoch(4),
                    StacksEpochId::Epoch24 => self.get_stacks_epoch(5),
                    StacksEpochId::Epoch25 => self.get_stacks_epoch(6),
                    StacksEpochId::Epoch30 => self.get_stacks_epoch(7),
                }
            }
            fn get_pox_payout_addrs(
                &self,
                height: u32,
                sortition_id: &SortitionId,
            ) -> Option<(Vec<TupleData>, u128)> {
                None
            }
            fn get_ast_rules(&self, _block_height: u32) -> ASTRules {
                ASTRules::PrecheckSize
            }
        }

        let mut chainstate = instantiate_chainstate(false, 0x80000000, function_name!());

        let privk = StacksPrivateKey::from_hex(
            "6d430bb91222408e7706c9001cfaeb91b08c2be6d5ac95779ab52c6b431950e001",
        )
        .unwrap();
        let auth = TransactionAuth::from_p2pkh(&privk).unwrap();
        let addr = auth.origin().address_testnet();
        let recv_addr = StacksAddress {
            version: 1,
            bytes: Hash160([0xff; 20]),
        };

        let smart_contract = StacksTransaction::new(
            TransactionVersion::Testnet,
            auth.clone(),
            TransactionPayload::SmartContract(
                TransactionSmartContract {
                    name: ContractName::try_from("hello-world").unwrap(),
                    code_body: StacksString::from_str("(print \"hello\")").unwrap(),
                },
                None,
            ),
        );
        let smart_contract_v1 = StacksTransaction::new(
            TransactionVersion::Testnet,
            auth.clone(),
            TransactionPayload::SmartContract(
                TransactionSmartContract {
                    name: ContractName::try_from("hello-world").unwrap(),
                    code_body: StacksString::from_str("(print \"hello\")").unwrap(),
                },
                Some(ClarityVersion::Clarity1),
            ),
        );
        let smart_contract_v2 = StacksTransaction::new(
            TransactionVersion::Testnet,
            auth.clone(),
            TransactionPayload::SmartContract(
                TransactionSmartContract {
                    name: ContractName::try_from("hello-world").unwrap(),
                    code_body: StacksString::from_str("(print \"hello\")").unwrap(),
                },
                Some(ClarityVersion::Clarity2),
            ),
        );
        let token_transfer = StacksTransaction::new(
            TransactionVersion::Testnet,
            auth.clone(),
            TransactionPayload::TokenTransfer(
                recv_addr.clone().into(),
                123,
                TokenTransferMemo([0u8; 34]),
            ),
        );

        let txs = vec![
            smart_contract,
            smart_contract_v1,
            smart_contract_v2,
            token_transfer,
        ];
        let mut signed_txs = vec![];
        for mut tx in txs.into_iter() {
            tx.chain_id = 0x80000000;
            tx.post_condition_mode = TransactionPostConditionMode::Allow;
            tx.set_tx_fee(0);

            let mut signer = StacksTransactionSigner::new(&tx);
            signer.sign_origin(&privk).unwrap();
            let signed_tx = signer.get_tx().unwrap();
            signed_txs.push(signed_tx);
        }

        let token_transfer = signed_txs.pop().unwrap();
        let smart_contract_v2 = signed_txs.pop().unwrap();
        let smart_contract_v1 = signed_txs.pop().unwrap();
        let smart_contract = signed_txs.pop().unwrap();

        let burndb = MockedBurnDB {};

        let mut conn = chainstate.block_begin(
            &burndb,
            &FIRST_BURNCHAIN_CONSENSUS_HASH,
            &FIRST_STACKS_BLOCK_HASH,
            &ConsensusHash([2u8; 20]),
            &BlockHeaderHash([2u8; 32]),
        );

        assert_eq!(conn.get_epoch(), StacksEpochId::Epoch2_05);
        assert_eq!(
            ClarityVersion::Clarity1,
            StacksChainState::get_tx_clarity_version(&mut conn, &smart_contract).unwrap()
        );
        assert_eq!(
            ClarityVersion::Clarity1,
            StacksChainState::get_tx_clarity_version(&mut conn, &smart_contract_v1).unwrap()
        );
        assert_eq!(
            ClarityVersion::Clarity2,
            StacksChainState::get_tx_clarity_version(&mut conn, &smart_contract_v2).unwrap()
        );
        assert_eq!(
            ClarityVersion::Clarity1,
            StacksChainState::get_tx_clarity_version(&mut conn, &token_transfer).unwrap()
        );

        // verify that 2.1 gating is applied for clarity2
        if let Err(Error::InvalidStacksTransaction(msg, ..)) = StacksChainState::process_transaction(
            &mut conn,
            &smart_contract_v2,
            false,
            ASTRules::PrecheckSize,
        ) {
            assert!(msg.find("not in Stacks epoch 2.1 or later").is_some());
        } else {
            panic!("FATAL: did not recieve the appropriate error in processing a clarity2 tx in pre-2.1 epoch");
        }

        conn.commit_block();
    }

    #[test]
    fn test_get_tx_clarity_version_v210() {
        struct MockedBurnDB {}

        impl BurnStateDB for MockedBurnDB {
            fn get_v1_unlock_height(&self) -> u32 {
                2
            }
            fn get_v2_unlock_height(&self) -> u32 {
                u32::MAX
            }
            fn get_v3_unlock_height(&self) -> u32 {
                u32::MAX
            }
            fn get_pox_3_activation_height(&self) -> u32 {
                u32::MAX
            }
            fn get_pox_4_activation_height(&self) -> u32 {
                u32::MAX
            }
            fn get_burn_block_height(&self, sortition_id: &SortitionId) -> Option<u32> {
                Some(sortition_id.0[0] as u32)
            }
            fn get_burn_start_height(&self) -> u32 {
                0
            }
            fn get_pox_prepare_length(&self) -> u32 {
                3
            }
            fn get_pox_reward_cycle_length(&self) -> u32 {
                6
            }
            fn get_pox_rejection_fraction(&self) -> u64 {
                15
            }
            fn get_burn_header_hash(
                &self,
                height: u32,
                sortition_id: &SortitionId,
            ) -> Option<BurnchainHeaderHash> {
                Some(BurnchainHeaderHash([height as u8; 32]))
            }
            fn get_sortition_id_from_consensus_hash(
                &self,
                consensus_hash: &ConsensusHash,
            ) -> Option<SortitionId> {
                Some(SortitionId([consensus_hash.0[0]; 32]))
            }
            fn get_stacks_epoch(&self, height: u32) -> Option<StacksEpoch> {
                Some(StacksEpoch {
                    epoch_id: StacksEpochId::Epoch21,
                    start_height: 0,
                    end_height: u64::MAX,
                    block_limit: HELIUM_BLOCK_LIMIT_20.clone(),
                    network_epoch: PEER_VERSION_EPOCH_2_1,
                })
            }
            fn get_stacks_epoch_by_epoch_id(
                &self,
                epoch_id: &StacksEpochId,
            ) -> Option<StacksEpoch> {
                match epoch_id {
                    StacksEpochId::Epoch10 => Some(StacksEpoch {
                        epoch_id: StacksEpochId::Epoch10,
                        start_height: 0,
                        end_height: 0,
                        block_limit: HELIUM_BLOCK_LIMIT_20.clone(),
                        network_epoch: PEER_VERSION_EPOCH_2_0,
                    }),
                    _ => self.get_stacks_epoch(0),
                }
            }
            fn get_pox_payout_addrs(
                &self,
                height: u32,
                sortition_id: &SortitionId,
            ) -> Option<(Vec<TupleData>, u128)> {
                None
            }
            fn get_ast_rules(&self, _block_height: u32) -> ASTRules {
                ASTRules::PrecheckSize
            }
        }

        let mut chainstate = instantiate_chainstate(false, 0x80000000, function_name!());

        let privk = StacksPrivateKey::from_hex(
            "6d430bb91222408e7706c9001cfaeb91b08c2be6d5ac95779ab52c6b431950e001",
        )
        .unwrap();
        let auth = TransactionAuth::from_p2pkh(&privk).unwrap();
        let addr = auth.origin().address_testnet();
        let recv_addr = StacksAddress {
            version: 1,
            bytes: Hash160([0xff; 20]),
        };

        let smart_contract = StacksTransaction::new(
            TransactionVersion::Testnet,
            auth.clone(),
            TransactionPayload::SmartContract(
                TransactionSmartContract {
                    name: ContractName::try_from("hello-world").unwrap(),
                    code_body: StacksString::from_str("(print \"hello\")").unwrap(),
                },
                None,
            ),
        );
        let smart_contract_v1 = StacksTransaction::new(
            TransactionVersion::Testnet,
            auth.clone(),
            TransactionPayload::SmartContract(
                TransactionSmartContract {
                    name: ContractName::try_from("hello-world").unwrap(),
                    code_body: StacksString::from_str("(print \"hello\")").unwrap(),
                },
                Some(ClarityVersion::Clarity1),
            ),
        );
        let smart_contract_v2 = StacksTransaction::new(
            TransactionVersion::Testnet,
            auth.clone(),
            TransactionPayload::SmartContract(
                TransactionSmartContract {
                    name: ContractName::try_from("hello-world").unwrap(),
                    code_body: StacksString::from_str("(print \"hello\")").unwrap(),
                },
                Some(ClarityVersion::Clarity2),
            ),
        );
        let token_transfer = StacksTransaction::new(
            TransactionVersion::Testnet,
            auth.clone(),
            TransactionPayload::TokenTransfer(
                recv_addr.clone().into(),
                123,
                TokenTransferMemo([0u8; 34]),
            ),
        );

        let txs = vec![
            smart_contract,
            smart_contract_v1,
            smart_contract_v2,
            token_transfer,
        ];
        let mut signed_txs = vec![];
        for mut tx in txs.into_iter() {
            tx.chain_id = 0x80000000;
            tx.post_condition_mode = TransactionPostConditionMode::Allow;
            tx.set_tx_fee(0);

            let mut signer = StacksTransactionSigner::new(&tx);
            signer.sign_origin(&privk).unwrap();
            let signed_tx = signer.get_tx().unwrap();
            signed_txs.push(signed_tx);
        }

        let token_transfer = signed_txs.pop().unwrap();
        let smart_contract_v2 = signed_txs.pop().unwrap();
        let smart_contract_v1 = signed_txs.pop().unwrap();
        let smart_contract = signed_txs.pop().unwrap();

        let burndb = MockedBurnDB {};

        let mut conn = chainstate.block_begin(
            &burndb,
            &FIRST_BURNCHAIN_CONSENSUS_HASH,
            &FIRST_STACKS_BLOCK_HASH,
            &ConsensusHash([2u8; 20]),
            &BlockHeaderHash([2u8; 32]),
        );

        assert_eq!(conn.get_epoch(), StacksEpochId::Epoch21);
        assert_eq!(
            ClarityVersion::Clarity2,
            StacksChainState::get_tx_clarity_version(&mut conn, &smart_contract).unwrap()
        );
        assert_eq!(
            ClarityVersion::Clarity1,
            StacksChainState::get_tx_clarity_version(&mut conn, &smart_contract_v1).unwrap()
        );
        assert_eq!(
            ClarityVersion::Clarity2,
            StacksChainState::get_tx_clarity_version(&mut conn, &smart_contract_v2).unwrap()
        );
        assert_eq!(
            ClarityVersion::Clarity2,
            StacksChainState::get_tx_clarity_version(&mut conn, &token_transfer).unwrap()
        );

        conn.commit_block();
    }

    #[test]
    fn process_fee_gating() {
        let contract = r#"
        (define-public (send-stx (amount uint) (recipient principal))
            (as-contract
                (stx-transfer? amount tx-sender recipient))
        )
        
        (stx-transfer? u500000000 tx-sender (as-contract tx-sender))
        "#;

        let privk = StacksPrivateKey::from_hex(
            "6d430bb91222408e7706c9001cfaeb91b08c2be6d5ac95779ab52c6b431950e001",
        )
        .unwrap();
        let auth = TransactionAuth::from_p2pkh(&privk).unwrap();
        let addr = auth.origin().address_testnet();

        let privk_recv = StacksPrivateKey::from_hex(
            "9bb626a4b2656a31e70d7828b54ad44efb6e549ac8e59214d5ef0bbabffcc03d01",
        )
        .unwrap();
        let auth_recv = TransactionAuth::from_p2pkh(&privk_recv).unwrap();
        let addr_recv = auth_recv.origin().address_testnet();

        let balances = vec![(addr.clone(), 1000000000)];

        let mut chainstate =
            instantiate_chainstate_with_balances(false, 0x80000000, function_name!(), balances);

        let mut tx_contract_create = StacksTransaction::new(
            TransactionVersion::Testnet,
            auth.clone(),
            TransactionPayload::new_smart_contract(
                &"faucet".to_string(),
                &contract.to_string(),
                None,
            )
            .unwrap(),
        );

        tx_contract_create.post_condition_mode = TransactionPostConditionMode::Allow;
        tx_contract_create.chain_id = 0x80000000;
        tx_contract_create.set_tx_fee(0);

        let mut signer = StacksTransactionSigner::new(&tx_contract_create);
        signer.sign_origin(&privk).unwrap();

        let signed_contract_tx = signer.get_tx().unwrap();

        // recipient tries to get some STX, but with a tx fee.
        let mut tx_contract_call = StacksTransaction::new(
            TransactionVersion::Testnet,
            auth_recv.clone(),
            TransactionPayload::new_contract_call(
                addr.clone(),
                "faucet",
                "send-stx",
                vec![
                    Value::UInt(100000),
                    Value::Principal(PrincipalData::from(addr_recv.clone())),
                ],
            )
            .unwrap(),
        );

        tx_contract_call.chain_id = 0x80000000;
        tx_contract_call.set_tx_fee(1);
        tx_contract_call.set_origin_nonce(0);
        tx_contract_call.post_condition_mode = TransactionPostConditionMode::Allow;

        let mut signer = StacksTransactionSigner::new(&tx_contract_call);
        signer.sign_origin(&privk_recv).unwrap();

        let signed_contract_call_tx = signer.get_tx().unwrap();

        // In 2.0, this will succeed since we debit the fee *after* we run the contract
        let mut conn = chainstate.block_begin(
            &TestBurnStateDB_20,
            &FIRST_BURNCHAIN_CONSENSUS_HASH,
            &FIRST_STACKS_BLOCK_HASH,
            &ConsensusHash([1u8; 20]),
            &BlockHeaderHash([1u8; 32]),
        );
        let (fee, _) = StacksChainState::process_transaction(
            &mut conn,
            &signed_contract_tx,
            false,
            ASTRules::PrecheckSize,
        )
        .unwrap();
        assert_eq!(fee, 0);

        let (fee, _) = StacksChainState::process_transaction(
            &mut conn,
            &signed_contract_call_tx,
            false,
            ASTRules::PrecheckSize,
        )
        .unwrap();
        assert_eq!(fee, 1);

        conn.commit_block();

        // In 2.05, this will succeed since we debit the fee *after* we run the contract
        let mut conn = chainstate.block_begin(
            &TestBurnStateDB_2_05,
            &FIRST_BURNCHAIN_CONSENSUS_HASH,
            &FIRST_STACKS_BLOCK_HASH,
            &ConsensusHash([2u8; 20]),
            &BlockHeaderHash([2u8; 32]),
        );
        let (fee, _) = StacksChainState::process_transaction(
            &mut conn,
            &signed_contract_tx,
            false,
            ASTRules::PrecheckSize,
        )
        .unwrap();
        assert_eq!(fee, 0);

        let (fee, _) = StacksChainState::process_transaction(
            &mut conn,
            &signed_contract_call_tx,
            false,
            ASTRules::PrecheckSize,
        )
        .unwrap();
        assert_eq!(fee, 1);

        conn.commit_block();

        // post-2.1, this will fail since we debit the fee *before* we run the contract
        let mut conn = chainstate.block_begin(
            &TestBurnStateDB_21,
            &FIRST_BURNCHAIN_CONSENSUS_HASH,
            &FIRST_STACKS_BLOCK_HASH,
            &ConsensusHash([3u8; 20]),
            &BlockHeaderHash([3u8; 32]),
        );
        let (fee, _) = StacksChainState::process_transaction(
            &mut conn,
            &signed_contract_tx,
            false,
            ASTRules::PrecheckSize,
        )
        .unwrap();
        assert_eq!(fee, 0);

        let err = StacksChainState::process_transaction(
            &mut conn,
            &signed_contract_call_tx,
            false,
            ASTRules::PrecheckSize,
        )
        .unwrap_err();
        conn.commit_block();

        eprintln!("{:?}", &err);
        if let Error::InvalidFee = err {
        } else {
            assert!(false)
        };
    }

    #[test]
    fn process_fee_gating_sponsored() {
        let contract = r#"
        (define-public (send-stx (amount uint) (recipient principal))
            (as-contract
                (stx-transfer? amount tx-sender recipient))
        )
        
        (stx-transfer? u500000000 tx-sender (as-contract tx-sender))
        "#;

        let privk = StacksPrivateKey::from_hex(
            "6d430bb91222408e7706c9001cfaeb91b08c2be6d5ac95779ab52c6b431950e001",
        )
        .unwrap();
        let auth = TransactionAuth::from_p2pkh(&privk).unwrap();
        let addr = auth.origin().address_testnet();

        let privk_origin = StacksPrivateKey::from_hex(
            "a469b97ccaa4553767bc1359390d1b239d2e5ec7b69dbc509fe2cd566fd55ec101",
        )
        .unwrap();
        let auth_origin = TransactionAuth::from_p2pkh(&privk_origin).unwrap();
        let addr_origin = auth_origin.origin().address_testnet();

        let privk_recv = StacksPrivateKey::from_hex(
            "9bb626a4b2656a31e70d7828b54ad44efb6e549ac8e59214d5ef0bbabffcc03d01",
        )
        .unwrap();
        let auth_recv = TransactionAuth::from_p2pkh(&privk_recv).unwrap();
        let addr_recv = auth_recv.origin().address_testnet();

        let auth_recv = auth_origin.into_sponsored(auth_recv).unwrap();

        let balances = vec![(addr.clone(), 1000000000)];

        let mut chainstate =
            instantiate_chainstate_with_balances(false, 0x80000000, function_name!(), balances);

        let mut tx_contract_create = StacksTransaction::new(
            TransactionVersion::Testnet,
            auth.clone(),
            TransactionPayload::new_smart_contract(
                &"faucet".to_string(),
                &contract.to_string(),
                None,
            )
            .unwrap(),
        );

        tx_contract_create.post_condition_mode = TransactionPostConditionMode::Allow;
        tx_contract_create.chain_id = 0x80000000;
        tx_contract_create.set_tx_fee(0);

        let mut signer = StacksTransactionSigner::new(&tx_contract_create);
        signer.sign_origin(&privk).unwrap();

        let signed_contract_tx = signer.get_tx().unwrap();

        // recipient tries to get some STX, but with a tx fee.
        let mut tx_contract_call = StacksTransaction::new(
            TransactionVersion::Testnet,
            auth_recv.clone(),
            TransactionPayload::new_contract_call(
                addr.clone(),
                "faucet",
                "send-stx",
                vec![
                    Value::UInt(100000),
                    Value::Principal(PrincipalData::from(addr_recv.clone())),
                ],
            )
            .unwrap(),
        );

        tx_contract_call.chain_id = 0x80000000;
        tx_contract_call.set_tx_fee(1);
        tx_contract_call.set_origin_nonce(0);
        tx_contract_call.set_sponsor_nonce(0).unwrap();
        tx_contract_call.post_condition_mode = TransactionPostConditionMode::Allow;

        let mut signer = StacksTransactionSigner::new(&tx_contract_call);
        signer.sign_origin(&privk_origin).unwrap();
        signer.sign_sponsor(&privk_recv).unwrap();

        let signed_contract_call_tx = signer.get_tx().unwrap();

        // In 2.0, this will succeed since we debit the fee *after* we run the contract
        let mut conn = chainstate.block_begin(
            &TestBurnStateDB_20,
            &FIRST_BURNCHAIN_CONSENSUS_HASH,
            &FIRST_STACKS_BLOCK_HASH,
            &ConsensusHash([1u8; 20]),
            &BlockHeaderHash([1u8; 32]),
        );
        let (fee, _) = StacksChainState::process_transaction(
            &mut conn,
            &signed_contract_tx,
            false,
            ASTRules::PrecheckSize,
        )
        .unwrap();
        assert_eq!(fee, 0);

        let (fee, _) = StacksChainState::process_transaction(
            &mut conn,
            &signed_contract_call_tx,
            false,
            ASTRules::PrecheckSize,
        )
        .unwrap();
        assert_eq!(fee, 1);

        conn.commit_block();

        // In 2.05, this will succeed since we debit the fee *after* we run the contract
        let mut conn = chainstate.block_begin(
            &TestBurnStateDB_2_05,
            &FIRST_BURNCHAIN_CONSENSUS_HASH,
            &FIRST_STACKS_BLOCK_HASH,
            &ConsensusHash([2u8; 20]),
            &BlockHeaderHash([2u8; 32]),
        );
        let (fee, _) = StacksChainState::process_transaction(
            &mut conn,
            &signed_contract_tx,
            false,
            ASTRules::PrecheckSize,
        )
        .unwrap();
        assert_eq!(fee, 0);

        let (fee, _) = StacksChainState::process_transaction(
            &mut conn,
            &signed_contract_call_tx,
            false,
            ASTRules::PrecheckSize,
        )
        .unwrap();
        assert_eq!(fee, 1);

        conn.commit_block();

        // post-2.1, this will fail since we debit the fee *before* we run the contract
        let mut conn = chainstate.block_begin(
            &TestBurnStateDB_21,
            &FIRST_BURNCHAIN_CONSENSUS_HASH,
            &FIRST_STACKS_BLOCK_HASH,
            &ConsensusHash([3u8; 20]),
            &BlockHeaderHash([3u8; 32]),
        );
        let (fee, _) = StacksChainState::process_transaction(
            &mut conn,
            &signed_contract_tx,
            false,
            ASTRules::PrecheckSize,
        )
        .unwrap();
        assert_eq!(fee, 0);

        let err = StacksChainState::process_transaction(
            &mut conn,
            &signed_contract_call_tx,
            false,
            ASTRules::PrecheckSize,
        )
        .unwrap_err();
        conn.commit_block();

        eprintln!("{:?}", &err);
        if let Error::InvalidFee = err {
        } else {
            assert!(false)
        };
    }

    #[test]
    fn test_checkerrors_at_runtime() {
        let privk = StacksPrivateKey::from_hex(
            "6d430bb91222408e7706c9001cfaeb91b08c2be6d5ac95779ab52c6b431950e001",
        )
        .unwrap();
        let auth = TransactionAuth::from_p2pkh(&privk).unwrap();
        let addr = auth.origin().address_testnet();

        let runtime_checkerror_trait = "
            (define-trait foo
                (
                    (lolwut () (response bool uint))
                )
            )
            "
        .to_string();

        let runtime_checkerror_impl = "
            (impl-trait .foo.foo)

            (define-public (lolwut)
                (ok true)
            )
            "
        .to_string();

        let runtime_checkerror = "
            (use-trait trait .foo.foo)

            (define-data-var mutex bool true)
            (define-data-var executed bool false)

            (define-public (flip)
              (ok (var-set mutex (not (var-get mutex))))
            )

            ;; triggers checkerror at runtime because <trait> gets coerced
            ;; into a principal when `internal` is called.
            (define-public (test (ref <trait>))
                (ok (internal (if (var-get mutex)
                    (begin
                        (print \"some case\")
                        (var-set executed true)
                        (some ref)
                    )
                    none
                )))
            )

            (define-private (internal (ref (optional <trait>))) true)
            "
        .to_string();

        let runtime_checkerror_contract = "
            (begin
                (print \"about to contract-call with trait impl\")
                (unwrap-panic (contract-call? .trait-checkerror test .foo-impl))
                (print \"contract-call with trait impl finished\")
            )
            ";

        let balances = vec![(addr.clone(), 1000000000)];

        let mut chainstate =
            instantiate_chainstate_with_balances(false, 0x80000000, function_name!(), balances);

        let mut tx_runtime_checkerror_trait = StacksTransaction::new(
            TransactionVersion::Testnet,
            auth.clone(),
            TransactionPayload::new_smart_contract(
                &"foo".to_string(),
                &runtime_checkerror_trait.to_string(),
                Some(ClarityVersion::Clarity1),
            )
            .unwrap(),
        );

        tx_runtime_checkerror_trait.post_condition_mode = TransactionPostConditionMode::Allow;
        tx_runtime_checkerror_trait.chain_id = 0x80000000;
        tx_runtime_checkerror_trait.set_tx_fee(1);
        tx_runtime_checkerror_trait.set_origin_nonce(0);

        let mut signer = StacksTransactionSigner::new(&tx_runtime_checkerror_trait);
        signer.sign_origin(&privk).unwrap();

        let signed_runtime_checkerror_trait_tx = signer.get_tx().unwrap();

        let mut tx_runtime_checkerror_impl = StacksTransaction::new(
            TransactionVersion::Testnet,
            auth.clone(),
            TransactionPayload::new_smart_contract(
                &"foo-impl".to_string(),
                &runtime_checkerror_impl.to_string(),
                Some(ClarityVersion::Clarity1),
            )
            .unwrap(),
        );

        tx_runtime_checkerror_impl.post_condition_mode = TransactionPostConditionMode::Allow;
        tx_runtime_checkerror_impl.chain_id = 0x80000000;
        tx_runtime_checkerror_impl.set_tx_fee(1);
        tx_runtime_checkerror_impl.set_origin_nonce(1);

        let mut signer = StacksTransactionSigner::new(&tx_runtime_checkerror_impl);
        signer.sign_origin(&privk).unwrap();

        let signed_runtime_checkerror_impl_tx = signer.get_tx().unwrap();

        let mut tx_runtime_checkerror_clar1 = StacksTransaction::new(
            TransactionVersion::Testnet,
            auth.clone(),
            TransactionPayload::new_smart_contract(
                &"trait-checkerror".to_string(),
                &runtime_checkerror.to_string(),
                Some(ClarityVersion::Clarity1),
            )
            .unwrap(),
        );

        tx_runtime_checkerror_clar1.post_condition_mode = TransactionPostConditionMode::Allow;
        tx_runtime_checkerror_clar1.chain_id = 0x80000000;
        tx_runtime_checkerror_clar1.set_tx_fee(1);
        tx_runtime_checkerror_clar1.set_origin_nonce(2);

        let mut signer = StacksTransactionSigner::new(&tx_runtime_checkerror_clar1);
        signer.sign_origin(&privk).unwrap();

        let signed_runtime_checkerror_tx_clar1 = signer.get_tx().unwrap();

        let mut tx_runtime_checkerror_clar2 = StacksTransaction::new(
            TransactionVersion::Testnet,
            auth.clone(),
            TransactionPayload::new_smart_contract(
                &"trait-checkerror".to_string(),
                &runtime_checkerror.to_string(),
                Some(ClarityVersion::Clarity2),
            )
            .unwrap(),
        );

        tx_runtime_checkerror_clar2.post_condition_mode = TransactionPostConditionMode::Allow;
        tx_runtime_checkerror_clar2.chain_id = 0x80000000;
        tx_runtime_checkerror_clar2.set_tx_fee(1);
        tx_runtime_checkerror_clar2.set_origin_nonce(2);

        let mut signer = StacksTransactionSigner::new(&tx_runtime_checkerror_clar2);
        signer.sign_origin(&privk).unwrap();

        let signed_runtime_checkerror_tx_clar2 = signer.get_tx().unwrap();

        let mut tx_test_trait_checkerror = StacksTransaction::new(
            TransactionVersion::Testnet,
            auth.clone(),
            TransactionPayload::new_contract_call(
                addr.clone(),
                "trait-checkerror",
                "test",
                vec![Value::Principal(PrincipalData::Contract(
                    QualifiedContractIdentifier::parse(&format!("{}.foo-impl", &addr)).unwrap(),
                ))],
            )
            .unwrap(),
        );

        tx_test_trait_checkerror.post_condition_mode = TransactionPostConditionMode::Allow;
        tx_test_trait_checkerror.chain_id = 0x80000000;
        tx_test_trait_checkerror.set_tx_fee(1);
        tx_test_trait_checkerror.set_origin_nonce(3);

        let mut signer = StacksTransactionSigner::new(&tx_test_trait_checkerror);
        signer.sign_origin(&privk).unwrap();

        let signed_test_trait_checkerror_tx = signer.get_tx().unwrap();

        let mut tx_runtime_checkerror_cc_contract_clar1 = StacksTransaction::new(
            TransactionVersion::Testnet,
            auth.clone(),
            TransactionPayload::new_smart_contract(
                &"trait-checkerror-cc".to_string(),
                &runtime_checkerror_contract.to_string(),
                Some(ClarityVersion::Clarity1),
            )
            .unwrap(),
        );

        tx_runtime_checkerror_cc_contract_clar1.post_condition_mode =
            TransactionPostConditionMode::Allow;
        tx_runtime_checkerror_cc_contract_clar1.chain_id = 0x80000000;
        tx_runtime_checkerror_cc_contract_clar1.set_tx_fee(1);
        tx_runtime_checkerror_cc_contract_clar1.set_origin_nonce(3);

        let mut signer = StacksTransactionSigner::new(&tx_runtime_checkerror_cc_contract_clar1);
        signer.sign_origin(&privk).unwrap();

        let signed_runtime_checkerror_cc_contract_tx_clar1 = signer.get_tx().unwrap();

        let mut tx_runtime_checkerror_cc_contract_clar2 = StacksTransaction::new(
            TransactionVersion::Testnet,
            auth.clone(),
            TransactionPayload::new_smart_contract(
                &"trait-checkerror-cc".to_string(),
                &runtime_checkerror_contract.to_string(),
                Some(ClarityVersion::Clarity2),
            )
            .unwrap(),
        );

        tx_runtime_checkerror_cc_contract_clar2.post_condition_mode =
            TransactionPostConditionMode::Allow;
        tx_runtime_checkerror_cc_contract_clar2.chain_id = 0x80000000;
        tx_runtime_checkerror_cc_contract_clar2.set_tx_fee(1);
        tx_runtime_checkerror_cc_contract_clar2.set_origin_nonce(4);

        let mut signer = StacksTransactionSigner::new(&tx_runtime_checkerror_cc_contract_clar2);
        signer.sign_origin(&privk).unwrap();

        let signed_runtime_checkerror_cc_contract_tx_clar2 = signer.get_tx().unwrap();

        let contract_id = QualifiedContractIdentifier::new(
            StandardPrincipalData::from(addr.clone()),
            ContractName::from("trait-checkerror"),
        );

        // in 2.0, this invalidates the block
        let mut conn = chainstate.block_begin(
            &TestBurnStateDB_20,
            &FIRST_BURNCHAIN_CONSENSUS_HASH,
            &FIRST_STACKS_BLOCK_HASH,
            &ConsensusHash([1u8; 20]),
            &BlockHeaderHash([1u8; 32]),
        );

        let (fee, _) = StacksChainState::process_transaction(
            &mut conn,
            &signed_runtime_checkerror_trait_tx,
            false,
            ASTRules::PrecheckSize,
        )
        .unwrap();
        assert_eq!(fee, 1);

        let (fee, _) = StacksChainState::process_transaction(
            &mut conn,
            &signed_runtime_checkerror_impl_tx,
            false,
            ASTRules::PrecheckSize,
        )
        .unwrap();
        assert_eq!(fee, 1);

        let (fee, _) = StacksChainState::process_transaction(
            &mut conn,
            &signed_runtime_checkerror_tx_clar1,
            false,
            ASTRules::PrecheckSize,
        )
        .unwrap();
        assert_eq!(fee, 1);

        let err = StacksChainState::process_transaction(
            &mut conn,
            &signed_test_trait_checkerror_tx,
            false,
            ASTRules::PrecheckSize,
        )
        .unwrap_err();
        if let Error::ClarityError(clarity_error::Interpreter(InterpreterError::Unchecked(
            _check_error,
        ))) = err
        {
        } else {
            panic!("Did not get unchecked interpreter error");
        }
        let acct = StacksChainState::get_account(&mut conn, &addr.into());
        assert_eq!(acct.nonce, 3);

        let err = StacksChainState::process_transaction(
            &mut conn,
            &signed_runtime_checkerror_cc_contract_tx_clar1,
            false,
            ASTRules::PrecheckSize,
        )
        .unwrap_err();
        if let Error::ClarityError(clarity_error::Interpreter(InterpreterError::Unchecked(
            _check_error,
        ))) = err
        {
        } else {
            panic!("Did not get unchecked interpreter error");
        }
        let acct = StacksChainState::get_account(&mut conn, &addr.into());
        assert_eq!(acct.nonce, 3);

        conn.commit_block();

        // in 2.05, this invalidates the block
        let mut conn = chainstate.block_begin(
            &TestBurnStateDB_20,
            &FIRST_BURNCHAIN_CONSENSUS_HASH,
            &FIRST_STACKS_BLOCK_HASH,
            &ConsensusHash([2u8; 20]),
            &BlockHeaderHash([2u8; 32]),
        );

        let (fee, _) = StacksChainState::process_transaction(
            &mut conn,
            &signed_runtime_checkerror_trait_tx,
            false,
            ASTRules::PrecheckSize,
        )
        .unwrap();
        assert_eq!(fee, 1);

        let (fee, _) = StacksChainState::process_transaction(
            &mut conn,
            &signed_runtime_checkerror_impl_tx,
            false,
            ASTRules::PrecheckSize,
        )
        .unwrap();
        assert_eq!(fee, 1);

        let (fee, _) = StacksChainState::process_transaction(
            &mut conn,
            &signed_runtime_checkerror_tx_clar1,
            false,
            ASTRules::PrecheckSize,
        )
        .unwrap();
        assert_eq!(fee, 1);

        let err = StacksChainState::process_transaction(
            &mut conn,
            &signed_test_trait_checkerror_tx,
            false,
            ASTRules::PrecheckSize,
        )
        .unwrap_err();
        if let Error::ClarityError(clarity_error::Interpreter(InterpreterError::Unchecked(
            _check_error,
        ))) = err
        {
        } else {
            panic!("Did not get unchecked interpreter error");
        }
        let acct = StacksChainState::get_account(&mut conn, &addr.into());
        assert_eq!(acct.nonce, 3);

        let err = StacksChainState::process_transaction(
            &mut conn,
            &signed_runtime_checkerror_cc_contract_tx_clar1,
            false,
            ASTRules::PrecheckSize,
        )
        .unwrap_err();
        if let Error::ClarityError(clarity_error::Interpreter(InterpreterError::Unchecked(
            _check_error,
        ))) = err
        {
        } else {
            panic!("Did not get unchecked interpreter error");
        }
        let acct = StacksChainState::get_account(&mut conn, &addr.into());
        assert_eq!(acct.nonce, 3);

        conn.commit_block();

        // in 2.1, this is a runtime error when using clarity 1
        let mut conn = chainstate.block_begin(
            &TestBurnStateDB_21,
            &FIRST_BURNCHAIN_CONSENSUS_HASH,
            &FIRST_STACKS_BLOCK_HASH,
            &ConsensusHash([3u8; 20]),
            &BlockHeaderHash([3u8; 32]),
        );

        // make this mineable
        tx_runtime_checkerror_cc_contract_clar1.set_origin_nonce(4);
        let mut signer = StacksTransactionSigner::new(&tx_runtime_checkerror_cc_contract_clar1);
        signer.sign_origin(&privk).unwrap();

        let signed_runtime_checkerror_cc_contract_tx_clar1 = signer.get_tx().unwrap();

        let (fee, _) = StacksChainState::process_transaction(
            &mut conn,
            &signed_runtime_checkerror_trait_tx,
            false,
            ASTRules::PrecheckSize,
        )
        .unwrap();
        assert_eq!(fee, 1);

        let (fee, _) = StacksChainState::process_transaction(
            &mut conn,
            &signed_runtime_checkerror_impl_tx,
            false,
            ASTRules::PrecheckSize,
        )
        .unwrap();
        assert_eq!(fee, 1);

        let (fee, _) = StacksChainState::process_transaction(
            &mut conn,
            &signed_runtime_checkerror_tx_clar1,
            false,
            ASTRules::PrecheckSize,
        )
        .unwrap();
        assert_eq!(fee, 1);

        let (fee, tx_receipt) = StacksChainState::process_transaction(
            &mut conn,
            &signed_test_trait_checkerror_tx,
            false,
            ASTRules::PrecheckSize,
        )
        .unwrap();
        assert_eq!(fee, 1);

        // nonce keeps advancing despite error
        let acct = StacksChainState::get_account(&mut conn, &addr.into());
        assert_eq!(acct.nonce, 4);

        // no state change materialized
        let executed_var =
            StacksChainState::get_data_var(&mut conn, &contract_id, "executed").unwrap();
        assert_eq!(executed_var, Some(Value::Bool(false)));

        assert!(tx_receipt.vm_error.is_some());
        let err_str = tx_receipt.vm_error.unwrap();
        assert!(err_str
            .find("TypeValueError(OptionalType(CallableType(Trait(TraitIdentifier ")
            .is_some());

        let (fee, tx_receipt) = StacksChainState::process_transaction(
            &mut conn,
            &signed_runtime_checkerror_cc_contract_tx_clar1,
            false,
            ASTRules::PrecheckSize,
        )
        .unwrap();
        assert_eq!(fee, 1);

        // nonce keeps advancing despite error
        let acct = StacksChainState::get_account(&mut conn, &addr.into());
        assert_eq!(acct.nonce, 5);

        // no state change materialized
        let executed_var =
            StacksChainState::get_data_var(&mut conn, &contract_id, "executed").unwrap();
        assert_eq!(executed_var, Some(Value::Bool(false)));

        assert!(tx_receipt.vm_error.is_some());
        let err_str = tx_receipt.vm_error.unwrap();
        assert!(err_str
            .find("TypeValueError(OptionalType(CallableType(Trait(TraitIdentifier ")
            .is_some());

        conn.commit_block();

        // in 2.1, this is successful when using clarity 2
        let mut conn = chainstate.block_begin(
            &TestBurnStateDB_21,
            &FIRST_BURNCHAIN_CONSENSUS_HASH,
            &FIRST_STACKS_BLOCK_HASH,
            &ConsensusHash([4u8; 20]),
            &BlockHeaderHash([4u8; 32]),
        );

        let (fee, _) = StacksChainState::process_transaction(
            &mut conn,
            &signed_runtime_checkerror_trait_tx,
            false,
            ASTRules::PrecheckSize,
        )
        .unwrap();
        assert_eq!(fee, 1);

        let (fee, _) = StacksChainState::process_transaction(
            &mut conn,
            &signed_runtime_checkerror_impl_tx,
            false,
            ASTRules::PrecheckSize,
        )
        .unwrap();
        assert_eq!(fee, 1);

        let (fee, _) = StacksChainState::process_transaction(
            &mut conn,
            &signed_runtime_checkerror_tx_clar2,
            false,
            ASTRules::PrecheckSize,
        )
        .unwrap();
        assert_eq!(fee, 1);

        let (fee, tx_receipt) = StacksChainState::process_transaction(
            &mut conn,
            &signed_test_trait_checkerror_tx,
            false,
            ASTRules::PrecheckSize,
        )
        .unwrap();
        assert_eq!(fee, 1);

        // nonce keeps advancing
        let acct = StacksChainState::get_account(&mut conn, &addr.into());
        assert_eq!(acct.nonce, 4);

        // state change materialized
        let executed_var =
            StacksChainState::get_data_var(&mut conn, &contract_id, "executed").unwrap();
        assert_eq!(executed_var, Some(Value::Bool(true)));

        assert!(tx_receipt.vm_error.is_none());

        let (fee, tx_receipt) = StacksChainState::process_transaction(
            &mut conn,
            &signed_runtime_checkerror_cc_contract_tx_clar2,
            false,
            ASTRules::PrecheckSize,
        )
        .unwrap();
        assert_eq!(fee, 1);

        // nonce keeps advancing
        let acct = StacksChainState::get_account(&mut conn, &addr.into());
        assert_eq!(acct.nonce, 5);

        // state change materialized
        let executed_var =
            StacksChainState::get_data_var(&mut conn, &contract_id, "executed").unwrap();
        assert_eq!(executed_var, Some(Value::Bool(true)));

        assert!(tx_receipt.vm_error.is_none());

        conn.commit_block();
    }

    #[test]
    fn test_embedded_trait() {
        let privk = StacksPrivateKey::from_hex(
            "6d430bb91222408e7706c9001cfaeb91b08c2be6d5ac95779ab52c6b431950e001",
        )
        .unwrap();
        let auth = TransactionAuth::from_p2pkh(&privk).unwrap();
        let addr = auth.origin().address_testnet();

        let foo_trait = "
            (define-trait foo
                (
                    (do-it () (response bool uint))
                )
            )
            "
        .to_string();

        let foo_impl = "
            (impl-trait .foo.foo)

            (define-public (do-it)
                (ok true)
            )
            "
        .to_string();

        let call_foo = "
            (use-trait foo .foo.foo)
            (define-public (call-do-it (opt-f (optional <foo>)))
                (match opt-f
                    f (contract-call? f do-it)
                    (ok false)
                )
            )
            "
        .to_string();

        let balances = vec![(addr.clone(), 1000000000)];

        let mut chainstate =
            instantiate_chainstate_with_balances(false, 0x80000000, function_name!(), balances);

        let mut tx_foo_trait = StacksTransaction::new(
            TransactionVersion::Testnet,
            auth.clone(),
            TransactionPayload::new_smart_contract(
                &"foo".to_string(),
                &foo_trait.to_string(),
                Some(ClarityVersion::Clarity1),
            )
            .unwrap(),
        );

        tx_foo_trait.post_condition_mode = TransactionPostConditionMode::Allow;
        tx_foo_trait.chain_id = 0x80000000;
        tx_foo_trait.set_tx_fee(1);
        tx_foo_trait.set_origin_nonce(0);

        let mut signer = StacksTransactionSigner::new(&tx_foo_trait);
        signer.sign_origin(&privk).unwrap();

        let signed_foo_trait_tx = signer.get_tx().unwrap();

        let mut tx_foo_impl = StacksTransaction::new(
            TransactionVersion::Testnet,
            auth.clone(),
            TransactionPayload::new_smart_contract(
                &"foo-impl".to_string(),
                &foo_impl.to_string(),
                Some(ClarityVersion::Clarity1),
            )
            .unwrap(),
        );

        tx_foo_impl.post_condition_mode = TransactionPostConditionMode::Allow;
        tx_foo_impl.chain_id = 0x80000000;
        tx_foo_impl.set_tx_fee(1);
        tx_foo_impl.set_origin_nonce(1);

        let mut signer = StacksTransactionSigner::new(&tx_foo_impl);
        signer.sign_origin(&privk).unwrap();

        let signed_foo_impl_tx = signer.get_tx().unwrap();

        let mut tx_call_foo_clar1 = StacksTransaction::new(
            TransactionVersion::Testnet,
            auth.clone(),
            TransactionPayload::new_smart_contract(
                &"call-foo".to_string(),
                &call_foo.to_string(),
                Some(ClarityVersion::Clarity1),
            )
            .unwrap(),
        );

        tx_call_foo_clar1.post_condition_mode = TransactionPostConditionMode::Allow;
        tx_call_foo_clar1.chain_id = 0x80000000;
        tx_call_foo_clar1.set_tx_fee(1);
        tx_call_foo_clar1.set_origin_nonce(2);

        let mut signer = StacksTransactionSigner::new(&tx_call_foo_clar1);
        signer.sign_origin(&privk).unwrap();

        let signed_call_foo_tx_clar1 = signer.get_tx().unwrap();

        let mut tx_call_foo_clar2 = StacksTransaction::new(
            TransactionVersion::Testnet,
            auth.clone(),
            TransactionPayload::new_smart_contract(
                &"call-foo".to_string(),
                &call_foo.to_string(),
                Some(ClarityVersion::Clarity2),
            )
            .unwrap(),
        );

        tx_call_foo_clar2.post_condition_mode = TransactionPostConditionMode::Allow;
        tx_call_foo_clar2.chain_id = 0x80000000;
        tx_call_foo_clar2.set_tx_fee(1);
        tx_call_foo_clar2.set_origin_nonce(2);

        let mut signer = StacksTransactionSigner::new(&tx_call_foo_clar2);
        signer.sign_origin(&privk).unwrap();

        let signed_call_foo_tx_clar2 = signer.get_tx().unwrap();

        let mut tx_test_call_foo = StacksTransaction::new(
            TransactionVersion::Testnet,
            auth.clone(),
            TransactionPayload::new_contract_call(
                addr.clone(),
                "call-foo",
                "call-do-it",
                vec![Value::some(Value::Principal(PrincipalData::Contract(
                    QualifiedContractIdentifier::parse(&format!("{}.foo-impl", &addr)).unwrap(),
                )))
                .unwrap()],
            )
            .unwrap(),
        );

        tx_test_call_foo.post_condition_mode = TransactionPostConditionMode::Allow;
        tx_test_call_foo.chain_id = 0x80000000;
        tx_test_call_foo.set_tx_fee(1);
        tx_test_call_foo.set_origin_nonce(3);

        let mut signer = StacksTransactionSigner::new(&tx_test_call_foo);
        signer.sign_origin(&privk).unwrap();

        let signed_test_call_foo_tx = signer.get_tx().unwrap();

        let contract_id = QualifiedContractIdentifier::new(
            StandardPrincipalData::from(addr.clone()),
            ContractName::from("trait-checkerror"),
        );

        // in 2.0: analysis error should cause contract publish to fail
        let mut conn = chainstate.block_begin(
            &TestBurnStateDB_20,
            &FIRST_BURNCHAIN_CONSENSUS_HASH,
            &FIRST_STACKS_BLOCK_HASH,
            &ConsensusHash([1u8; 20]),
            &BlockHeaderHash([1u8; 32]),
        );

        let (fee, _) = StacksChainState::process_transaction(
            &mut conn,
            &signed_foo_trait_tx,
            false,
            ASTRules::PrecheckSize,
        )
        .unwrap();
        assert_eq!(fee, 1);

        let (fee, _) = StacksChainState::process_transaction(
            &mut conn,
            &signed_foo_impl_tx,
            false,
            ASTRules::PrecheckSize,
        )
        .unwrap();
        assert_eq!(fee, 1);

        let (fee, tx_receipt) = StacksChainState::process_transaction(
            &mut conn,
            &signed_call_foo_tx_clar1,
            false,
            ASTRules::PrecheckSize,
        )
        .unwrap();
        assert_eq!(fee, 1);
        match tx_receipt.result {
            Value::Response(ResponseData {
                committed: false,
                data: _,
            }) => (),
            _ => panic!("expected the contract publish to fail"),
        }

        conn.commit_block();

        // in 2.05: analysis error should cause contract publish to fail
        let mut conn = chainstate.block_begin(
            &TestBurnStateDB_20,
            &FIRST_BURNCHAIN_CONSENSUS_HASH,
            &FIRST_STACKS_BLOCK_HASH,
            &ConsensusHash([2u8; 20]),
            &BlockHeaderHash([2u8; 32]),
        );

        let (fee, _) = StacksChainState::process_transaction(
            &mut conn,
            &signed_foo_trait_tx,
            false,
            ASTRules::PrecheckSize,
        )
        .unwrap();
        assert_eq!(fee, 1);

        let (fee, _) = StacksChainState::process_transaction(
            &mut conn,
            &signed_foo_impl_tx,
            false,
            ASTRules::PrecheckSize,
        )
        .unwrap();
        assert_eq!(fee, 1);

        let (fee, tx_receipt) = StacksChainState::process_transaction(
            &mut conn,
            &signed_call_foo_tx_clar1,
            false,
            ASTRules::PrecheckSize,
        )
        .unwrap();
        assert_eq!(fee, 1);
        match tx_receipt.result {
            Value::Response(ResponseData {
                committed: false,
                data: _,
            }) => (),
            _ => panic!("expected the contract publish to fail"),
        }

        let err = StacksChainState::process_transaction(
            &mut conn,
            &signed_test_call_foo_tx,
            false,
            ASTRules::PrecheckSize,
        )
        .unwrap_err();
        if let Error::ClarityError(clarity_error::Interpreter(InterpreterError::Unchecked(
            check_error,
        ))) = err
        {
        } else {
            panic!("Did not get unchecked interpreter error");
        }

        conn.commit_block();

        // in 2.1, using clarity 1: analysis error should cause contract publish to fail
        let mut conn = chainstate.block_begin(
            &TestBurnStateDB_21,
            &FIRST_BURNCHAIN_CONSENSUS_HASH,
            &FIRST_STACKS_BLOCK_HASH,
            &ConsensusHash([3u8; 20]),
            &BlockHeaderHash([3u8; 32]),
        );

        let (fee, _) = StacksChainState::process_transaction(
            &mut conn,
            &signed_foo_trait_tx,
            false,
            ASTRules::PrecheckSize,
        )
        .unwrap();
        assert_eq!(fee, 1);

        let (fee, _) = StacksChainState::process_transaction(
            &mut conn,
            &signed_foo_impl_tx,
            false,
            ASTRules::PrecheckSize,
        )
        .unwrap();
        assert_eq!(fee, 1);

        let (fee, tx_receipt) = StacksChainState::process_transaction(
            &mut conn,
            &signed_call_foo_tx_clar1,
            false,
            ASTRules::PrecheckSize,
        )
        .unwrap();
        assert_eq!(fee, 1);
        match tx_receipt.result {
            Value::Response(ResponseData {
                committed: false,
                data: _,
            }) => (),
            _ => panic!("expected the contract publish to fail"),
        }

        conn.commit_block();

        // in 2.1, using clarity 2: success
        let mut conn = chainstate.block_begin(
            &TestBurnStateDB_21,
            &FIRST_BURNCHAIN_CONSENSUS_HASH,
            &FIRST_STACKS_BLOCK_HASH,
            &ConsensusHash([4u8; 20]),
            &BlockHeaderHash([4u8; 32]),
        );

        let (fee, _) = StacksChainState::process_transaction(
            &mut conn,
            &signed_foo_trait_tx,
            false,
            ASTRules::PrecheckSize,
        )
        .unwrap();
        assert_eq!(fee, 1);

        let (fee, _) = StacksChainState::process_transaction(
            &mut conn,
            &signed_foo_impl_tx,
            false,
            ASTRules::PrecheckSize,
        )
        .unwrap();
        assert_eq!(fee, 1);

        let (fee, _) = StacksChainState::process_transaction(
            &mut conn,
            &signed_call_foo_tx_clar2,
            false,
            ASTRules::PrecheckSize,
        )
        .unwrap();
        assert_eq!(fee, 1);

        let (fee, tx_receipt) = StacksChainState::process_transaction(
            &mut conn,
            &signed_test_call_foo_tx,
            false,
            ASTRules::PrecheckSize,
        )
        .unwrap();
        assert_eq!(fee, 1);
        match tx_receipt.result {
            Value::Response(ResponseData {
                committed: true,
                data,
            }) => match *data {
                Value::Bool(true) => (),
                _ => panic!("expected (ok true) result"),
            },
            _ => panic!("expected successful call"),
        }

        conn.commit_block();
    }

    #[test]
    fn test_transitive_trait() {
        let privk = StacksPrivateKey::from_hex(
            "6d430bb91222408e7706c9001cfaeb91b08c2be6d5ac95779ab52c6b431950e001",
        )
        .unwrap();
        let auth = TransactionAuth::from_p2pkh(&privk).unwrap();
        let addr = auth.origin().address_testnet();

        let foo_trait = "
            (define-trait foo
                (
                    (do-it () (response bool uint))
                )
            )
            "
        .to_string();

        let transitive_trait = "
            (use-trait foo .foo.foo)
            (define-trait poo
                (
                    (do-it () (response bool uint))
                )
            )
        "
        .to_string();

        let foo_impl = "
            (impl-trait .foo.foo)

            (define-public (do-it)
                (ok true)
            )
            "
        .to_string();

        let call_foo = "
            (use-trait foo .transitive.foo)
            (define-public (call-do-it (f <foo>))
                (contract-call? f do-it)
            )
            "
        .to_string();

        let balances = vec![(addr.clone(), 1000000000)];

        let mut chainstate =
            instantiate_chainstate_with_balances(false, 0x80000000, function_name!(), balances);

        let mut tx_foo_trait = StacksTransaction::new(
            TransactionVersion::Testnet,
            auth.clone(),
            TransactionPayload::new_smart_contract(
                &"foo".to_string(),
                &foo_trait.to_string(),
                Some(ClarityVersion::Clarity1),
            )
            .unwrap(),
        );

        tx_foo_trait.post_condition_mode = TransactionPostConditionMode::Allow;
        tx_foo_trait.chain_id = 0x80000000;
        tx_foo_trait.set_tx_fee(1);
        tx_foo_trait.set_origin_nonce(0);

        let mut signer = StacksTransactionSigner::new(&tx_foo_trait);
        signer.sign_origin(&privk).unwrap();

        let signed_foo_trait_tx = signer.get_tx().unwrap();

        let mut tx_transitive_trait_clar1 = StacksTransaction::new(
            TransactionVersion::Testnet,
            auth.clone(),
            TransactionPayload::new_smart_contract(
                &"transitive".to_string(),
                &transitive_trait.to_string(),
                Some(ClarityVersion::Clarity1),
            )
            .unwrap(),
        );

        tx_transitive_trait_clar1.post_condition_mode = TransactionPostConditionMode::Allow;
        tx_transitive_trait_clar1.chain_id = 0x80000000;
        tx_transitive_trait_clar1.set_tx_fee(1);
        tx_transitive_trait_clar1.set_origin_nonce(1);

        let mut signer = StacksTransactionSigner::new(&tx_transitive_trait_clar1);
        signer.sign_origin(&privk).unwrap();

        let signed_transitive_trait_clar1_tx = signer.get_tx().unwrap();

        let mut tx_transitive_trait_clar2 = StacksTransaction::new(
            TransactionVersion::Testnet,
            auth.clone(),
            TransactionPayload::new_smart_contract(
                &"transitive".to_string(),
                &transitive_trait.to_string(),
                Some(ClarityVersion::Clarity2),
            )
            .unwrap(),
        );

        tx_transitive_trait_clar2.post_condition_mode = TransactionPostConditionMode::Allow;
        tx_transitive_trait_clar2.chain_id = 0x80000000;
        tx_transitive_trait_clar2.set_tx_fee(1);
        tx_transitive_trait_clar2.set_origin_nonce(1);

        let mut signer = StacksTransactionSigner::new(&tx_transitive_trait_clar2);
        signer.sign_origin(&privk).unwrap();

        let signed_transitive_trait_clar2_tx = signer.get_tx().unwrap();

        let mut tx_foo_impl = StacksTransaction::new(
            TransactionVersion::Testnet,
            auth.clone(),
            TransactionPayload::new_smart_contract(
                &"foo-impl".to_string(),
                &foo_impl.to_string(),
                Some(ClarityVersion::Clarity1),
            )
            .unwrap(),
        );

        tx_foo_impl.post_condition_mode = TransactionPostConditionMode::Allow;
        tx_foo_impl.chain_id = 0x80000000;
        tx_foo_impl.set_tx_fee(1);
        tx_foo_impl.set_origin_nonce(2);

        let mut signer = StacksTransactionSigner::new(&tx_foo_impl);
        signer.sign_origin(&privk).unwrap();

        let signed_foo_impl_tx = signer.get_tx().unwrap();

        let mut tx_call_foo_clar1 = StacksTransaction::new(
            TransactionVersion::Testnet,
            auth.clone(),
            TransactionPayload::new_smart_contract(
                &"call-foo".to_string(),
                &call_foo.to_string(),
                Some(ClarityVersion::Clarity1),
            )
            .unwrap(),
        );

        tx_call_foo_clar1.post_condition_mode = TransactionPostConditionMode::Allow;
        tx_call_foo_clar1.chain_id = 0x80000000;
        tx_call_foo_clar1.set_tx_fee(1);
        tx_call_foo_clar1.set_origin_nonce(3);

        let mut signer = StacksTransactionSigner::new(&tx_call_foo_clar1);
        signer.sign_origin(&privk).unwrap();

        let signed_call_foo_tx_clar1 = signer.get_tx().unwrap();

        let mut tx_call_foo_clar2 = StacksTransaction::new(
            TransactionVersion::Testnet,
            auth.clone(),
            TransactionPayload::new_smart_contract(
                &"call-foo".to_string(),
                &call_foo.to_string(),
                Some(ClarityVersion::Clarity2),
            )
            .unwrap(),
        );

        tx_call_foo_clar2.post_condition_mode = TransactionPostConditionMode::Allow;
        tx_call_foo_clar2.chain_id = 0x80000000;
        tx_call_foo_clar2.set_tx_fee(1);
        tx_call_foo_clar2.set_origin_nonce(3);

        let mut signer = StacksTransactionSigner::new(&tx_call_foo_clar2);
        signer.sign_origin(&privk).unwrap();

        let signed_call_foo_tx_clar2 = signer.get_tx().unwrap();

        let mut tx_test_call_foo = StacksTransaction::new(
            TransactionVersion::Testnet,
            auth.clone(),
            TransactionPayload::new_contract_call(
                addr.clone(),
                "call-foo",
                "call-do-it",
                vec![Value::Principal(PrincipalData::Contract(
                    QualifiedContractIdentifier::parse(&format!("{}.foo-impl", &addr)).unwrap(),
                ))],
            )
            .unwrap(),
        );

        tx_test_call_foo.post_condition_mode = TransactionPostConditionMode::Allow;
        tx_test_call_foo.chain_id = 0x80000000;
        tx_test_call_foo.set_tx_fee(1);
        tx_test_call_foo.set_origin_nonce(4);

        let mut signer = StacksTransactionSigner::new(&tx_test_call_foo);
        signer.sign_origin(&privk).unwrap();

        let signed_test_call_foo_tx = signer.get_tx().unwrap();

        let contract_id = QualifiedContractIdentifier::new(
            StandardPrincipalData::from(addr.clone()),
            ContractName::from("trait-checkerror"),
        );

        // in 2.0: calling call-foo invalidates the block
        let mut conn = chainstate.block_begin(
            &TestBurnStateDB_20,
            &FIRST_BURNCHAIN_CONSENSUS_HASH,
            &FIRST_STACKS_BLOCK_HASH,
            &ConsensusHash([1u8; 20]),
            &BlockHeaderHash([1u8; 32]),
        );

        let (fee, _) = StacksChainState::process_transaction(
            &mut conn,
            &signed_foo_trait_tx,
            false,
            ASTRules::PrecheckSize,
        )
        .unwrap();
        assert_eq!(fee, 1);

        let (fee, _) = StacksChainState::process_transaction(
            &mut conn,
            &signed_transitive_trait_clar1_tx,
            false,
            ASTRules::PrecheckSize,
        )
        .unwrap();
        assert_eq!(fee, 1);

        let (fee, _) = StacksChainState::process_transaction(
            &mut conn,
            &signed_foo_impl_tx,
            false,
            ASTRules::PrecheckSize,
        )
        .unwrap();
        assert_eq!(fee, 1);

        let (fee, tx_receipt) = StacksChainState::process_transaction(
            &mut conn,
            &signed_call_foo_tx_clar1,
            false,
            ASTRules::PrecheckSize,
        )
        .unwrap();
        assert_eq!(fee, 1);

        let err = StacksChainState::process_transaction(
            &mut conn,
            &signed_test_call_foo_tx,
            false,
            ASTRules::PrecheckSize,
        )
        .unwrap_err();
        if let Error::ClarityError(clarity_error::Interpreter(InterpreterError::Unchecked(
            check_error,
        ))) = err
        {
        } else {
            panic!("Did not get unchecked interpreter error");
        }
        assert_eq!(fee, 1);

        conn.commit_block();

        // in 2.05: calling call-foo invalidates the block
        let mut conn = chainstate.block_begin(
            &TestBurnStateDB_20,
            &FIRST_BURNCHAIN_CONSENSUS_HASH,
            &FIRST_STACKS_BLOCK_HASH,
            &ConsensusHash([2u8; 20]),
            &BlockHeaderHash([2u8; 32]),
        );

        let (fee, _) = StacksChainState::process_transaction(
            &mut conn,
            &signed_foo_trait_tx,
            false,
            ASTRules::PrecheckSize,
        )
        .unwrap();
        assert_eq!(fee, 1);

        let (fee, _) = StacksChainState::process_transaction(
            &mut conn,
            &signed_transitive_trait_clar1_tx,
            false,
            ASTRules::PrecheckSize,
        )
        .unwrap();
        assert_eq!(fee, 1);

        let (fee, _) = StacksChainState::process_transaction(
            &mut conn,
            &signed_foo_impl_tx,
            false,
            ASTRules::PrecheckSize,
        )
        .unwrap();
        assert_eq!(fee, 1);

        let (fee, tx_receipt) = StacksChainState::process_transaction(
            &mut conn,
            &signed_call_foo_tx_clar1,
            false,
            ASTRules::PrecheckSize,
        )
        .unwrap();
        assert_eq!(fee, 1);

        let err = StacksChainState::process_transaction(
            &mut conn,
            &signed_test_call_foo_tx,
            false,
            ASTRules::PrecheckSize,
        )
        .unwrap_err();
        if let Error::ClarityError(clarity_error::Interpreter(InterpreterError::Unchecked(
            check_error,
        ))) = err
        {
        } else {
            panic!("Did not get unchecked interpreter error");
        }

        conn.commit_block();

        // in 2.1, using clarity 1 for both `transitive` and `call-foo`: calling call-foo causes an analysis error
        let mut conn = chainstate.block_begin(
            &TestBurnStateDB_21,
            &FIRST_BURNCHAIN_CONSENSUS_HASH,
            &FIRST_STACKS_BLOCK_HASH,
            &ConsensusHash([3u8; 20]),
            &BlockHeaderHash([3u8; 32]),
        );

        let (fee, _) = StacksChainState::process_transaction(
            &mut conn,
            &signed_foo_trait_tx,
            false,
            ASTRules::PrecheckSize,
        )
        .unwrap();
        assert_eq!(fee, 1);

        let (fee, _) = StacksChainState::process_transaction(
            &mut conn,
            &signed_transitive_trait_clar1_tx,
            false,
            ASTRules::PrecheckSize,
        )
        .unwrap();
        assert_eq!(fee, 1);

        let (fee, _) = StacksChainState::process_transaction(
            &mut conn,
            &signed_foo_impl_tx,
            false,
            ASTRules::PrecheckSize,
        )
        .unwrap();
        assert_eq!(fee, 1);

        let (fee, tx_receipt) = StacksChainState::process_transaction(
            &mut conn,
            &signed_call_foo_tx_clar1,
            false,
            ASTRules::PrecheckSize,
        )
        .unwrap();
        assert_eq!(fee, 1);

        let (fee, tx_receipt) = StacksChainState::process_transaction(
            &mut conn,
            &signed_test_call_foo_tx,
            false,
            ASTRules::PrecheckSize,
        )
        .unwrap();
        assert_eq!(fee, 1);
        match tx_receipt.result {
            Value::Response(ResponseData {
                committed: false,
                data,
            }) => (),
            _ => panic!("expected successful call"),
        }
        assert_eq!(
            tx_receipt.vm_error,
            Some("TraitReferenceUnknown(\"foo\")".to_string())
        );

        conn.commit_block();

        // in 2.1, using clarity 1 for `transitive` and clarity 2 for `call-foo`: calling call-foo causes an analysis error
        let mut conn = chainstate.block_begin(
            &TestBurnStateDB_21,
            &FIRST_BURNCHAIN_CONSENSUS_HASH,
            &FIRST_STACKS_BLOCK_HASH,
            &ConsensusHash([4u8; 20]),
            &BlockHeaderHash([4u8; 32]),
        );

        let (fee, _) = StacksChainState::process_transaction(
            &mut conn,
            &signed_foo_trait_tx,
            false,
            ASTRules::PrecheckSize,
        )
        .unwrap();
        assert_eq!(fee, 1);

        let (fee, _) = StacksChainState::process_transaction(
            &mut conn,
            &signed_transitive_trait_clar1_tx,
            false,
            ASTRules::PrecheckSize,
        )
        .unwrap();
        assert_eq!(fee, 1);

        let (fee, _) = StacksChainState::process_transaction(
            &mut conn,
            &signed_foo_impl_tx,
            false,
            ASTRules::PrecheckSize,
        )
        .unwrap();
        assert_eq!(fee, 1);

        let (fee, tx_receipt) = StacksChainState::process_transaction(
            &mut conn,
            &signed_call_foo_tx_clar2,
            false,
            ASTRules::PrecheckSize,
        )
        .unwrap();
        assert_eq!(fee, 1);

        let (fee, tx_receipt) = StacksChainState::process_transaction(
            &mut conn,
            &signed_test_call_foo_tx,
            false,
            ASTRules::PrecheckSize,
        )
        .unwrap();
        assert_eq!(fee, 1);
        match tx_receipt.result {
            Value::Response(ResponseData {
                committed: false,
                data,
            }) => (),
            _ => panic!("expected successful call"),
        }
        assert_eq!(
            tx_receipt.vm_error,
            Some("TraitReferenceUnknown(\"foo\")".to_string())
        );

        conn.commit_block();

        // in 2.1, using clarity 2 for both `transitive` and `call-foo`: publishing call-foo triggers an analysis error
        let mut conn = chainstate.block_begin(
            &TestBurnStateDB_21,
            &FIRST_BURNCHAIN_CONSENSUS_HASH,
            &FIRST_STACKS_BLOCK_HASH,
            &ConsensusHash([5u8; 20]),
            &BlockHeaderHash([5u8; 32]),
        );

        let (fee, _) = StacksChainState::process_transaction(
            &mut conn,
            &signed_foo_trait_tx,
            false,
            ASTRules::PrecheckSize,
        )
        .unwrap();
        assert_eq!(fee, 1);

        let (fee, _) = StacksChainState::process_transaction(
            &mut conn,
            &signed_transitive_trait_clar2_tx,
            false,
            ASTRules::PrecheckSize,
        )
        .unwrap();
        assert_eq!(fee, 1);

        let (fee, _) = StacksChainState::process_transaction(
            &mut conn,
            &signed_foo_impl_tx,
            false,
            ASTRules::PrecheckSize,
        )
        .unwrap();
        assert_eq!(fee, 1);

        let (fee, tx_receipt) = StacksChainState::process_transaction(
            &mut conn,
            &signed_call_foo_tx_clar2,
            false,
            ASTRules::PrecheckSize,
        )
        .unwrap();
        assert_eq!(fee, 1);
        match tx_receipt.result {
            Value::Response(ResponseData {
                committed: false,
                data,
            }) => assert_eq!(*data, Value::none()),
            _ => panic!("expected error response"),
        }

        conn.commit_block();

        // in 2.1, using clarity 2 for `transitive` and clarity 1 for `call-foo`: publishing call-foo triggers an analysis error
        let mut conn = chainstate.block_begin(
            &TestBurnStateDB_21,
            &FIRST_BURNCHAIN_CONSENSUS_HASH,
            &FIRST_STACKS_BLOCK_HASH,
            &ConsensusHash([6u8; 20]),
            &BlockHeaderHash([6u8; 32]),
        );

        let (fee, _) = StacksChainState::process_transaction(
            &mut conn,
            &signed_foo_trait_tx,
            false,
            ASTRules::PrecheckSize,
        )
        .unwrap();
        assert_eq!(fee, 1);

        let (fee, _) = StacksChainState::process_transaction(
            &mut conn,
            &signed_transitive_trait_clar2_tx,
            false,
            ASTRules::PrecheckSize,
        )
        .unwrap();
        assert_eq!(fee, 1);

        let (fee, _) = StacksChainState::process_transaction(
            &mut conn,
            &signed_foo_impl_tx,
            false,
            ASTRules::PrecheckSize,
        )
        .unwrap();
        assert_eq!(fee, 1);

        let (fee, tx_receipt) = StacksChainState::process_transaction(
            &mut conn,
            &signed_call_foo_tx_clar1,
            false,
            ASTRules::PrecheckSize,
        )
        .unwrap();
        assert_eq!(fee, 1);
        match tx_receipt.result {
            Value::Response(ResponseData {
                committed: false,
                data,
            }) => assert_eq!(*data, Value::none()),
            _ => panic!("expected error response"),
        }

        conn.commit_block();
    }
}<|MERGE_RESOLUTION|>--- conflicted
+++ resolved
@@ -490,26 +490,15 @@
         fee: u64,
         payer_account: StacksAccount,
     ) -> Result<u64, Error> {
-<<<<<<< HEAD
         let (cur_burn_block_height, v1_unlock_ht, v2_unlock_ht, v3_unlock_ht) = clarity_tx
             .with_clarity_db_readonly(|ref mut db| {
                 (
-                    db.get_current_burnchain_block_height(),
-                    db.get_v1_unlock_height(),
-                    db.get_v2_unlock_height(),
-                    db.get_v3_unlock_height(),
-                )
-            });
-=======
-        let (cur_burn_block_height, v1_unlock_ht, v2_unlock_ht) = clarity_tx
-            .with_clarity_db_readonly::<_, Result<_, InterpreterError>>(|ref mut db| {
-                Ok((
                     db.get_current_burnchain_block_height()?,
                     db.get_v1_unlock_height(),
                     db.get_v2_unlock_height()?,
-                ))
+                    db.get_v3_unlock_height()?,
+                )
             })?;
->>>>>>> c98b404e
 
         let consolidated_balance = payer_account
             .stx_balance
@@ -517,12 +506,8 @@
                 u64::from(cur_burn_block_height),
                 v1_unlock_ht,
                 v2_unlock_ht,
-<<<<<<< HEAD
                 v3_unlock_ht,
-            );
-=======
             )?;
->>>>>>> c98b404e
 
         if consolidated_balance < u128::from(fee) {
             return Err(Error::InvalidFee);
@@ -891,17 +876,12 @@
             .get_microblock_poison_report(mblock_pubk_height)?
         {
             // account for report loaded
-<<<<<<< HEAD
-            env.add_memory(u64::from(TypeSignature::PrincipalType.size()))
-                .map_err(|e| Error::from_cost_error(e, cost_before.clone(), &env.global_context))?;
-=======
             env.add_memory(
-                TypeSignature::PrincipalType
+                u64:from(TypeSignature::PrincipalType
                     .size()
-                    .map_err(InterpreterError::from)? as u64,
+                    .map_err(InterpreterError::from)?),
             )
             .map_err(|e| Error::from_cost_error(e, cost_before.clone(), &env.global_context))?;
->>>>>>> c98b404e
 
             // u128 sequence
             env.add_memory(16)
@@ -8175,12 +8155,8 @@
         assert_eq!(
             StacksChainState::get_account(&mut conn, &addr.into())
                 .stx_balance
-<<<<<<< HEAD
-                .get_available_balance_at_burn_block(0, 0, 0, 0),
-=======
-                .get_available_balance_at_burn_block(0, 0, 0)
+                .get_available_balance_at_burn_block(0, 0, 0, 0)
                 .unwrap(),
->>>>>>> c98b404e
             (1000000000 - fee) as u128
         );
 
