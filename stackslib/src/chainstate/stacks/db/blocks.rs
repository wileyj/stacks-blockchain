--- conflicted
+++ resolved
@@ -37,10 +37,7 @@
 use rusqlite::{Connection, DatabaseName, Error as sqlite_error, OptionalExtension};
 use serde::Serialize;
 use serde_json::json;
-<<<<<<< HEAD
-=======
 use stacks_common::bitvec::BitVec;
->>>>>>> 97751022
 use stacks_common::codec::{read_next, write_next, MAX_MESSAGE_LEN};
 use stacks_common::types::chainstate::{
     BurnchainHeaderHash, SortitionId, StacksAddress, StacksBlockId,
@@ -164,10 +161,7 @@
     pub burn_transfer_stx_ops: Vec<TransferStxOp>,
     pub auto_unlock_events: Vec<StacksTransactionEvent>,
     pub burn_delegate_stx_ops: Vec<DelegateStxOp>,
-<<<<<<< HEAD
-=======
     pub burn_vote_for_aggregate_key_ops: Vec<VoteForAggregateKeyOp>,
->>>>>>> 97751022
     /// Result of a signer set calculation if one occurred
     pub signer_set_calc: Option<SignerCalculation>,
 }
@@ -206,18 +200,6 @@
         _rewards: Vec<(PoxAddress, u64)>,
         _burns: u64,
         _slot_holders: Vec<PoxAddress>,
-    ) {
-        assert!(
-            false,
-            "We should never try to announce to the dummy dispatcher"
-        );
-    }
-
-    fn announce_reward_set(
-        &self,
-        _reward_set: &RewardSet,
-        _block_id: &StacksBlockId,
-        _cycle_number: u64,
     ) {
         assert!(
             false,
@@ -4880,11 +4862,8 @@
     /// The change in Stacks 2.1+ makes it so that it's overwhelmingly likely to work
     /// the first time -- the choice of K is significantly bigger than the length of short-lived
     /// forks or periods of time with no sortition than have been observed in practice.
-<<<<<<< HEAD
-=======
     ///
     /// In epoch 2.5+, the vote-for-aggregate-key op is included
->>>>>>> 97751022
     pub fn get_stacking_and_transfer_and_delegate_burn_ops(
         chainstate_tx: &mut ChainstateTx,
         parent_index_hash: &StacksBlockId,
@@ -4919,11 +4898,6 @@
             StacksEpochId::Epoch21
             | StacksEpochId::Epoch22
             | StacksEpochId::Epoch23
-<<<<<<< HEAD
-            | StacksEpochId::Epoch24
-            | StacksEpochId::Epoch25
-            | StacksEpochId::Epoch30 => {
-=======
             | StacksEpochId::Epoch24 => {
                 let (stack_ops, transfer_ops, delegate_ops, _) =
                     StacksChainState::get_stacking_and_transfer_and_delegate_burn_ops_v210(
@@ -4937,7 +4911,6 @@
                 Ok((stack_ops, transfer_ops, delegate_ops, vec![]))
             }
             StacksEpochId::Epoch25 | StacksEpochId::Epoch30 => {
->>>>>>> 97751022
                 // TODO: sbtc ops in epoch 3.0
                 StacksChainState::get_stacking_and_transfer_and_delegate_burn_ops_v210(
                     chainstate_tx,
@@ -5328,10 +5301,7 @@
             burn_transfer_stx_ops: transfer_burn_ops,
             auto_unlock_events,
             burn_delegate_stx_ops: delegate_burn_ops,
-<<<<<<< HEAD
-=======
             burn_vote_for_aggregate_key_ops: vote_for_agg_key_burn_ops,
->>>>>>> 97751022
             signer_set_calc,
         })
     }
@@ -5428,9 +5398,6 @@
         burnchain_sortition_burn: u64,
         affirmation_weight: u64,
         do_not_advance: bool,
-<<<<<<< HEAD
-    ) -> Result<(StacksEpochReceipt, PreCommitClarityBlock<'a>), Error> {
-=======
     ) -> Result<
         (
             StacksEpochReceipt,
@@ -5439,7 +5406,6 @@
         ),
         Error,
     > {
->>>>>>> 97751022
         debug!(
             "Process block {:?} with {} transactions",
             &block.block_hash().to_hex(),
@@ -5540,10 +5506,7 @@
             mut auto_unlock_events,
             burn_delegate_stx_ops,
             signer_set_calc,
-<<<<<<< HEAD
-=======
             burn_vote_for_aggregate_key_ops,
->>>>>>> 97751022
         } = StacksChainState::setup_block(
             chainstate_tx,
             clarity_instance,
@@ -5830,11 +5793,7 @@
                 signers_updated: false,
             };
 
-<<<<<<< HEAD
-            return Ok((epoch_receipt, clarity_commit));
-=======
             return Ok((epoch_receipt, clarity_commit, None));
->>>>>>> 97751022
         }
 
         let parent_block_header = parent_chain_tip
@@ -5871,19 +5830,13 @@
         // NOTE: miner and proposal evaluation should not invoke this because
         //  it depends on knowing the StacksBlockId.
         let signers_updated = signer_set_calc.is_some();
-<<<<<<< HEAD
-=======
         let mut reward_set_data = None;
->>>>>>> 97751022
         if let Some(signer_calculation) = signer_set_calc {
             let new_block_id = new_tip.index_block_hash();
             NakamotoChainState::write_reward_set(
                 chainstate_tx,
                 &new_block_id,
                 &signer_calculation.reward_set,
-<<<<<<< HEAD
-            )?
-=======
             )?;
 
             let first_block_height = burn_dbconn.get_burn_start_height();
@@ -5907,7 +5860,6 @@
                     cycle,
                 ));
             }
->>>>>>> 97751022
         }
 
         set_last_block_transaction_count(
