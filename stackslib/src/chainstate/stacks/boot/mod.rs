--- conflicted
+++ resolved
@@ -3653,11 +3653,7 @@
                     assert_eq!(reward_addrs.len(), 4);
                     let mut all_addrbytes = HashSet::new();
                     for key in keys.iter() {
-<<<<<<< HEAD
-                        all_addrbytes.insert(key_to_stacks_addr(key).bytes);
-=======
-                        all_addrbytes.insert(key_to_stacks_addr(&key).destruct().1);
->>>>>>> 1f1bf2ce
+                        all_addrbytes.insert(key_to_stacks_addr(key).destruct().1);
                     }
 
                     for key in keys.iter() {
@@ -3669,13 +3665,8 @@
                             (reward_addrs[0].0).version(),
                             AddressHashMode::SerializeP2PKH as u8
                         );
-<<<<<<< HEAD
-                        assert!(all_addrbytes.contains(&key_to_stacks_addr(key).bytes));
-                        all_addrbytes.remove(&key_to_stacks_addr(key).bytes);
-=======
-                        assert!(all_addrbytes.contains(&key_to_stacks_addr(&key).destruct().1));
-                        all_addrbytes.remove(&key_to_stacks_addr(&key).destruct().1);
->>>>>>> 1f1bf2ce
+                        assert!(all_addrbytes.contains(&key_to_stacks_addr(key).destruct().1));
+                        all_addrbytes.remove(&key_to_stacks_addr(key).destruct().1);
                         assert_eq!(reward_addrs[0].1, 1024 * POX_THRESHOLD_STEPS_USTX);
 
                         // Lock-up is consistent with stacker state
