--- conflicted
+++ resolved
@@ -33,11 +33,7 @@
 use stacks_common::util::get_epoch_time_secs;
 
 pub use self::comm::CoordinatorCommunication;
-<<<<<<< HEAD
-use super::stacks::boot::RewardSet;
-=======
 use super::stacks::boot::{RewardSet, RewardSetData};
->>>>>>> 97751022
 use super::stacks::db::blocks::DummyEventDispatcher;
 use crate::burnchains::affirmation::{AffirmationMap, AffirmationMapEntry};
 use crate::burnchains::bitcoin::indexer::BitcoinIndexer;
@@ -197,13 +193,6 @@
         burns: u64,
         reward_recipients: Vec<PoxAddress>,
     );
-
-    fn announce_reward_set(
-        &self,
-        reward_set: &RewardSet,
-        block_id: &StacksBlockId,
-        cycle_number: u64,
-    );
 }
 
 pub struct ChainsCoordinatorConfig {
@@ -250,11 +239,8 @@
     /// Used to tell the P2P thread that the stackerdb
     ///  needs to be refreshed.
     pub refresh_stacker_db: Arc<AtomicBool>,
-<<<<<<< HEAD
-=======
     /// whether or not the canonical tip is now a Nakamoto header
     pub in_nakamoto_epoch: bool,
->>>>>>> 97751022
 }
 
 #[derive(Debug)]
@@ -374,13 +360,6 @@
             }
         }
 
-<<<<<<< HEAD
-        if let Some(dispatcher) = self.0 {
-            dispatcher.announce_reward_set(&reward_set, block_id, cycle);
-        }
-
-=======
->>>>>>> 97751022
         Ok(reward_set)
     }
 
@@ -563,10 +542,7 @@
             config,
             burnchain_indexer,
             refresh_stacker_db: comms.refresh_stacker_db.clone(),
-<<<<<<< HEAD
-=======
             in_nakamoto_epoch: false,
->>>>>>> 97751022
         };
 
         let mut nakamoto_available = false;
@@ -728,10 +704,7 @@
             config: ChainsCoordinatorConfig::new(),
             burnchain_indexer,
             refresh_stacker_db: Arc::new(AtomicBool::new(false)),
-<<<<<<< HEAD
-=======
             in_nakamoto_epoch: false,
->>>>>>> 97751022
         }
     }
 }
