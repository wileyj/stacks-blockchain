// Copyright (C) 2013-2020 Blockstack PBC, a public benefit corporation
// Copyright (C) 2020 Stacks Open Internet Foundation
//
// This program is free software: you can redistribute it and/or modify
// it under the terms of the GNU General Public License as published by
// the Free Software Foundation, either version 3 of the License, or
// (at your option) any later version.
//
// This program is distributed in the hope that it will be useful,
// but WITHOUT ANY WARRANTY; without even the implied warranty of
// MERCHANTABILITY or FITNESS FOR A PARTICULAR PURPOSE.  See the
// GNU General Public License for more details.
//
// You should have received a copy of the GNU General Public License
// along with this program.  If not, see <http://www.gnu.org/licenses/>.

use std::collections::HashMap;
use std::marker::PhantomData;
use std::{error, fmt, io};

use rusqlite::Error as sqlite_error;
use stacks_common::address::AddressHashMode;
use stacks_common::types::chainstate::{
    BurnchainHeaderHash, ConsensusHash, PoxId, StacksAddress, TrieHash,
};
pub use stacks_common::types::{Address, PrivateKey, PublicKey};
use stacks_common::util::hash::{Hash160, Sha512Trunc256Sum};
use stacks_common::util::secp256k1::MessageSignature;

use self::bitcoin::indexer::{
    BITCOIN_MAINNET as BITCOIN_NETWORK_ID_MAINNET, BITCOIN_MAINNET_NAME,
    BITCOIN_REGTEST as BITCOIN_NETWORK_ID_REGTEST, BITCOIN_REGTEST_NAME,
    BITCOIN_TESTNET as BITCOIN_NETWORK_ID_TESTNET, BITCOIN_TESTNET_NAME,
};
use self::bitcoin::{
    BitcoinBlock, BitcoinInputType, BitcoinTransaction, BitcoinTxInput, BitcoinTxOutput,
    Error as btc_error,
};
use crate::chainstate::burn::distribution::BurnSamplePoint;
use crate::chainstate::burn::operations::leader_block_commit::OUTPUTS_PER_COMMIT;
use crate::chainstate::burn::operations::{
    BlockstackOperationType, Error as op_error, LeaderKeyRegisterOp,
};
use crate::chainstate::stacks::address::PoxAddress;
use crate::chainstate::stacks::boot::{POX_1_NAME, POX_2_NAME, POX_3_NAME, POX_4_NAME};
use crate::chainstate::stacks::StacksPublicKey;
use crate::core::*;
use crate::net::neighbors::MAX_NEIGHBOR_BLOCK_DELAY;
use crate::util_lib::db::Error as db_error;

/// This module contains drivers and types for all burn chains we support.
pub mod affirmation;
pub mod bitcoin;
pub mod burnchain;
pub mod db;
pub mod indexer;

#[cfg(test)]
pub mod tests;

pub struct Txid(pub [u8; 32]);
impl_array_newtype!(Txid, u8, 32);
impl_array_hexstring_fmt!(Txid);
impl_byte_array_newtype!(Txid, u8, 32);
impl_byte_array_message_codec!(Txid, 32);
impl_byte_array_serde!(Txid);
pub const TXID_ENCODED_SIZE: u32 = 32;

pub const MAGIC_BYTES_LENGTH: usize = 2;

#[derive(Debug, Serialize, Deserialize, Default)]
pub struct MagicBytes([u8; MAGIC_BYTES_LENGTH]);
impl_array_newtype!(MagicBytes, u8, MAGIC_BYTES_LENGTH);
impl MagicBytes {
    pub fn default() -> MagicBytes {
        BLOCKSTACK_MAGIC_MAINNET
    }
}

pub const BLOCKSTACK_MAGIC_MAINNET: MagicBytes = MagicBytes([105, 100]); // 'id'

#[derive(Debug, PartialEq, Clone)]
pub struct BurnchainParameters {
    chain_name: String,
    network_name: String,
    network_id: u32,
    stable_confirmations: u32,
    consensus_hash_lifetime: u32,
    pub first_block_height: u64,
    pub first_block_hash: BurnchainHeaderHash,
    pub first_block_timestamp: u32,
    pub initial_reward_start_block: u64,
}

impl BurnchainParameters {
    pub fn from_params(chain: &str, network: &str) -> Option<BurnchainParameters> {
        match (chain, network) {
            ("bitcoin", "mainnet") => Some(BurnchainParameters::bitcoin_mainnet()),
            ("bitcoin", "testnet") => Some(BurnchainParameters::bitcoin_testnet()),
            ("bitcoin", "regtest") => Some(BurnchainParameters::bitcoin_regtest()),
            _ => None,
        }
    }

    pub fn bitcoin_mainnet() -> BurnchainParameters {
        BurnchainParameters {
            chain_name: "bitcoin".to_string(),
            network_name: BITCOIN_MAINNET_NAME.to_string(),
            network_id: BITCOIN_NETWORK_ID_MAINNET,
            stable_confirmations: 7,
            consensus_hash_lifetime: 24,
            first_block_height: BITCOIN_MAINNET_FIRST_BLOCK_HEIGHT,
            first_block_hash: BurnchainHeaderHash::from_hex(BITCOIN_MAINNET_FIRST_BLOCK_HASH)
                .unwrap(),
            first_block_timestamp: BITCOIN_MAINNET_FIRST_BLOCK_TIMESTAMP,
            initial_reward_start_block: BITCOIN_MAINNET_INITIAL_REWARD_START_BLOCK,
        }
    }

    pub fn bitcoin_testnet() -> BurnchainParameters {
        BurnchainParameters {
            chain_name: "bitcoin".to_string(),
            network_name: BITCOIN_TESTNET_NAME.to_string(),
            network_id: BITCOIN_NETWORK_ID_TESTNET,
            stable_confirmations: 7,
            consensus_hash_lifetime: 24,
            first_block_height: BITCOIN_TESTNET_FIRST_BLOCK_HEIGHT,
            first_block_hash: BurnchainHeaderHash::from_hex(BITCOIN_TESTNET_FIRST_BLOCK_HASH)
                .unwrap(),
            first_block_timestamp: BITCOIN_TESTNET_FIRST_BLOCK_TIMESTAMP,
            initial_reward_start_block: BITCOIN_TESTNET_FIRST_BLOCK_HEIGHT - 10_000,
        }
    }

    pub fn bitcoin_regtest() -> BurnchainParameters {
        BurnchainParameters {
            chain_name: "bitcoin".to_string(),
            network_name: BITCOIN_REGTEST_NAME.to_string(),
            network_id: BITCOIN_NETWORK_ID_REGTEST,
            stable_confirmations: 1,
            consensus_hash_lifetime: 24,
            first_block_height: BITCOIN_REGTEST_FIRST_BLOCK_HEIGHT,
            first_block_hash: BurnchainHeaderHash::from_hex(BITCOIN_REGTEST_FIRST_BLOCK_HASH)
                .unwrap(),
            first_block_timestamp: BITCOIN_REGTEST_FIRST_BLOCK_TIMESTAMP,
            initial_reward_start_block: BITCOIN_REGTEST_FIRST_BLOCK_HEIGHT,
        }
    }

    pub fn is_testnet(network_id: u32) -> bool {
        match network_id {
            BITCOIN_NETWORK_ID_TESTNET | BITCOIN_NETWORK_ID_REGTEST => true,
            _ => false,
        }
    }
}

/// This is an opaque representation of the underlying burnchain-specific principal that signed
/// this transaction.  It may not even map to an address, given that even in "simple" VMs like
/// bitcoin script, the "signer" may be only a part of a complex script.
///
/// The purpose of this struct is to capture a loggable representation of a principal that signed
/// this transaction.  It's not meant for use with consensus-critical code.
#[derive(Debug, Clone, PartialEq, Eq, Serialize, Deserialize)]
pub struct BurnchainSigner(pub String);

impl fmt::Display for BurnchainSigner {
    fn fmt(&self, f: &mut fmt::Formatter) -> fmt::Result {
        write!(f, "{}", &self.0)
    }
}

#[derive(Debug, PartialEq, Eq, Clone, Serialize, Deserialize)]
pub struct BurnchainRecipient {
    pub address: PoxAddress,
    pub amount: u64,
}

#[derive(Debug, PartialEq, Clone)]
pub enum BurnchainTransaction {
    Bitcoin(BitcoinTransaction),
    // TODO: fill in more types as we support them
}

impl BurnchainTransaction {
    pub fn txid(&self) -> Txid {
        match *self {
            BurnchainTransaction::Bitcoin(ref btc) => btc.txid.clone(),
        }
    }

    pub fn vtxindex(&self) -> u32 {
        match *self {
            BurnchainTransaction::Bitcoin(ref btc) => btc.vtxindex,
        }
    }

    pub fn opcode(&self) -> u8 {
        match *self {
            BurnchainTransaction::Bitcoin(ref btc) => btc.opcode,
        }
    }

    pub fn data(&self) -> Vec<u8> {
        match *self {
            BurnchainTransaction::Bitcoin(ref btc) => btc.data.clone(),
        }
    }

    pub fn num_signers(&self) -> usize {
        match *self {
            BurnchainTransaction::Bitcoin(ref btc) => btc.inputs.len(),
        }
    }

    pub fn get_input_tx_ref(&self, input: usize) -> Option<&(Txid, u32)> {
        match self {
            BurnchainTransaction::Bitcoin(ref btc) => {
                btc.inputs.get(input).map(|txin| txin.tx_ref())
            }
        }
    }

    /// Get the BurnchainRecipients we are able to decode.
    /// A `None` value at slot `i` means "there is a recipient at slot `i`, but we don't know how
    /// to decode it`.
    pub fn get_recipients(&self) -> Vec<Option<BurnchainRecipient>> {
        match *self {
            BurnchainTransaction::Bitcoin(ref btc) => btc
                .outputs
                .iter()
                .map(|ref o| BurnchainRecipient::try_from_bitcoin_output(o))
                .collect(),
        }
    }

    pub fn num_recipients(&self) -> usize {
        match *self {
            BurnchainTransaction::Bitcoin(ref btc) => btc.outputs.len(),
        }
    }

    pub fn get_burn_amount(&self) -> u64 {
        match *self {
            BurnchainTransaction::Bitcoin(ref btc) => btc.data_amt,
        }
    }
}

#[derive(Debug, PartialEq, Clone)]
pub enum BurnchainBlock {
    Bitcoin(BitcoinBlock),
    // TODO: fill in some more types as we support them
}

#[derive(Debug, PartialEq, Clone)]
pub struct BurnchainBlockHeader {
    pub block_height: u64,
    pub block_hash: BurnchainHeaderHash,
    pub parent_block_hash: BurnchainHeaderHash,
    pub num_txs: u64,
    pub timestamp: u64,
}

#[derive(Debug, PartialEq, Clone, Serialize, Deserialize)]
pub struct Burnchain {
    pub peer_version: u32,
    pub network_id: u32,
    pub chain_name: String,
    pub network_name: String,
    pub working_dir: String,
    pub consensus_hash_lifetime: u32,
    pub stable_confirmations: u32,
    pub first_block_height: u64,
    pub first_block_hash: BurnchainHeaderHash,
    pub first_block_timestamp: u32,
    pub pox_constants: PoxConstants,
    pub initial_reward_start_block: u64,
}

#[derive(Debug, PartialEq, Clone, Serialize, Deserialize)]
pub struct PoxConstants {
    /// the length (in burn blocks) of the reward cycle
    pub reward_cycle_length: u32,
    /// the length (in burn blocks) of the prepare phase
    pub prepare_length: u32,
    /// the number of confirmations a PoX anchor block must
    ///  receive in order to become the anchor. must be at least > prepare_length/2
    pub anchor_threshold: u32,
    /// fraction of liquid STX that must vote to reject PoX for
    /// it to revert to PoB in the next reward cycle
    pub pox_rejection_fraction: u64,
    /// percentage of liquid STX that must participate for PoX
    ///  to occur
    pub pox_participation_threshold_pct: u64,
    /// last+1 block height of sunset phase
    pub sunset_end: u64,
    /// first block height of sunset phase
    pub sunset_start: u64,
    /// The auto unlock height for PoX v1 lockups before transition to PoX v2. This
    /// also defines the burn height at which PoX reward sets are calculated using
    /// PoX v2 rather than v1
    pub v1_unlock_height: u32,
    /// The auto unlock height for PoX v2 lockups during Epoch 2.2
    pub v2_unlock_height: u32,
    /// The auto unlock height for PoX v3 lockups during Epoch 2.5
    pub v3_unlock_height: u32,
    /// After this burn height, reward cycles use pox-3 for reward set data
    pub pox_3_activation_height: u32,
    /// After this burn height, reward cycles use pox-4 for reward set data
    pub pox_4_activation_height: u32,
    _shadow: PhantomData<()>,
}

impl PoxConstants {
    pub fn new(
        reward_cycle_length: u32,
        prepare_length: u32,
        anchor_threshold: u32,
        pox_rejection_fraction: u64,
        pox_participation_threshold_pct: u64,
        sunset_start: u64,
        sunset_end: u64,
        v1_unlock_height: u32,
        v2_unlock_height: u32,
        v3_unlock_height: u32,
        pox_3_activation_height: u32,
    ) -> PoxConstants {
        assert!(anchor_threshold > (prepare_length / 2));
        assert!(prepare_length < reward_cycle_length);
        assert!(sunset_start <= sunset_end);
        assert!(v2_unlock_height >= v1_unlock_height);
        assert!(v3_unlock_height >= v2_unlock_height);
        assert!(pox_3_activation_height >= v2_unlock_height);

        PoxConstants {
            reward_cycle_length,
            prepare_length,
            anchor_threshold,
            pox_rejection_fraction,
            pox_participation_threshold_pct,
            sunset_start,
            sunset_end,
            v1_unlock_height,
            v2_unlock_height,
            v3_unlock_height,
            pox_3_activation_height,
            pox_4_activation_height: v3_unlock_height,
            _shadow: PhantomData,
        }
    }
    #[cfg(test)]
    pub fn test_default() -> PoxConstants {
        // 20 reward slots; 10 prepare-phase slots
        PoxConstants::new(
            10,
            5,
            3,
            25,
            5,
            5000,
            10000,
            u32::MAX,
            u32::MAX,
            u32::MAX,
            u32::MAX,
        )
    }

    #[cfg(test)]
    /// Create a PoX constants used in tests with 5-block cycles,
    ///  3-block prepare phases, a threshold of 3, rejection fraction of 25%,
    ///  a participation threshold of 5% and no sunset or transition to pox-2 or beyond.
    pub(crate) fn test_20_no_sunset() -> PoxConstants {
        PoxConstants::new(
            5,
            3,
            3,
            25,
            5,
            u64::MAX,
            u64::MAX,
            u32::MAX,
            u32::MAX,
            u32::MAX,
            u32::MAX,
        )
    }

    /// Returns the PoX contract that is "active" at the given burn block height
    pub fn static_active_pox_contract(
        v1_unlock_height: u64,
        pox_3_activation_height: u64,
        pox_4_activation_height: u64,
        burn_height: u64,
    ) -> &'static str {
        if burn_height > pox_4_activation_height {
            POX_4_NAME
        } else if burn_height > pox_3_activation_height {
            POX_3_NAME
        } else if burn_height > v1_unlock_height {
            POX_2_NAME
        } else {
            POX_1_NAME
        }
    }

    /// Returns the PoX contract that is "active" at the given burn block height
    pub fn active_pox_contract(&self, burn_height: u64) -> &'static str {
        Self::static_active_pox_contract(
            u64::from(self.v1_unlock_height),
            u64::from(self.pox_3_activation_height),
            u64::from(self.pox_4_activation_height),
            burn_height,
        )
    }

    pub fn reward_slots(&self) -> u32 {
        (self.reward_cycle_length - self.prepare_length)
            * u32::try_from(OUTPUTS_PER_COMMIT).expect("FATAL: > 2^32 outputs per commit")
    }

    /// is participating_ustx enough to engage in PoX in the next reward cycle?
    pub fn enough_participation(&self, participating_ustx: u128, liquid_ustx: u128) -> bool {
        participating_ustx
            .checked_mul(100)
            .expect("OVERFLOW: uSTX overflowed u128")
            > liquid_ustx
                .checked_mul(u128::from(self.pox_participation_threshold_pct))
                .expect("OVERFLOW: uSTX overflowed u128")
    }

    pub fn mainnet_default() -> PoxConstants {
        PoxConstants::new(
            POX_REWARD_CYCLE_LENGTH,
            POX_PREPARE_WINDOW_LENGTH,
            80,
            25,
            5,
            BITCOIN_MAINNET_FIRST_BLOCK_HEIGHT + POX_SUNSET_START,
            BITCOIN_MAINNET_FIRST_BLOCK_HEIGHT + POX_SUNSET_END,
            POX_V1_MAINNET_EARLY_UNLOCK_HEIGHT,
            POX_V2_MAINNET_EARLY_UNLOCK_HEIGHT,
            POX_V3_MAINNET_EARLY_UNLOCK_HEIGHT,
            BITCOIN_MAINNET_STACKS_24_BURN_HEIGHT
                .try_into()
                .expect("Epoch transition height must be <= u32::MAX"),
        )
    }

    pub fn testnet_default() -> PoxConstants {
        PoxConstants::new(
            POX_REWARD_CYCLE_LENGTH / 2,   // 1050
            POX_PREPARE_WINDOW_LENGTH / 2, // 50
            40,
            12,
            2,
            BITCOIN_TESTNET_FIRST_BLOCK_HEIGHT + POX_SUNSET_START,
            BITCOIN_TESTNET_FIRST_BLOCK_HEIGHT + POX_SUNSET_END,
            POX_V1_TESTNET_EARLY_UNLOCK_HEIGHT,
            POX_V2_TESTNET_EARLY_UNLOCK_HEIGHT,
            POX_V3_TESTNET_EARLY_UNLOCK_HEIGHT,
            BITCOIN_TESTNET_STACKS_24_BURN_HEIGHT
                .try_into()
                .expect("Epoch transition height must be <= u32::MAX"),
        ) // total liquid supply is 40000000000000000 µSTX
    }

    pub fn regtest_default() -> PoxConstants {
        PoxConstants::new(
            5,
            3,
            2,
            3333333333333333,
            1,
            BITCOIN_REGTEST_FIRST_BLOCK_HEIGHT + POX_SUNSET_START,
            BITCOIN_REGTEST_FIRST_BLOCK_HEIGHT + POX_SUNSET_END,
            1_000_000,
            2_000_000,
            4_000_000,
            3_000_000,
        )
    }

    /// Return true if PoX should sunset at all
    /// return false if not.
    pub fn has_pox_sunset(epoch_id: StacksEpochId) -> bool {
        epoch_id < StacksEpochId::Epoch21
    }

    /// Returns true if PoX has been fully disabled by the PoX sunset.
    /// Behavior is epoch-specific
    pub fn is_after_pox_sunset_end(&self, burn_block_height: u64, epoch_id: StacksEpochId) -> bool {
        if !Self::has_pox_sunset(epoch_id) {
            false
        } else {
            burn_block_height >= self.sunset_end
        }
    }

    /// Returns true if the burn height falls into the PoX sunset period.
    /// Returns false if not, or if the sunset isn't active in this epoch
    /// (Note that this is true if burn_block_height is beyond the sunset height)
    pub fn is_after_pox_sunset_start(
        &self,
        burn_block_height: u64,
        epoch_id: StacksEpochId,
    ) -> bool {
        if !Self::has_pox_sunset(epoch_id) {
            false
        } else {
            self.sunset_start <= burn_block_height
        }
    }

    /// What's the first block in the prepare phase
    pub fn prepare_phase_start(&self, first_block_height: u64, reward_cycle: u64) -> u64 {
        let reward_cycle_start =
            self.reward_cycle_to_block_height(first_block_height, reward_cycle);
        let prepare_phase_start = reward_cycle_start + u64::from(self.reward_cycle_length)
            - u64::from(self.prepare_length);
        prepare_phase_start
    }

    pub fn is_reward_cycle_start(&self, first_block_height: u64, burn_height: u64) -> bool {
        let effective_height = burn_height - first_block_height;
        // first block of the new reward cycle
        (effective_height % u64::from(self.reward_cycle_length)) == 1
    }

    pub fn reward_cycle_to_block_height(&self, first_block_height: u64, reward_cycle: u64) -> u64 {
        // NOTE: the `+ 1` is because the height of the first block of a reward cycle is mod 1, not
        // mod 0.
        first_block_height + reward_cycle * u64::from(self.reward_cycle_length) + 1
<<<<<<< HEAD
=======
    }

    pub fn reward_cycle_index(&self, first_block_height: u64, burn_height: u64) -> Option<u64> {
        let effective_height = burn_height.checked_sub(first_block_height)?;
        Some(effective_height % u64::from(self.reward_cycle_length))
>>>>>>> 97751022
    }

    pub fn block_height_to_reward_cycle(
        &self,
        first_block_height: u64,
        block_height: u64,
    ) -> Option<u64> {
        Self::static_block_height_to_reward_cycle(
            block_height,
            first_block_height,
            u64::from(self.reward_cycle_length),
        )
    }

    /// Return the reward cycle that the current prepare phase corresponds to if `block_height` is _in_ a prepare
    /// phase. If it is not in a prepare phase, return None.
    pub fn reward_cycle_of_prepare_phase(
        &self,
        first_block_height: u64,
        block_height: u64,
    ) -> Option<u64> {
        if !self.is_in_prepare_phase(first_block_height, block_height) {
            return None;
        }
        // the None branches here should be unreachable, because if `first_block_height > block_height`,
        //   `is_in_prepare_phase` would have returned false, but no need to be unsafe anyways.
        let effective_height = block_height.checked_sub(first_block_height)?;
        let current_cycle = self.block_height_to_reward_cycle(first_block_height, block_height)?;
        if effective_height % u64::from(self.reward_cycle_length) == 0 {
            // if this is the "mod 0" block of a prepare phase, its corresponding reward cycle is the current one
            Some(current_cycle)
        } else {
            // otherwise, the corresponding reward cycle is actually the _next_ reward cycle
            Some(current_cycle + 1)
        }
    }

    pub fn is_in_prepare_phase(&self, first_block_height: u64, block_height: u64) -> bool {
        Self::static_is_in_prepare_phase(
            first_block_height,
            u64::from(self.reward_cycle_length),
            u64::from(self.prepare_length),
            block_height,
        )
    }

    pub fn static_is_in_prepare_phase(
        first_block_height: u64,
        reward_cycle_length: u64,
        prepare_length: u64,
        block_height: u64,
    ) -> bool {
        if block_height <= first_block_height {
            // not a reward cycle start if we're the first block after genesis.
            false
        } else {
            let effective_height = block_height - first_block_height;
            let reward_index = effective_height % reward_cycle_length;

            // NOTE: first block in reward cycle is mod 1, so mod 0 is the last block in the
            // prepare phase.
            // TODO: I *think* the logic of `== 0` here requires some further digging.
            //  `mod 0` may not have any rewards, but it does not behave like "prepare phase" blocks:
            //  is it already a member of reward cycle "N" where N = block_height / reward_cycle_len
            reward_index == 0 || reward_index > u64::from(reward_cycle_length - prepare_length)
        }
    }

    /// Returns the active reward cycle at the given burn block height
    /// * `first_block_ht` - the first burn block height that the Stacks network monitored
    /// * `reward_cycle_len` - the length of each reward cycle in the network.
    pub fn static_block_height_to_reward_cycle(
        block_ht: u64,
        first_block_ht: u64,
        reward_cycle_len: u64,
    ) -> Option<u64> {
        if block_ht < first_block_ht {
            return None;
        }
        Some((block_ht - first_block_ht) / (reward_cycle_len))
    }
}

/// Structure for encoding our view of the network
#[derive(Debug, PartialEq, Clone)]
pub struct BurnchainView {
    /// last-seen block height (at chain tip)
    pub burn_block_height: u64,
    /// last-seen burn block hash
    pub burn_block_hash: BurnchainHeaderHash,
    /// latest stable block height (e.g. chain tip minus 7)
    pub burn_stable_block_height: u64,
    /// latest stable burn block hash
    pub burn_stable_block_hash: BurnchainHeaderHash,
    /// map all block heights from burn_block_height back to the oldest one we'll take for considering the peer a neighbor
    pub last_burn_block_hashes: HashMap<u64, BurnchainHeaderHash>,
    /// consensus hash of the current reward cycle's start block
    pub rc_consensus_hash: ConsensusHash,
}

/// The burnchain block's encoded state transition:
/// -- the new burn distribution
/// -- the sequence of valid blockstack operations that went into it
/// -- the set of previously-accepted leader VRF keys consumed
#[derive(Debug, Clone)]
pub struct BurnchainStateTransition {
    pub burn_dist: Vec<BurnSamplePoint>,
    pub accepted_ops: Vec<BlockstackOperationType>,
    pub consumed_leader_keys: Vec<LeaderKeyRegisterOp>,
}

/// The burnchain block's state transition's ops:
/// -- the new burn distribution
/// -- the sequence of valid blockstack operations that went into it
/// -- the set of previously-accepted leader VRF keys consumed
#[derive(Debug, Clone)]
pub struct BurnchainStateTransitionOps {
    pub accepted_ops: Vec<BlockstackOperationType>,
    pub consumed_leader_keys: Vec<LeaderKeyRegisterOp>,
}

#[derive(Debug)]
pub enum Error {
    /// Unsupported burn chain
    UnsupportedBurnchain,
    /// Bitcoin-related error
    Bitcoin(btc_error),
    /// burn database error
    DBError(db_error),
    /// Download error
    DownloadError(btc_error),
    /// Parse error
    ParseError,
    /// Thread channel error
    ThreadChannelError,
    /// Missing headers
    MissingHeaders,
    /// Missing parent block
    MissingParentBlock,
    /// Remote burnchain peer has misbehaved
    BurnchainPeerBroken,
    /// filesystem error
    FSError(io::Error),
    /// Operation processing error
    OpError(op_error),
    /// Try again error
    TrySyncAgain,
    UnknownBlock(BurnchainHeaderHash),
    NonCanonicalPoxId(PoxId, PoxId),
    CoordinatorClosed,
    /// Graceful shutdown error
    ShutdownInitiated,
}

impl fmt::Display for Error {
    fn fmt(&self, f: &mut fmt::Formatter) -> fmt::Result {
        match self {
            Error::UnsupportedBurnchain => write!(f, "Unsupported burnchain"),
            Error::Bitcoin(ref btce) => fmt::Display::fmt(btce, f),
            Error::DBError(ref dbe) => fmt::Display::fmt(dbe, f),
            Error::DownloadError(ref btce) => fmt::Display::fmt(btce, f),
            Error::ParseError => write!(f, "Parse error"),
            Error::MissingHeaders => write!(f, "Missing block headers"),
            Error::MissingParentBlock => write!(f, "Missing parent block"),
            Error::ThreadChannelError => write!(f, "Error in thread channel"),
            Error::BurnchainPeerBroken => write!(f, "Remote burnchain peer has misbehaved"),
            Error::FSError(ref e) => fmt::Display::fmt(e, f),
            Error::OpError(ref e) => fmt::Display::fmt(e, f),
            Error::TrySyncAgain => write!(f, "Try synchronizing again"),
            Error::UnknownBlock(block) => write!(f, "Unknown burnchain block {}", block),
            Error::NonCanonicalPoxId(parent, child) => write!(
                f,
                "{} is not a descendant of the canonical parent PoXId: {}",
                parent, child
            ),
            Error::CoordinatorClosed => write!(f, "ChainsCoordinator channel hung up"),
            Error::ShutdownInitiated => write!(f, "Graceful shutdown was initiated"),
        }
    }
}

impl error::Error for Error {
    fn cause(&self) -> Option<&dyn error::Error> {
        match *self {
            Error::UnsupportedBurnchain => None,
            Error::Bitcoin(ref e) => Some(e),
            Error::DBError(ref e) => Some(e),
            Error::DownloadError(ref e) => Some(e),
            Error::ParseError => None,
            Error::MissingHeaders => None,
            Error::MissingParentBlock => None,
            Error::ThreadChannelError => None,
            Error::BurnchainPeerBroken => None,
            Error::FSError(ref e) => Some(e),
            Error::OpError(ref e) => Some(e),
            Error::TrySyncAgain => None,
            Error::UnknownBlock(_) => None,
            Error::NonCanonicalPoxId(_, _) => None,
            Error::CoordinatorClosed => None,
            Error::ShutdownInitiated => None,
        }
    }
}

impl From<db_error> for Error {
    fn from(e: db_error) -> Error {
        Error::DBError(e)
    }
}

impl From<sqlite_error> for Error {
    fn from(e: sqlite_error) -> Error {
        Error::DBError(db_error::SqliteError(e))
    }
}

impl From<btc_error> for Error {
    fn from(e: btc_error) -> Error {
        Error::Bitcoin(e)
    }
}

impl BurnchainView {
    #[cfg(test)]
    pub fn make_test_data(&mut self) {
        let oldest_height = if self.burn_stable_block_height < MAX_NEIGHBOR_BLOCK_DELAY {
            0
        } else {
            self.burn_stable_block_height - MAX_NEIGHBOR_BLOCK_DELAY
        };

        let mut ret = HashMap::new();
        for i in oldest_height..self.burn_block_height + 1 {
            if i == self.burn_stable_block_height {
                ret.insert(i, self.burn_stable_block_hash.clone());
            } else if i == self.burn_block_height {
                ret.insert(i, self.burn_block_hash.clone());
            } else {
                let data = {
                    use sha2::{Digest, Sha256};
                    let mut hasher = Sha256::new();
                    hasher.update(&i.to_le_bytes());
                    hasher.finalize()
                };
                let mut data_32 = [0x00; 32];
                data_32.copy_from_slice(&data[0..32]);
                ret.insert(i, BurnchainHeaderHash(data_32));
            }
        }
        self.last_burn_block_hashes = ret;
    }
}<|MERGE_RESOLUTION|>--- conflicted
+++ resolved
@@ -532,14 +532,11 @@
         // NOTE: the `+ 1` is because the height of the first block of a reward cycle is mod 1, not
         // mod 0.
         first_block_height + reward_cycle * u64::from(self.reward_cycle_length) + 1
-<<<<<<< HEAD
-=======
     }
 
     pub fn reward_cycle_index(&self, first_block_height: u64, burn_height: u64) -> Option<u64> {
         let effective_height = burn_height.checked_sub(first_block_height)?;
         Some(effective_height % u64::from(self.reward_cycle_length))
->>>>>>> 97751022
     }
 
     pub fn block_height_to_reward_cycle(
