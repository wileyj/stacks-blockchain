--- conflicted
+++ resolved
@@ -15,6 +15,7 @@
 // along with this program.  If not, see <http://www.gnu.org/licenses/>.
 
 use rand::rngs::ThreadRng;
+use rand::thread_rng;
 use rand_chacha::ChaChaRng;
 use rand_core::SeedableRng;
 use serde::Serialize;
@@ -866,11 +867,7 @@
     let mut leader_bitcoin_addresses = vec![];
 
     for i in 0..32 {
-<<<<<<< HEAD
-        let mut csprng = ChaChaRng::from_seed(Default::default());
-=======
         let mut csprng: ThreadRng = thread_rng();
->>>>>>> 4227debe
         let vrf_privkey = VRFPrivateKey(ed25519_dalek::SigningKey::generate(&mut csprng));
         let vrf_pubkey = VRFPublicKey::from_private(&vrf_privkey);
 
