// Copyright (C) 2013-2020 Blockstack PBC, a public benefit corporation
// Copyright (C) 2020 Stacks Open Internet Foundation
//
// This program is free software: you can redistribute it and/or modify
// it under the terms of the GNU General Public License as published by
// the Free Software Foundation, either version 3 of the License, or
// (at your option) any later version.
//
// This program is distributed in the hope that it will be useful,
// but WITHOUT ANY WARRANTY; without even the implied warranty of
// MERCHANTABILITY or FITNESS FOR A PARTICULAR PURPOSE.  See the
// GNU General Public License for more details.
//
// You should have received a copy of the GNU General Public License
// along with this program.  If not, see <http://www.gnu.org/licenses/>.

use std::collections::{HashMap, HashSet};
use std::path::PathBuf;
use std::sync::atomic::{AtomicBool, AtomicU64, Ordering};
use std::sync::mpsc::sync_channel;
use std::sync::Arc;
use std::time::{Duration, Instant};
use std::{fs, thread};

use stacks_common::address::{public_keys_to_address_hash, AddressHashMode};
use stacks_common::deps_common::bitcoin::util::hash::Sha256dHash as BitcoinSha256dHash;
use stacks_common::types::chainstate::{BurnchainHeaderHash, PoxId, StacksAddress, TrieHash};
use stacks_common::util::hash::to_hex;
use stacks_common::util::vrf::VRFPublicKey;
use stacks_common::util::{get_epoch_time_ms, get_epoch_time_secs, log, sleep_ms};

use crate::burnchains::affirmation::update_pox_affirmation_maps;
use crate::burnchains::bitcoin::address::{
    to_c32_version_byte, BitcoinAddress, LegacyBitcoinAddressType,
};
use crate::burnchains::bitcoin::indexer::BitcoinIndexer;
use crate::burnchains::bitcoin::{
    BitcoinInputType, BitcoinNetworkType, BitcoinTxInput, BitcoinTxOutput,
};
use crate::burnchains::db::{BurnchainDB, BurnchainHeaderReader};
use crate::burnchains::indexer::{
    BurnBlockIPC, BurnHeaderIPC, BurnchainBlockDownloader, BurnchainBlockParser, BurnchainIndexer,
};
use crate::burnchains::{
    Address, Burnchain, BurnchainBlock, BurnchainBlockHeader, BurnchainParameters,
    BurnchainRecipient, BurnchainSigner, BurnchainStateTransition, BurnchainStateTransitionOps,
    BurnchainTransaction, Error as burnchain_error, PoxConstants, PublicKey, Txid,
};
use crate::chainstate::burn::db::sortdb::{
    SortitionDB, SortitionHandle, SortitionHandleConn, SortitionHandleTx,
};
use crate::chainstate::burn::distribution::BurnSamplePoint;
use crate::chainstate::burn::operations::leader_block_commit::MissedBlockCommit;
use crate::chainstate::burn::operations::{
    BlockstackOperationType, DelegateStxOp, LeaderBlockCommitOp, LeaderKeyRegisterOp, PreStxOp,
<<<<<<< HEAD
    StackStxOp, TransferStxOp,
=======
    StackStxOp, TransferStxOp, VoteForAggregateKeyOp,
>>>>>>> 97751022
};
use crate::chainstate::burn::{BlockSnapshot, Opcodes};
use crate::chainstate::coordinator::comm::CoordinatorChannels;
use crate::chainstate::coordinator::SortitionDBMigrator;
use crate::chainstate::stacks::address::{PoxAddress, StacksAddressExtensions};
use crate::chainstate::stacks::boot::{POX_2_MAINNET_CODE, POX_2_TESTNET_CODE};
use crate::chainstate::stacks::StacksPublicKey;
use crate::core::{
    StacksEpoch, StacksEpochId, MINING_COMMITMENT_WINDOW, NETWORK_ID_MAINNET, NETWORK_ID_TESTNET,
    PEER_VERSION_MAINNET, PEER_VERSION_TESTNET, STACKS_2_0_LAST_BLOCK_TO_PROCESS,
};
use crate::deps;
use crate::monitoring::update_burnchain_height;
use crate::util_lib::db::{DBConn, DBTx, Error as db_error};

impl BurnchainStateTransitionOps {
    pub fn noop() -> BurnchainStateTransitionOps {
        BurnchainStateTransitionOps {
            accepted_ops: vec![],
            consumed_leader_keys: vec![],
        }
    }
    pub fn from(o: BurnchainStateTransition) -> BurnchainStateTransitionOps {
        BurnchainStateTransitionOps {
            accepted_ops: o.accepted_ops,
            consumed_leader_keys: o.consumed_leader_keys,
        }
    }
}

impl BurnchainStateTransition {
    pub fn noop() -> BurnchainStateTransition {
        BurnchainStateTransition {
            burn_dist: vec![],
            accepted_ops: vec![],
            consumed_leader_keys: vec![],
        }
    }

    pub fn from_block_ops(
        sort_tx: &mut SortitionHandleTx,
        burnchain: &Burnchain,
        parent_snapshot: &BlockSnapshot,
        block_ops: &Vec<BlockstackOperationType>,
        missed_commits: &[MissedBlockCommit],
    ) -> Result<BurnchainStateTransition, burnchain_error> {
        // block commits discovered in this block.
        let mut block_commits: Vec<LeaderBlockCommitOp> = vec![];
        let mut accepted_ops = Vec::with_capacity(block_ops.len());

        assert!(Burnchain::ops_are_sorted(block_ops));

        // identify which block commits are consumed and which are not
        let mut all_block_commits: HashMap<Txid, LeaderBlockCommitOp> = HashMap::new();

        // accept all leader keys we found.
        // don't treat block commits and user burn supports just yet.
        for i in 0..block_ops.len() {
            match block_ops[i] {
                BlockstackOperationType::PreStx(_) => {
                    // PreStx ops don't need to be processed by sort db, so pass.
                }
                BlockstackOperationType::StackStx(_) => {
                    accepted_ops.push(block_ops[i].clone());
                }
                BlockstackOperationType::DelegateStx(_) => {
                    accepted_ops.push(block_ops[i].clone());
                }
                BlockstackOperationType::TransferStx(_) => {
                    accepted_ops.push(block_ops[i].clone());
                }
                BlockstackOperationType::LeaderKeyRegister(_) => {
                    accepted_ops.push(block_ops[i].clone());
                }
                BlockstackOperationType::LeaderBlockCommit(ref op) => {
                    // we don't yet know which block commits are going to be accepted until we have
                    // the burn distribution, so just account for them for now.
                    all_block_commits.insert(op.txid.clone(), op.clone());
                    block_commits.push(op.clone());
                }
<<<<<<< HEAD
=======
                BlockstackOperationType::VoteForAggregateKey(_) => {
                    accepted_ops.push(block_ops[i].clone());
                }
>>>>>>> 97751022
            };
        }

        // find all VRF leader keys that were consumed by the block commits of this block
        let consumed_leader_keys =
            sort_tx.get_consumed_leader_keys(&parent_snapshot, &block_commits)?;

        // assemble the commit windows
        let mut windowed_block_commits = vec![block_commits];
        let mut windowed_missed_commits = vec![];

        // what epoch are we in?
        let epoch_id = SortitionDB::get_stacks_epoch(sort_tx, parent_snapshot.block_height + 1)?
            .unwrap_or_else(|| {
                panic!(
                    "FATAL: no epoch defined at burn height {}",
                    parent_snapshot.block_height + 1
                )
            })
            .epoch_id;

        if !burnchain.is_in_prepare_phase(parent_snapshot.block_height + 1)
            && !burnchain
                .pox_constants
                .is_after_pox_sunset_end(parent_snapshot.block_height + 1, epoch_id)
        {
            // PoX reward-phase is active!
            // build a map of intended sortition -> missed commit for the missed commits
            //   discovered in this block.
            let mut missed_commits_map: HashMap<_, Vec<_>> = HashMap::new();
            for missed in missed_commits.iter() {
                if let Some(commits_at_sortition) =
                    missed_commits_map.get_mut(&missed.intended_sortition)
                {
                    commits_at_sortition.push(missed);
                } else {
                    missed_commits_map.insert(missed.intended_sortition.clone(), vec![missed]);
                }
            }

            for blocks_back in 0..(MINING_COMMITMENT_WINDOW - 1) {
                if parent_snapshot.block_height < (blocks_back as u64) {
                    debug!("Mining commitment window shortened because block height is less than window size";
                           "block_height" => %parent_snapshot.block_height,
                           "window_size" => %MINING_COMMITMENT_WINDOW);
                    break;
                }
                let block_height = parent_snapshot.block_height - (blocks_back as u64);
                let sortition_id = match sort_tx.get_block_snapshot_by_height(block_height)? {
                    Some(sn) => sn.sortition_id,
                    None => break,
                };
                windowed_block_commits.push(SortitionDB::get_block_commits_by_block(
                    sort_tx.tx(),
                    &sortition_id,
                )?);
                let mut missed_commits_at_height =
                    SortitionDB::get_missed_commits_by_intended(sort_tx.tx(), &sortition_id)?;
                if let Some(missed_commit_in_block) = missed_commits_map.remove(&sortition_id) {
                    missed_commits_at_height
                        .extend(missed_commit_in_block.into_iter().map(|x| x.clone()));
                }

                windowed_missed_commits.push(missed_commits_at_height);
            }
        } else {
            // PoX reward-phase is not active
            debug!(
                "Block {} is in a prepare phase or post-PoX sunset, so no windowing will take place",
                parent_snapshot.block_height + 1
            );

            assert_eq!(windowed_block_commits.len(), 1);
            assert_eq!(windowed_missed_commits.len(), 0);
        }

        // reverse vecs so that windows are in ascending block height order
        windowed_block_commits.reverse();
        windowed_missed_commits.reverse();

        // figure out if the PoX sunset finished during the window,
        // and/or which sortitions must be PoB due to them falling in a prepare phase.
        let window_end_height = parent_snapshot.block_height + 1;
        let window_start_height = window_end_height + 1 - (windowed_block_commits.len() as u64);
        let mut burn_blocks = vec![false; windowed_block_commits.len()];

        // set burn_blocks flags to accomodate prepare phases and PoX sunset
        for (i, b) in burn_blocks.iter_mut().enumerate() {
            if PoxConstants::has_pox_sunset(epoch_id)
                && burnchain
                    .pox_constants
                    .is_after_pox_sunset_end(window_start_height + (i as u64), epoch_id)
            {
                // past PoX sunset, so must burn
                *b = true;
            } else if burnchain.is_in_prepare_phase(window_start_height + (i as u64)) {
                // must burn
                *b = true;
            } else {
                // must not burn
                *b = false;
            }
        }

        // calculate the burn distribution from these operations.
        // The resulting distribution will contain the user burns that match block commits
        let burn_dist = BurnSamplePoint::make_min_median_distribution(
            windowed_block_commits,
            windowed_missed_commits,
            burn_blocks,
        );
        BurnSamplePoint::prometheus_update_miner_commitments(&burn_dist);

        // find out which block commits we're going to take
        for i in 0..burn_dist.len() {
            let burn_point = &burn_dist[i];

            // taking this commit in this sample point
            accepted_ops.push(BlockstackOperationType::LeaderBlockCommit(
                burn_point.candidate.clone(),
            ));
            all_block_commits.remove(&burn_point.candidate.txid);
        }

        // accepted_ops contains all accepted commits now.
        // only rejected ones remain in all_block_commits
        for op in all_block_commits.values() {
            warn!(
                "REJECTED({}) block commit {} at {},{}: Committed to an already-consumed VRF key",
                op.block_height, &op.txid, op.block_height, op.vtxindex
            );
        }

        accepted_ops.sort_by(|ref a, ref b| a.vtxindex().partial_cmp(&b.vtxindex()).unwrap());

        Ok(BurnchainStateTransition {
            burn_dist,
            accepted_ops,
            consumed_leader_keys,
        })
    }
}

impl BurnchainSigner {
    #[cfg(any(test, feature = "testing"))]
    pub fn mock_parts(
        hash_mode: AddressHashMode,
        num_sigs: usize,
        public_keys: Vec<StacksPublicKey>,
    ) -> BurnchainSigner {
        // This isn't actually a scriptsig.
        // This is just a byte-serialized representation of the arguments.
        // This is used for test compatibility.
        let hex_strs: Vec<_> = public_keys.into_iter().map(|pubk| pubk.to_hex()).collect();
        let repr = format!("{},{},{:?}", hash_mode as u8, &num_sigs, &hex_strs);
        BurnchainSigner(repr)
    }

    #[cfg(any(test, feature = "testing"))]
    pub fn new_p2pkh(pubk: &StacksPublicKey) -> BurnchainSigner {
        BurnchainSigner::mock_parts(AddressHashMode::SerializeP2PKH, 1, vec![pubk.clone()])
    }
}

impl BurnchainRecipient {
    pub fn try_from_bitcoin_output(o: &BitcoinTxOutput) -> Option<BurnchainRecipient> {
        if let Some(pox_addr) = PoxAddress::try_from_bitcoin_output(o) {
            Some(BurnchainRecipient {
                address: pox_addr,
                amount: o.units,
            })
        } else {
            None
        }
    }
}

impl BurnchainBlock {
    pub fn block_height(&self) -> u64 {
        match *self {
            BurnchainBlock::Bitcoin(ref data) => data.block_height,
        }
    }

    pub fn block_hash(&self) -> BurnchainHeaderHash {
        match *self {
            BurnchainBlock::Bitcoin(ref data) => data.block_hash.clone(),
        }
    }

    pub fn parent_block_hash(&self) -> BurnchainHeaderHash {
        match *self {
            BurnchainBlock::Bitcoin(ref data) => data.parent_block_hash.clone(),
        }
    }

    pub fn txs(&self) -> Vec<BurnchainTransaction> {
        match *self {
            BurnchainBlock::Bitcoin(ref data) => data
                .txs
                .iter()
                .map(|ref tx| BurnchainTransaction::Bitcoin((*tx).clone()))
                .collect(),
        }
    }

    pub fn timestamp(&self) -> u64 {
        match *self {
            BurnchainBlock::Bitcoin(ref data) => data.timestamp,
        }
    }

    pub fn header(&self) -> BurnchainBlockHeader {
        match *self {
            BurnchainBlock::Bitcoin(ref data) => BurnchainBlockHeader {
                block_height: data.block_height,
                block_hash: data.block_hash.clone(),
                parent_block_hash: data.parent_block_hash.clone(),
                num_txs: data.txs.len() as u64,
                timestamp: data.timestamp,
            },
        }
    }
}

impl Burnchain {
    pub fn new(
        working_dir: &str,
        chain_name: &str,
        network_name: &str,
    ) -> Result<Burnchain, burnchain_error> {
        let (params, pox_constants, peer_version) = match (chain_name, network_name) {
            ("bitcoin", "mainnet") => (
                BurnchainParameters::bitcoin_mainnet(),
                PoxConstants::mainnet_default(),
                PEER_VERSION_MAINNET,
            ),
            ("bitcoin", "testnet") => (
                BurnchainParameters::bitcoin_testnet(),
                PoxConstants::testnet_default(),
                PEER_VERSION_TESTNET,
            ),
            ("bitcoin", "regtest") => (
                BurnchainParameters::bitcoin_regtest(),
                PoxConstants::regtest_default(),
                PEER_VERSION_TESTNET,
            ),
            (_, _) => {
                return Err(burnchain_error::UnsupportedBurnchain);
            }
        };

        Ok(Burnchain {
            peer_version,
            network_id: params.network_id,
            chain_name: params.chain_name.clone(),
            network_name: params.network_name.clone(),
            working_dir: working_dir.into(),
            consensus_hash_lifetime: params.consensus_hash_lifetime,
            stable_confirmations: params.stable_confirmations,
            first_block_height: params.first_block_height,
            initial_reward_start_block: params.initial_reward_start_block,
            first_block_hash: params.first_block_hash,
            first_block_timestamp: params.first_block_timestamp,
            pox_constants,
        })
    }

    #[deprecated(note = "BROKEN; DO NOT USE IN NEW CODE")]
    pub fn is_mainnet(&self) -> bool {
        // NOTE: this is always false, and it's consensus-critical so we can't change it :(
        self.network_id == NETWORK_ID_MAINNET
    }

    /// the expected sunset burn is:
    ///   total_commit * (progress through sunset phase) / (sunset phase duration)
    pub fn expected_sunset_burn(
        &self,
        burn_height: u64,
        total_commit: u64,
        epoch_id: StacksEpochId,
    ) -> u64 {
        if !PoxConstants::has_pox_sunset(epoch_id) {
            // sunset is disabled
            return 0;
        }
        if !self
            .pox_constants
            .is_after_pox_sunset_start(burn_height, epoch_id)
        {
            // too soon to do this
            return 0;
        }
        if self
            .pox_constants
            .is_after_pox_sunset_end(burn_height, epoch_id)
        {
            // no need to do an extra burn; PoX is already disabled
            return 0;
        }

        // no sunset burn needed in prepare phase -- it's already getting burnt
        if self.is_in_prepare_phase(burn_height) {
            return 0;
        }

        let reward_cycle_height = self.reward_cycle_to_block_height(
            self.block_height_to_reward_cycle(burn_height)
                .expect("BUG: Sunset start is less than first_block_height"),
        );

        if reward_cycle_height <= self.pox_constants.sunset_start {
            return 0;
        }

        let sunset_duration =
            (self.pox_constants.sunset_end - self.pox_constants.sunset_start) as u128;
        let sunset_progress = (reward_cycle_height - self.pox_constants.sunset_start) as u128;

        // use u128 to avoid any possibilities of overflowing in the calculation here.
        let expected_u128 = (total_commit as u128) * (sunset_progress) / sunset_duration;
        u64::try_from(expected_u128)
            // should never be possible, because sunset_burn is <= total_commit, which is a u64
            .expect("Overflowed u64 in calculating expected sunset_burn")
    }

    pub fn is_reward_cycle_start(&self, burn_height: u64) -> bool {
        self.pox_constants
            .is_reward_cycle_start(self.first_block_height, burn_height)
    }

    pub fn reward_cycle_to_block_height(&self, reward_cycle: u64) -> u64 {
        self.pox_constants
            .reward_cycle_to_block_height(self.first_block_height, reward_cycle)
    }

    pub fn next_reward_cycle(&self, block_height: u64) -> Option<u64> {
        let cycle = self.block_height_to_reward_cycle(block_height)?;
        let effective_height = block_height.checked_sub(self.first_block_height)?;
        let next_bump = if effective_height % u64::from(self.pox_constants.reward_cycle_length) == 0
        {
            0
        } else {
            1
        };
        Some(cycle + next_bump)
    }

    pub fn block_height_to_reward_cycle(&self, block_height: u64) -> Option<u64> {
        self.pox_constants
            .block_height_to_reward_cycle(self.first_block_height, block_height)
    }

    pub fn static_block_height_to_reward_cycle(
        block_height: u64,
        first_block_height: u64,
        reward_cycle_length: u64,
    ) -> Option<u64> {
        PoxConstants::static_block_height_to_reward_cycle(
            block_height,
            first_block_height,
            reward_cycle_length,
        )
    }

    /// Is this block either the first block in a reward cycle or
    ///  right before the reward phase starts? This is the mod 0 or mod 1
    ///  block. Reward cycle start events (like auto-unlocks) process *after*
    ///  the first reward block, so this function is used to determine when
    ///  that has passed.
    pub fn is_before_reward_cycle(
        first_block_ht: u64,
        burn_ht: u64,
        reward_cycle_length: u64,
    ) -> bool {
        let effective_height = burn_ht
            .checked_sub(first_block_ht)
            .expect("FATAL: attempted to check reward cycle start before first block height");
        // first block of the new reward cycle
        (effective_height % reward_cycle_length) <= 1
    }

    pub fn static_is_in_prepare_phase(
        first_block_height: u64,
        reward_cycle_length: u64,
        prepare_length: u64,
        block_height: u64,
    ) -> bool {
        PoxConstants::static_is_in_prepare_phase(
            first_block_height,
            reward_cycle_length,
            prepare_length,
            block_height,
        )
    }

    pub fn is_in_prepare_phase(&self, block_height: u64) -> bool {
        Self::static_is_in_prepare_phase(
            self.first_block_height,
            self.pox_constants.reward_cycle_length as u64,
            self.pox_constants.prepare_length.into(),
            block_height,
        )
    }

    pub fn regtest(working_dir: &str) -> Burnchain {
        let ret = Burnchain::new(working_dir, "bitcoin", "regtest").unwrap();
        ret
    }

    #[cfg(test)]
    pub fn default_unittest(
        first_block_height: u64,
        first_block_hash: &BurnchainHeaderHash,
    ) -> Burnchain {
        use rand::rngs::ThreadRng;
        use rand::{thread_rng, RngCore};

        let mut rng = thread_rng();
        let mut byte_tail = [0u8; 16];
        rng.fill_bytes(&mut byte_tail);

        let tmp_path = format!("/tmp/stacks-node-tests/unit-tests-{}", &to_hex(&byte_tail));
        let mut ret = Burnchain::new(&tmp_path, "bitcoin", "mainnet").unwrap();
        ret.first_block_height = first_block_height;
        ret.initial_reward_start_block = first_block_height;
        ret.first_block_hash = first_block_hash.clone();
        ret
    }

    pub fn get_chainstate_path_str(working_dir: &String) -> String {
        let chainstate_dir_path = PathBuf::from(working_dir);
        let dirpath = chainstate_dir_path.to_str().unwrap().to_string();
        dirpath
    }

    pub fn get_chainstate_config_path(working_dir: &String, chain_name: &String) -> String {
        let chainstate_dir = Burnchain::get_chainstate_path_str(working_dir);
        let mut config_pathbuf = PathBuf::from(&chainstate_dir);
        let chainstate_config_name = format!("{}.ini", chain_name);
        config_pathbuf.push(&chainstate_config_name);

        config_pathbuf.to_str().unwrap().to_string()
    }

    pub fn setup_chainstate_dirs(working_dir: &String) -> Result<(), burnchain_error> {
        let chainstate_dir = Burnchain::get_chainstate_path_str(working_dir);
        let chainstate_pathbuf = PathBuf::from(&chainstate_dir);

        if !chainstate_pathbuf.exists() {
            fs::create_dir_all(&chainstate_pathbuf).map_err(burnchain_error::FSError)?;
        }
        Ok(())
    }

    fn setup_chainstate<I: BurnchainIndexer>(
        &self,
        indexer: &mut I,
    ) -> Result<(), burnchain_error> {
        let headers_path = indexer.get_headers_path();
        let headers_pathbuf = PathBuf::from(&headers_path);

        let headers_height = if headers_pathbuf.exists() {
            indexer.get_highest_header_height()?
        } else {
            0
        };

        if headers_height == 0 || headers_height < self.first_block_height {
            debug!("Fetch initial headers");
            indexer.sync_headers(headers_height, None).map_err(|e| {
                error!("Failed to sync initial headers");
                sleep_ms(100);
                e
            })?;
        }
        Ok(())
    }

    pub fn get_db_path(&self) -> String {
        let chainstate_dir = Burnchain::get_chainstate_path_str(&self.working_dir);
        let mut db_pathbuf = PathBuf::from(&chainstate_dir);
        db_pathbuf.push("sortition");

        let db_path = db_pathbuf.to_str().unwrap().to_string();
        db_path
    }

    pub fn get_burnchaindb_path(&self) -> String {
        let chainstate_dir = Burnchain::get_chainstate_path_str(&self.working_dir);
        let mut db_pathbuf = PathBuf::from(&chainstate_dir);
        db_pathbuf.push("burnchain.sqlite");

        let db_path = db_pathbuf.to_str().unwrap().to_string();
        db_path
    }

    /// Connect to the burnchain databases.  They may or may not already exist.
    /// NOTE: this will _not_ perform a chainstate migration!  Use
    /// coordinator::migrate_chainstate_dbs() for that.
    pub fn connect_db(
        &self,
        readwrite: bool,
        first_block_header_hash: BurnchainHeaderHash,
        first_block_header_timestamp: u64,
        epochs: Vec<StacksEpoch>,
    ) -> Result<(SortitionDB, BurnchainDB), burnchain_error> {
        Burnchain::setup_chainstate_dirs(&self.working_dir)?;

        let db_path = self.get_db_path();
        let burnchain_db_path = self.get_burnchaindb_path();

        let sortitiondb = SortitionDB::connect(
            &db_path,
            self.first_block_height,
            &first_block_header_hash,
            first_block_header_timestamp,
            &epochs,
            self.pox_constants.clone(),
            None,
            readwrite,
        )?;
        let burnchaindb = BurnchainDB::connect(&burnchain_db_path, self, readwrite)?;

        Ok((sortitiondb, burnchaindb))
    }

    /// Open just the burnchain database
    pub fn open_burnchain_db(&self, readwrite: bool) -> Result<BurnchainDB, burnchain_error> {
        let burnchain_db_path = self.get_burnchaindb_path();
        if let Err(e) = fs::metadata(&burnchain_db_path) {
            warn!(
                "Failed to stat burnchain DB path '{}': {:?}",
                &burnchain_db_path, &e
            );
            return Err(burnchain_error::DBError(db_error::NoDBError));
        }
        test_debug!(
            "Open burnchain DB at {} (rw? {})",
            &burnchain_db_path,
            readwrite
        );
        let burnchain_db = BurnchainDB::open(&burnchain_db_path, readwrite)?;
        Ok(burnchain_db)
    }

    /// Open just the sortition database
    pub fn open_sortition_db(&self, readwrite: bool) -> Result<SortitionDB, burnchain_error> {
        let sort_db_path = self.get_db_path();
        if let Err(e) = fs::metadata(&sort_db_path) {
            warn!(
                "Failed to stat sortition DB path '{}': {:?}",
                &sort_db_path, &e
            );
            return Err(burnchain_error::DBError(db_error::NoDBError));
        }
        test_debug!("Open sortition DB at {} (rw? {})", &sort_db_path, readwrite);
        let sortition_db = SortitionDB::open(&sort_db_path, readwrite, self.pox_constants.clone())?;
        Ok(sortition_db)
    }

    /// Open the burn databases.  They must already exist.
    pub fn open_db(&self, readwrite: bool) -> Result<(SortitionDB, BurnchainDB), burnchain_error> {
        let burn_db = self.open_burnchain_db(readwrite)?;
        let sort_db = self.open_sortition_db(readwrite)?;
        Ok((sort_db, burn_db))
    }

    /// Try to parse a burnchain transaction into a Blockstack operation
    /// `pre_stx_op_map` should contain any valid PreStxOps that occurred before
    ///   the currently-being-evaluated tx in the same burn block.
    pub fn classify_transaction<B: BurnchainHeaderReader>(
        burnchain: &Burnchain,
        indexer: &B,
        burnchain_db: &BurnchainDB,
        block_header: &BurnchainBlockHeader,
        epoch_id: StacksEpochId,
        burn_tx: &BurnchainTransaction,
        pre_stx_op_map: &HashMap<Txid, PreStxOp>,
    ) -> Option<BlockstackOperationType> {
        match burn_tx.opcode() {
            x if x == Opcodes::LeaderKeyRegister as u8 => {
                match LeaderKeyRegisterOp::from_tx(block_header, burn_tx) {
                    Ok(op) => Some(BlockstackOperationType::LeaderKeyRegister(op)),
                    Err(e) => {
                        warn!(
                            "Failed to parse leader key register tx";
                            "txid" => %burn_tx.txid(),
                            "data" => %to_hex(&burn_tx.data()),
                            "error" => ?e,
                        );
                        None
                    }
                }
            }
            x if x == Opcodes::LeaderBlockCommit as u8 => {
                match LeaderBlockCommitOp::from_tx(burnchain, block_header, epoch_id, burn_tx) {
                    Ok(op) => Some(BlockstackOperationType::LeaderBlockCommit(op)),
                    Err(e) => {
                        warn!(
                            "Failed to parse leader block commit tx";
                            "txid" => %burn_tx.txid(),
                            "data" => %to_hex(&burn_tx.data()),
                            "error" => ?e,
                        );
                        None
                    }
                }
            }
            x if x == Opcodes::PreStx as u8 => {
                match PreStxOp::from_tx(
                    block_header,
                    epoch_id,
                    burn_tx,
                    burnchain.pox_constants.sunset_end,
                ) {
                    Ok(op) => Some(BlockstackOperationType::PreStx(op)),
                    Err(e) => {
                        warn!(
                            "Failed to parse pre stack stx tx";
                            "txid" => %burn_tx.txid(),
                            "data" => %to_hex(&burn_tx.data()),
                            "error" => ?e,
                        );
                        None
                    }
                }
            }
            x if x == Opcodes::TransferStx as u8 => {
                let pre_stx_txid = TransferStxOp::get_sender_txid(burn_tx).ok()?;
                let pre_stx_tx = match pre_stx_op_map.get(&pre_stx_txid) {
                    Some(tx_ref) => Some(BlockstackOperationType::PreStx(tx_ref.clone())),
                    None => burnchain_db.find_burnchain_op(indexer, pre_stx_txid),
                };
                if let Some(BlockstackOperationType::PreStx(pre_stx)) = pre_stx_tx {
                    let sender = &pre_stx.output;
                    match TransferStxOp::from_tx(block_header, burn_tx, sender) {
                        Ok(op) => Some(BlockstackOperationType::TransferStx(op)),
                        Err(e) => {
                            warn!(
                                "Failed to parse transfer stx tx";
                                "txid" => %burn_tx.txid(),
                                "data" => %to_hex(&burn_tx.data()),
                                "error" => ?e,
                            );
                            None
                        }
                    }
                } else {
                    warn!(
                        "Failed to find corresponding input to TransferStxOp";
                        "txid" => %burn_tx.txid(),
                        "pre_stx_txid" => %pre_stx_txid
                    );
                    None
                }
            }
            x if x == Opcodes::StackStx as u8 => {
                let pre_stx_txid = StackStxOp::get_sender_txid(burn_tx).ok()?;
                let pre_stx_tx = match pre_stx_op_map.get(&pre_stx_txid) {
                    Some(tx_ref) => Some(BlockstackOperationType::PreStx(tx_ref.clone())),
                    None => burnchain_db.find_burnchain_op(indexer, pre_stx_txid),
                };
                if let Some(BlockstackOperationType::PreStx(pre_stack_stx)) = pre_stx_tx {
                    let sender = &pre_stack_stx.output;
                    match StackStxOp::from_tx(
                        block_header,
                        epoch_id,
                        burn_tx,
                        sender,
                        burnchain.pox_constants.sunset_end,
                    ) {
                        Ok(op) => Some(BlockstackOperationType::StackStx(op)),
                        Err(e) => {
                            warn!(
                                "Failed to parse stack stx tx";
                                "txid" => %burn_tx.txid(),
                                "data" => %to_hex(&burn_tx.data()),
                                "error" => ?e,
                            );
                            None
                        }
                    }
                } else {
                    warn!(
                        "Failed to find corresponding input to StackStxOp";
                        "txid" => %burn_tx.txid().to_string(),
                        "pre_stx_txid" => %pre_stx_txid.to_string()
                    );
                    None
                }
            }
            x if x == Opcodes::DelegateStx as u8 => {
                let pre_stx_txid = DelegateStxOp::get_sender_txid(burn_tx).ok()?;
                let pre_stx_tx = match pre_stx_op_map.get(&pre_stx_txid) {
                    Some(tx_ref) => Some(BlockstackOperationType::PreStx(tx_ref.clone())),
                    None => burnchain_db.find_burnchain_op(indexer, pre_stx_txid),
                };
                if let Some(BlockstackOperationType::PreStx(pre_stx)) = pre_stx_tx {
                    let sender = &pre_stx.output;
                    match DelegateStxOp::from_tx(block_header, burn_tx, sender) {
                        Ok(op) => Some(BlockstackOperationType::DelegateStx(op)),
                        Err(e) => {
                            warn!(
                                "Failed to parse delegate stx tx";
                                "txid" => %burn_tx.txid(),
                                "data" => %to_hex(&burn_tx.data()),
                                "error" => ?e,
                            );
                            None
                        }
                    }
                } else {
                    warn!(
                        "Failed to find corresponding input to DelegateStxOp";
                        "txid" => %burn_tx.txid().to_string(),
                        "pre_stx_txid" => %pre_stx_txid.to_string()
                    );
                    None
                }
            }
<<<<<<< HEAD
=======
            x if x == Opcodes::VoteForAggregateKey as u8 => {
                let pre_stx_txid = VoteForAggregateKeyOp::get_sender_txid(burn_tx).ok()?;
                let pre_stx_tx = match pre_stx_op_map.get(&pre_stx_txid) {
                    Some(tx_ref) => Some(BlockstackOperationType::PreStx(tx_ref.clone())),
                    None => burnchain_db.find_burnchain_op(indexer, pre_stx_txid),
                };
                if let Some(BlockstackOperationType::PreStx(pre_stx)) = pre_stx_tx {
                    let sender = &pre_stx.output;
                    match VoteForAggregateKeyOp::from_tx(block_header, burn_tx, sender) {
                        Ok(op) => Some(BlockstackOperationType::VoteForAggregateKey(op)),
                        Err(e) => {
                            warn!(
                                "Failed to parse vote-for-aggregate-key tx";
                                "txid" => %burn_tx.txid(),
                                "data" => %to_hex(&burn_tx.data()),
                                "error" => ?e,
                            );
                            None
                        }
                    }
                } else {
                    warn!(
                        "Failed to find corresponding input to VoteForAggregateKeyOp";
                        "txid" => %burn_tx.txid().to_string(),
                        "pre_stx_txid" => %pre_stx_txid.to_string()
                    );
                    None
                }
            }
>>>>>>> 97751022

            _ => None,
        }
    }

    /// Sanity check -- a list of checked ops is sorted and all vtxindexes are unique
    pub fn ops_are_sorted(ops: &Vec<BlockstackOperationType>) -> bool {
        if ops.len() > 1 {
            for i in 0..ops.len() - 1 {
                if ops[i].vtxindex() >= ops[i + 1].vtxindex() {
                    return false;
                }
            }
        }
        true
    }

    /// Verify that there are no duplicate VRF keys registered.
    /// If a key was registered more than once, take the first one and drop the rest.
    /// checked_ops must be sorted by vtxindex
    /// Returns the filtered list of blockstack ops
    pub fn filter_block_VRF_dups(
        mut checked_ops: Vec<BlockstackOperationType>,
    ) -> Vec<BlockstackOperationType> {
        debug!("Check Blockstack transactions: reject duplicate VRF keys");
        assert!(Burnchain::ops_are_sorted(&checked_ops));

        let mut all_keys: HashSet<VRFPublicKey> = HashSet::new();
        checked_ops.retain(|op| {
            if let BlockstackOperationType::LeaderKeyRegister(data) = op {
                if all_keys.contains(&data.public_key) {
                    // duplicate
                    warn!(
                        "REJECTED({}) leader key register {} at {},{}: Duplicate VRF key",
                        data.block_height, &data.txid, data.block_height, data.vtxindex
                    );
                    false
                } else {
                    // first case
                    all_keys.insert(data.public_key.clone());
                    true
                }
            } else {
                // preserve
                true
            }
        });

        checked_ops
    }

    /// Top-level entry point to check and process a block.
    /// NOTE: you must call this in order by burnchain blocks in the burnchain -- i.e. process the
    /// parent before any children.
    pub fn process_block<B: BurnchainHeaderReader>(
        burnchain: &Burnchain,
        burnchain_db: &mut BurnchainDB,
        indexer: &B,
        block: &BurnchainBlock,
        epoch_id: StacksEpochId,
    ) -> Result<BurnchainBlockHeader, burnchain_error> {
        debug!(
            "Process block {} {}",
            block.block_height(),
            &block.block_hash()
        );

        let _blockstack_txs =
            burnchain_db.store_new_burnchain_block(burnchain, indexer, &block, epoch_id)?;
        Burnchain::process_affirmation_maps(
            burnchain,
            burnchain_db,
            indexer,
            block.block_height(),
        )?;

        let header = block.header();
        Ok(header)
    }

    /// Update the affirmation maps for the previous reward cycle's commits.
    /// This is a no-op unless the given burnchain block height falls on a reward cycle boundary.  In that
    /// case, the previous reward cycle's block commits' affirmation maps are all re-calculated.
    pub fn process_affirmation_maps<B: BurnchainHeaderReader>(
        burnchain: &Burnchain,
        burnchain_db: &mut BurnchainDB,
        indexer: &B,
        block_height: u64,
    ) -> Result<(), burnchain_error> {
        let this_reward_cycle = burnchain
            .block_height_to_reward_cycle(block_height)
            .unwrap_or(0);

        let prev_reward_cycle = burnchain
            .block_height_to_reward_cycle(block_height.saturating_sub(1))
            .unwrap_or(0);

        if this_reward_cycle != prev_reward_cycle {
            // at reward cycle boundary
            info!(
                "Update PoX affirmation maps for reward cycle";
                "prev_reward_cycle" => %prev_reward_cycle,
                "this_reward_cycle" => %this_reward_cycle,
                "block_height" => %block_height,
                "cycle-length" => %burnchain.pox_constants.reward_cycle_length
            );
            update_pox_affirmation_maps(burnchain_db, indexer, prev_reward_cycle, burnchain)?;
        }
        Ok(())
    }

    /// Hand off the block to the ChainsCoordinator _and_ process the sortition
    ///   *only* to be used by legacy stacks node interfaces, like the Helium node
    pub fn process_block_and_sortition_deprecated<B: BurnchainHeaderReader>(
        db: &mut SortitionDB,
        burnchain_db: &mut BurnchainDB,
        burnchain: &Burnchain,
        indexer: &B,
        block: &BurnchainBlock,
    ) -> Result<(BlockSnapshot, BurnchainStateTransition), burnchain_error> {
        debug!(
            "Process block {} {}",
            block.block_height(),
            &block.block_hash()
        );

        let cur_epoch = SortitionDB::get_stacks_epoch(db.conn(), block.block_height())?
            .unwrap_or_else(|| {
                panic!(
                    "FATAL: no epoch for burn block height {}",
                    block.block_height()
                )
            });

        let header = block.header();
        let blockstack_txs = burnchain_db.store_new_burnchain_block(
            burnchain,
            indexer,
            &block,
            cur_epoch.epoch_id,
        )?;

        let sortition_tip = SortitionDB::get_canonical_sortition_tip(db.conn())?;

        // extract block-commit metadata
        // Do not emit sortition/burn block events to event observer in this method, because this
        // method is deprecated and only used in defunct helium nodes

        db.evaluate_sortition(
            &header,
            blockstack_txs,
            burnchain,
            &sortition_tip,
            None,
            |_| {},
        )
    }

    /// Determine if there has been a chain reorg, given our current canonical burnchain tip.
    /// Return the new chain tip and a boolean signaling the presence of a reorg
    fn sync_reorg<I: BurnchainIndexer>(indexer: &mut I) -> Result<(u64, bool), burnchain_error> {
        let headers_path = indexer.get_headers_path();

        // sanity check -- what is the height of our highest header
        let headers_height = indexer.get_highest_header_height().map_err(|e| {
            error!(
                "Failed to read headers height from {}: {:?}",
                headers_path, &e
            );
            e
        })?;

        if headers_height == 0 {
            return Ok((0, false));
        }

        // did we encounter a reorg since last sync?  Find the highest common ancestor of the
        // remote bitcoin peer's chain state.
        // Note that this value is 0-indexed -- the smallest possible value it returns is 0.
        let reorg_height = indexer.find_chain_reorg().map_err(|e| {
            error!("Failed to check for reorgs from {}: {:?}", headers_path, &e);
            e
        })?;

        if reorg_height < headers_height {
            warn!(
                "Burnchain reorg detected: highest common ancestor at height {}",
                reorg_height
            );
            return Ok((reorg_height, true));
        } else {
            // no reorg
            return Ok((headers_height, false));
        }
    }

    /// Top-level burnchain sync.
    /// Returns new latest block height.
    pub fn sync<I: BurnchainIndexer + BurnchainHeaderReader + 'static + Send>(
        &mut self,
        indexer: &mut I,
        comms: &CoordinatorChannels,
        target_block_height_opt: Option<u64>,
        max_blocks_opt: Option<u64>,
    ) -> Result<u64, burnchain_error> {
        let chain_tip = self.sync_with_indexer(
            indexer,
            comms.clone(),
            target_block_height_opt,
            max_blocks_opt,
            None,
        )?;
        Ok(chain_tip.block_height)
    }

    /// Deprecated top-level burnchain sync.
    /// Returns (snapshot of new burnchain tip, last state-transition processed if any)
    /// If this method returns Err(burnchain_error::TrySyncAgain), then call this method again.
    pub fn sync_with_indexer_deprecated<
        I: BurnchainIndexer + BurnchainHeaderReader + 'static + Send,
    >(
        &mut self,
        indexer: &mut I,
    ) -> Result<(BlockSnapshot, Option<BurnchainStateTransition>), burnchain_error> {
        self.setup_chainstate(indexer)?;
        let (mut sortdb, mut burnchain_db) = self.connect_db(
            true,
            indexer.get_first_block_header_hash()?,
            indexer.get_first_block_header_timestamp()?,
            indexer.get_stacks_epochs(),
        )?;
        let (parser_sortdb, _) = self.connect_db(
            true,
            indexer.get_first_block_header_hash()?,
            indexer.get_first_block_header_timestamp()?,
            indexer.get_stacks_epochs(),
        )?;
        let burnchain_tip = burnchain_db.get_canonical_chain_tip().map_err(|e| {
            error!("Failed to query burn chain tip from burn DB: {}", e);
            e
        })?;

        let last_snapshot_processed = SortitionDB::get_canonical_burn_chain_tip(sortdb.conn())?;

        // does the bunchain db have more blocks than the sortition db has processed?
        assert_eq!(last_snapshot_processed.block_height,
                   burnchain_tip.block_height,
                   "FATAL: Last snapshot processed height={} and current burnchain db height={} have diverged",
                   last_snapshot_processed.block_height,
                   burnchain_tip.block_height);

        let db_height = burnchain_tip.block_height;

        // handle reorgs
        let (sync_height, did_reorg) = Burnchain::sync_reorg(indexer)?;
        if did_reorg {
            // a reorg happened
            warn!(
                "Dropped headers higher than {} due to burnchain reorg",
                sync_height
            );
        }

        // get latest headers.
        let highest_header = indexer.get_highest_header_height()?;

        debug!("Sync headers from {}", highest_header);
        let end_block = indexer.sync_headers(highest_header, None)?;
        let mut start_block = sync_height;
        if db_height < start_block {
            start_block = db_height;
        }

        debug!(
            "Sync'ed headers from {} to {}. DB at {}",
            highest_header, end_block, db_height
        );
        if start_block == db_height && db_height == end_block {
            // all caught up
            return Ok((last_snapshot_processed, None));
        }

        info!(
            "Node will fetch burnchain blocks {}-{}...",
            start_block, end_block
        );

        // synchronize
        let (downloader_send, downloader_recv) = sync_channel(1);
        let (parser_send, parser_recv) = sync_channel(1);
        let (db_send, db_recv) = sync_channel(1);

        let mut downloader = indexer.downloader();
        let mut parser = indexer.parser();
        let input_headers = indexer.read_headers(start_block + 1, end_block + 1)?;
        let parser_indexer = indexer.reader();

        let burnchain_config = self.clone();

        // TODO: don't re-process blocks.  See if the block hash is already present in the burn db,
        // and if so, do nothing.
        let download_thread: thread::JoinHandle<Result<(), burnchain_error>> =
            thread::spawn(move || {
                while let Ok(Some(ipc_header)) = downloader_recv.recv() {
                    debug!("Try recv next header");

                    let download_start = get_epoch_time_ms();
                    let ipc_block = downloader.download(&ipc_header)?;
                    let download_end = get_epoch_time_ms();

                    debug!(
                        "Downloaded block {} in {}ms",
                        ipc_block.height(),
                        download_end.saturating_sub(download_start)
                    );

                    parser_send
                        .send(Some(ipc_block))
                        .map_err(|_e| burnchain_error::ThreadChannelError)?;
                }
                parser_send
                    .send(None)
                    .map_err(|_e| burnchain_error::ThreadChannelError)?;
                Ok(())
            });

        let parse_thread: thread::JoinHandle<Result<(), burnchain_error>> =
            thread::spawn(move || {
                while let Ok(Some(ipc_block)) = parser_recv.recv() {
                    debug!("Try recv next block");

                    let cur_epoch =
                        SortitionDB::get_stacks_epoch(parser_sortdb.conn(), ipc_block.height())?
                            .unwrap_or_else(|| {
                                panic!("FATAL: no stacks epoch defined for {}", ipc_block.height())
                            });

                    let parse_start = get_epoch_time_ms();
                    let burnchain_block = parser.parse(&ipc_block, cur_epoch.epoch_id)?;
                    let parse_end = get_epoch_time_ms();

                    debug!(
                        "Parsed block {} (epoch {}) in {}ms",
                        burnchain_block.block_height(),
                        cur_epoch.epoch_id,
                        parse_end.saturating_sub(parse_start)
                    );

                    db_send
                        .send(Some(burnchain_block))
                        .map_err(|_e| burnchain_error::ThreadChannelError)?;
                }
                db_send
                    .send(None)
                    .map_err(|_e| burnchain_error::ThreadChannelError)?;
                Ok(())
            });

        let db_thread: thread::JoinHandle<
            Result<(BlockSnapshot, Option<BurnchainStateTransition>), burnchain_error>,
        > = thread::spawn(move || {
            let mut last_processed = (last_snapshot_processed, None);
            while let Ok(Some(burnchain_block)) = db_recv.recv() {
                debug!("Try recv next parsed block");

                if burnchain_block.block_height() == 0 {
                    continue;
                }

                let insert_start = get_epoch_time_ms();
                let (tip, transition) = Burnchain::process_block_and_sortition_deprecated(
                    &mut sortdb,
                    &mut burnchain_db,
                    &burnchain_config,
                    &parser_indexer,
                    &burnchain_block,
                )?;
                last_processed = (tip, Some(transition));
                let insert_end = get_epoch_time_ms();

                debug!(
                    "Inserted block {} in {}ms",
                    burnchain_block.block_height(),
                    insert_end.saturating_sub(insert_start)
                );
            }
            Ok(last_processed)
        });

        // feed the pipeline!
        let mut downloader_result: Result<(), burnchain_error> = Ok(());
        for i in 0..input_headers.len() {
            debug!(
                "Downloading burnchain block {} out of {}...",
                start_block + 1 + (i as u64),
                end_block
            );
            if let Err(e) = downloader_send.send(Some(input_headers[i].clone())) {
                info!(
                    "Failed to feed burnchain block header {}: {:?}",
                    start_block + 1 + (i as u64),
                    &e
                );
                downloader_result = Err(burnchain_error::TrySyncAgain);
                break;
            }
        }

        if downloader_result.is_ok() {
            if let Err(e) = downloader_send.send(None) {
                info!("Failed to instruct downloader thread to finish: {:?}", &e);
                downloader_result = Err(burnchain_error::TrySyncAgain);
            }
        }

        // join up
        let _ = download_thread.join().unwrap();
        let _ = parse_thread.join().unwrap();
        let (block_snapshot, state_transition_opt) = match db_thread.join().unwrap() {
            Ok(x) => x,
            Err(e) => {
                warn!("Failed to join burnchain download thread: {:?}", &e);
                return Err(burnchain_error::TrySyncAgain);
            }
        };

        if block_snapshot.block_height < end_block {
            warn!(
                "Try synchronizing the burn chain again: final snapshot {} < {}",
                block_snapshot.block_height, end_block
            );
            return Err(burnchain_error::TrySyncAgain);
        }

        if let Err(e) = downloader_result {
            return Err(e);
        }

        Ok((block_snapshot, state_transition_opt))
    }

    /// Get the highest burnchain block processed, if we have processed any.
    /// Return Some(..) if we have processed at least one processed burnchain block; return None
    /// otherwise.
    pub fn get_highest_burnchain_block(
        &self,
    ) -> Result<Option<BurnchainBlockHeader>, burnchain_error> {
        let burndb = match self.open_db(true) {
            Ok((_sortdb, burndb)) => burndb,
            Err(burnchain_error::DBError(db_error::NoDBError)) => {
                // databases not yet initialized, so no blocks processed
                return Ok(None);
            }
            Err(e) => {
                return Err(e);
            }
        };

        let burnchain_tip = match burndb.get_canonical_chain_tip() {
            Ok(tip) => tip,
            Err(burnchain_error::MissingParentBlock) => {
                // database is empty
                return Ok(None);
            }
            Err(e) => {
                return Err(e);
            }
        };

        Ok(Some(burnchain_tip))
    }

    /// Top-level burnchain sync.
    /// Returns the burnchain block header for the new burnchain tip, which will be _at least_ as
    /// high as target_block_height_opt (if given), or whatever is currently at the tip of the
    /// burnchain DB.
    /// If this method returns Err(burnchain_error::TrySyncAgain), then call this method again.
    pub fn sync_with_indexer<I>(
        &mut self,
        indexer: &mut I,
        coord_comm: CoordinatorChannels,
        target_block_height_opt: Option<u64>,
        max_blocks_opt: Option<u64>,
        should_keep_running: Option<Arc<AtomicBool>>,
    ) -> Result<BurnchainBlockHeader, burnchain_error>
    where
        I: BurnchainIndexer + BurnchainHeaderReader + 'static + Send,
    {
        self.setup_chainstate(indexer)?;
        let (sortdb, mut burnchain_db) = self.connect_db(
            true,
            indexer.get_first_block_header_hash()?,
            indexer.get_first_block_header_timestamp()?,
            indexer.get_stacks_epochs(),
        )?;

        let burnchain_tip = burnchain_db.get_canonical_chain_tip().map_err(|e| {
            error!("Failed to query burn chain tip from burn DB: {}", e);
            e
        })?;

        let db_height = burnchain_tip.block_height;

        // handle reorgs (which also updates our best-known chain work and headers DB)
        let (sync_height, did_reorg) = Burnchain::sync_reorg(indexer)?;
        if did_reorg {
            // a reorg happened
            warn!(
                "Dropped headers higher than {} due to burnchain reorg",
                sync_height
            );
        }

        // get latest headers.
        debug!("Sync headers from {}", sync_height);

        // fetch all new headers
        let highest_header_height = indexer.get_highest_header_height()?;
        let mut end_block = indexer.sync_headers(highest_header_height, None)?;
        if did_reorg && sync_height > 0 {
            // a reorg happened, and the last header fetched
            // is on a smaller fork than the one we just
            // invalidated. Wait for more blocks.
            while end_block < db_height {
                if let Some(ref should_keep_running) = should_keep_running {
                    if !should_keep_running.load(Ordering::SeqCst) {
                        return Err(burnchain_error::CoordinatorClosed);
                    }
                }
                let end_height = target_block_height_opt.unwrap_or(0).max(db_height);
                info!("Burnchain reorg happened at height {} invalidating chain tip {} but only {} headers presents on canonical chain. Retry in 2s", sync_height, db_height, end_block);
                thread::sleep(Duration::from_millis(2000));
                end_block = indexer.sync_headers(sync_height, Some(end_height))?;
            }
        }

        let mut start_block = sync_height;
        if db_height < start_block {
            start_block = db_height;
        }

        debug!(
            "Sync'ed headers from {} to {}. DB at {}",
            highest_header_height, end_block, db_height
        );

        if let Some(target_block_height) = target_block_height_opt {
            // `target_block_height` is used as a hint, but could also be completely off
            // in certain situations. This function is directly reading the
            // headers and syncing with the bitcoin-node, and the interval of blocks
            // to download computed here should be considered as our source of truth.
            if target_block_height > start_block && target_block_height < end_block {
                debug!(
                    "Will download up to max burn block height {}",
                    target_block_height
                );
                end_block = target_block_height;
            } else {
                debug!(
                    "Ignoring target block height {} considered as irrelevant (start,end) = ({},{})",
                    target_block_height, start_block, end_block
                );
            }
        }

        if let Some(max_blocks) = max_blocks_opt {
            if start_block + max_blocks < end_block {
                debug!(
                    "Will download only {} blocks (up to block height {})",
                    max_blocks,
                    start_block + max_blocks
                );
                end_block = start_block + max_blocks;

                // make sure we resume at this height next time
                indexer.drop_headers(end_block.saturating_sub(1))?;
            }
        }

        if end_block < start_block {
            // nothing to do -- go get the burnchain block data at that height
            let mut hdrs = indexer.read_headers(end_block, end_block + 1)?;
            if let Some(hdr) = hdrs.pop() {
                debug!("Nothing to do; already have blocks up to {}", end_block);
                let bhh =
                    BurnchainHeaderHash::from_bitcoin_hash(&BitcoinSha256dHash(hdr.header_hash()));

                return BurnchainDB::get_burnchain_block(burnchain_db.conn(), &bhh)
                    .map(|block_data| block_data.header);
            }
        }

        if start_block == db_height && db_height == end_block {
            // all caught up
            return Ok(burnchain_tip);
        }

        let total = sync_height - self.first_block_height;
        let progress = (end_block - self.first_block_height) as f32 / total as f32 * 100.;
        info!(
            "Syncing Bitcoin blocks: {:.1}% ({} to {} out of {})",
            progress, start_block, end_block, sync_height
        );

        // synchronize
        let (downloader_send, downloader_recv) = sync_channel(1);
        let (parser_send, parser_recv) = sync_channel(1);
        let (db_send, db_recv) = sync_channel(1);

        let mut downloader = indexer.downloader();
        let mut parser = indexer.parser();

        let myself = self.clone();
        let input_headers = indexer.read_headers(start_block + 1, end_block + 1)?;
        let parser_indexer = indexer.reader();

        let epochs = {
            let (sortdb, _) = self.open_db(false)?;
            SortitionDB::get_stacks_epochs(sortdb.conn())?
        };

        // TODO: don't re-process blocks.  See if the block hash is already present in the burn db,
        // and if so, do nothing.
        let download_thread: thread::JoinHandle<Result<(), burnchain_error>> =
            thread::Builder::new()
                .name("burnchain-downloader".to_string())
                .spawn(move || {
                    while let Ok(Some(ipc_header)) = downloader_recv.recv() {
                        debug!("Try recv next header");

                        match should_keep_running {
                            Some(ref should_keep_running)
                                if !should_keep_running.load(Ordering::SeqCst) =>
                            {
                                return Err(burnchain_error::CoordinatorClosed);
                            }
                            _ => {}
                        };

                        let download_start = get_epoch_time_ms();
                        let ipc_block = downloader.download(&ipc_header)?;
                        let download_end = get_epoch_time_ms();

                        debug!(
                            "Downloaded block {} in {}ms",
                            ipc_block.height(),
                            download_end.saturating_sub(download_start)
                        );

                        parser_send
                            .send(Some(ipc_block))
                            .map_err(|_e| burnchain_error::ThreadChannelError)?;
                    }
                    parser_send
                        .send(None)
                        .map_err(|_e| burnchain_error::ThreadChannelError)?;
                    Ok(())
                })
                .unwrap();

        let parse_thread: thread::JoinHandle<Result<(), burnchain_error>> = thread::Builder::new()
            .name("burnchain-parser".to_string())
            .spawn(move || {
                while let Ok(Some(ipc_block)) = parser_recv.recv() {
                    debug!("Try recv next block");

                    let cur_epoch =
                        SortitionDB::get_stacks_epoch(sortdb.conn(), ipc_block.height())?
                            .unwrap_or_else(|| {
                                panic!("FATAL: no stacks epoch defined for {}", ipc_block.height())
                            });

                    let parse_start = get_epoch_time_ms();
                    let burnchain_block = parser.parse(&ipc_block, cur_epoch.epoch_id)?;
                    let parse_end = get_epoch_time_ms();

                    debug!(
                        "Parsed block {} (in epoch {}) in {}ms",
                        burnchain_block.block_height(),
                        cur_epoch.epoch_id,
                        parse_end.saturating_sub(parse_start)
                    );

                    db_send
                        .send(Some(burnchain_block))
                        .map_err(|_e| burnchain_error::ThreadChannelError)?;
                }
                db_send
                    .send(None)
                    .map_err(|_e| burnchain_error::ThreadChannelError)?;
                Ok(())
            })
            .unwrap();

        let db_thread: thread::JoinHandle<Result<BurnchainBlockHeader, burnchain_error>> =
            thread::Builder::new()
                .name("burnchain-db".to_string())
                .spawn(move || {
                    let mut last_processed = burnchain_tip;
                    while let Ok(Some(burnchain_block)) = db_recv.recv() {
                        debug!("Try recv next parsed block");

                        let block_height = burnchain_block.block_height();
                        if block_height == 0 {
                            continue;
                        }

                        let epoch_index = StacksEpoch::find_epoch(&epochs, block_height)
                            .unwrap_or_else(|| {
                                panic!("FATAL: no epoch defined for height {}", block_height)
                            });

                        let epoch_id = epochs[epoch_index].epoch_id;

                        let insert_start = get_epoch_time_ms();

                        last_processed = Burnchain::process_block(
                            &myself,
                            &mut burnchain_db,
                            &parser_indexer,
                            &burnchain_block,
                            epoch_id,
                        )?;

                        if !coord_comm.announce_new_burn_block() {
                            return Err(burnchain_error::CoordinatorClosed);
                        }
                        let insert_end = get_epoch_time_ms();

                        debug!(
                            "Inserted block {} in {}ms",
                            burnchain_block.block_height(),
                            insert_end.saturating_sub(insert_start)
                        );
                    }
                    Ok(last_processed)
                })
                .unwrap();

        // feed the pipeline!
        let mut downloader_result: Result<(), burnchain_error> = Ok(());
        for i in 0..input_headers.len() {
            debug!(
                "Downloading burnchain block {} out of {}...",
                start_block + 1 + (i as u64),
                end_block
            );
            if let Err(e) = downloader_send.send(Some(input_headers[i].clone())) {
                info!(
                    "Failed to feed burnchain block header {}: {:?}",
                    start_block + 1 + (i as u64),
                    &e
                );
                downloader_result = Err(burnchain_error::TrySyncAgain);
                break;
            }
        }

        if downloader_result.is_ok() {
            if let Err(e) = downloader_send.send(None) {
                info!("Failed to instruct downloader thread to finish: {:?}", &e);
                downloader_result = Err(burnchain_error::TrySyncAgain);
            }
        }

        // join up
        let _ = download_thread.join().unwrap();
        let _ = parse_thread.join().unwrap();
        let block_header = match db_thread.join().unwrap() {
            Ok(x) => x,
            Err(e) => {
                warn!("Failed to join burnchain download thread: {:?}", &e);
                if let burnchain_error::CoordinatorClosed = e {
                    return Err(burnchain_error::CoordinatorClosed);
                } else {
                    return Err(burnchain_error::TrySyncAgain);
                }
            }
        };

        if block_header.block_height < end_block {
            warn!(
                "Try synchronizing the burn chain again: final snapshot {} < {}",
                block_header.block_height, end_block
            );
            return Err(burnchain_error::TrySyncAgain);
        }

        if let Err(e) = downloader_result {
            return Err(e);
        }
        update_burnchain_height(block_header.block_height as i64);
        Ok(block_header)
    }
}<|MERGE_RESOLUTION|>--- conflicted
+++ resolved
@@ -53,11 +53,7 @@
 use crate::chainstate::burn::operations::leader_block_commit::MissedBlockCommit;
 use crate::chainstate::burn::operations::{
     BlockstackOperationType, DelegateStxOp, LeaderBlockCommitOp, LeaderKeyRegisterOp, PreStxOp,
-<<<<<<< HEAD
-    StackStxOp, TransferStxOp,
-=======
     StackStxOp, TransferStxOp, VoteForAggregateKeyOp,
->>>>>>> 97751022
 };
 use crate::chainstate::burn::{BlockSnapshot, Opcodes};
 use crate::chainstate::coordinator::comm::CoordinatorChannels;
@@ -138,12 +134,9 @@
                     all_block_commits.insert(op.txid.clone(), op.clone());
                     block_commits.push(op.clone());
                 }
-<<<<<<< HEAD
-=======
                 BlockstackOperationType::VoteForAggregateKey(_) => {
                     accepted_ops.push(block_ops[i].clone());
                 }
->>>>>>> 97751022
             };
         }
 
@@ -865,8 +858,6 @@
                     None
                 }
             }
-<<<<<<< HEAD
-=======
             x if x == Opcodes::VoteForAggregateKey as u8 => {
                 let pre_stx_txid = VoteForAggregateKeyOp::get_sender_txid(burn_tx).ok()?;
                 let pre_stx_tx = match pre_stx_op_map.get(&pre_stx_txid) {
@@ -896,7 +887,6 @@
                     None
                 }
             }
->>>>>>> 97751022
 
             _ => None,
         }
