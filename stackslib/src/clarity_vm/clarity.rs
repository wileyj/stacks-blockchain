--- conflicted
+++ resolved
@@ -50,11 +50,7 @@
     BOOT_TEST_POX_4_AGG_KEY_CONTRACT, BOOT_TEST_POX_4_AGG_KEY_FNAME, COSTS_2_NAME, COSTS_3_NAME,
     MINERS_NAME, POX_2_MAINNET_CODE, POX_2_NAME, POX_2_TESTNET_CODE, POX_3_MAINNET_CODE,
     POX_3_NAME, POX_3_TESTNET_CODE, POX_4_CODE, POX_4_NAME, SIGNERS_BODY, SIGNERS_DB_0_BODY,
-<<<<<<< HEAD
-    SIGNERS_DB_1_BODY, SIGNERS_NAME, SIGNERS_VOTING_NAME, SIGNER_VOTING_CODE,
-=======
     SIGNERS_DB_1_BODY, SIGNERS_NAME, SIGNERS_VOTING_BODY, SIGNERS_VOTING_NAME,
->>>>>>> 97751022
 };
 use crate::chainstate::stacks::db::{StacksAccount, StacksChainState};
 use crate::chainstate::stacks::events::{StacksTransactionEvent, StacksTransactionReceipt};
@@ -1461,66 +1457,12 @@
                 }
             }
 
-<<<<<<< HEAD
-            let initialized_agg_key = if !mainnet {
-                let agg_key_value_opt = self
-                    .with_readonly_clarity_env(
-                        false,
-                        self.chain_id,
-                        ClarityVersion::Clarity2,
-                        StacksAddress::burn_address(false).into(),
-                        None,
-                        LimitedCostTracker::Free,
-                        |vm_env| {
-                            vm_env.execute_contract_allow_private(
-                                &boot_code_id(BOOT_TEST_POX_4_AGG_KEY_CONTRACT, false),
-                                BOOT_TEST_POX_4_AGG_KEY_FNAME,
-                                &[],
-                                true,
-                            )
-                        },
-                    )
-                    .map(|agg_key_value| {
-                        agg_key_value
-                            .expect_buff(33)
-                            .expect("FATAL: test aggregate pub key must be a buffer")
-                    })
-                    .ok();
-                agg_key_value_opt
-            } else {
-                None
-            };
-
-            let mut signers_voting_code = SIGNER_VOTING_CODE.clone();
-            if !mainnet {
-                if let Some(ref agg_pub_key) = initialized_agg_key {
-                    let hex_agg_pub_key = to_hex(agg_pub_key);
-                    for set_in_reward_cycle in 0..pox_4_first_cycle {
-                        info!(
-                            "Setting initial aggregate-public-key in PoX-4";
-                            "agg_pub_key" => &hex_agg_pub_key,
-                            "reward_cycle" => set_in_reward_cycle,
-                            "pox_4_first_cycle" => pox_4_first_cycle,
-                        );
-                        let set_str = format!("(map-set aggregate-public-keys u{set_in_reward_cycle} 0x{hex_agg_pub_key})");
-                        signers_voting_code.push_str("\n");
-                        signers_voting_code.push_str(&set_str);
-                    }
-                }
-            }
-
-=======
->>>>>>> 97751022
             let signers_voting_contract_id = boot_code_id(SIGNERS_VOTING_NAME, mainnet);
             let payload = TransactionPayload::SmartContract(
                 TransactionSmartContract {
                     name: ContractName::try_from(SIGNERS_VOTING_NAME)
                         .expect("FATAL: invalid boot-code contract name"),
-<<<<<<< HEAD
-                    code_body: StacksString::from_str(&signers_voting_code)
-=======
                     code_body: StacksString::from_str(SIGNERS_VOTING_BODY)
->>>>>>> 97751022
                         .expect("FATAL: invalid boot code body"),
                 },
                 Some(ClarityVersion::Clarity2),
