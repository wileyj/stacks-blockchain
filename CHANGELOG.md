# Changelog

All notable changes to this project will be documented in this file.

The format is based on [Keep a Changelog](https://keepachangelog.com/en/1.0.0/),
and this project adheres to the versioning scheme outlined in the [README.md](README.md).

<<<<<<< HEAD
## [Unreleased - Stacks 2.1]

This release will contain consensus-breaking changes.

### Added

- Clarity function `stx-transfer?` now takes a 4th optional argument, which is a memo.
=======
## [2.05.0.1.0]

### Added 
- A new fee estimator intended to produce fewer over-estimates, by having less
  sensitivity to outliers. Its characteristic features are: 1) use a window to
  forget past estimates instead of exponential averaging, 2) use weighted
  percentiles, so that bigger transactions influence the estimates more, 3)
  assess empty space in blocks as having paid the "minimum fee", so that empty
  space is accounted for, 4) use random "fuzz" so that in busy times the fees can
  change dynamically. (#2972)
- Implements anti-entropy protocol for querying transactions from other 
  nodes' mempools. Before, nodes wouldn't sync mempool contents with one another.
  (#2884)
- Structured logging in the mining code paths. This will shine light 
  on what happens to transactions (successfully added, skipped or errored) that the
  miner considers while buildings blocks. (#2975)
- Added the mined microblock event, which includes information on transaction
  events that occurred in the course of mining (will provide insight
  on whether a transaction was successfully added to the block,
  skipped, or had a processing error). (#2975)
- For v2 endpoints, can now specify the `tip` parameter to `latest`. If 
  `tip=latest`, the node will try to run the query off of the latest tip. (#2778)
- Adds the /v2/headers endpoint, which returns a sequence of SIP-003-encoded 
  block headers and consensus hashes (see the ExtendedStacksHeader struct that 
  this PR adds to represent this data). (#2862)
- Adds the /v2/data_var endpoint, which returns a contract's data variable 
  value and a MARF proof of its existence. (#2862)
- Fixed a bug in the unconfirmed state processing logic that could lead to a
  denial of service (node crash) for nodes that mine microblocks (#2970)
- Added prometheus metric that tracks block fullness by logging the percentage of each
  cost dimension that is consumed in a given block (#3025).  
  

### Changed
- Updated the mined block event. It now includes information on transaction 
  events that occurred in the course of mining (will provide insight
  on whether a transaction was successfully added to the block, 
  skipped, or had a processing error). (#2975)
- Updated some of the logic in the block assembly for the miner and the follower
  to consolidate similar logic. Added functions `setup_block` and `finish_block`.
  (#2946)
- Makes the p2p state machine more reactive to newly-arrived 
  `BlocksAvailable` and `MicroblocksAvailable` messages for block and microblock 
  streams that this node does not have. If such messages arrive during an inventory 
  sync, the p2p state machine will immediately transition from the inventory sync 
  work state to the block downloader work state, and immediately proceed to fetch 
  the available block or microblock stream. (#2862)
- Nodes will push recently-obtained blocks and microblock streams to outbound
  neighbors if their cached inventories indicate that they do not yet have them
(#2986).
- Nodes will no longer perform full inventory scans on their peers, except
  during boot-up, in a bid to minimize block-download stalls (#2986).
- Nodes will process sortitions in parallel to downloading the Stacks blocks for
  a reward cycle, instead of doing these tasks sequentially (#2986).
- The node's runloop will coalesce and expire stale requests to mine blocks on
  top of parent blocks that are no longer the chain tip (#2969).
- Several database indexes have been updated to avoid table scans, which
  significantly improves most RPC endpoint speed and cuts node spin-up time in
half (#2989, #3005).
- Fixed a rare denial-of-service bug whereby a node that processes a very deep
  burnchain reorg can get stuck, and be rendered unable to process further
sortitions.  This has never happened in production, but it can be replicated in
tests (#2989).
- Updated what indices are created, and ensures that indices are created even 
  after the database is initialized (#3029).

### Fixed 
- Updates the lookup key for contracts in the pessimistic cost estimator. Before, contracts
  published by different principals with the same name would have had the same 
  key in the cost estimator. (#2984)
- Fixed a few prometheus metrics to be more accurate compared to `/v2` endpoints 
  when polling data (#2987)
>>>>>>> 6c5349b0

## [2.05.0.0.0]

This software update is a consensus changing release and the
implementation of the proposed cost changes in SIP-012. This release's
chainstate directory is compatible with chainstate directories from
2.0.11.4.0. However, this release is only compatible with chainstate
directories before the 2.05 consensus changes activate (Bitcoin height
713,000). If you run a 2.00 stacks-node beyond this point, and wish to
run a 2.05 node afterwards, you must start from a new chainstate
directory.

### Added

- At height 713,000 a new `costs-2` contract will be launched by the
  Stacks boot address.

### Changed

- Stacks blocks whose parents are mined >= 713,000 will use default costs
  from the new `costs-2` contract.
- Stacks blocks whose parents are mined >= 713,000 will use the real
  serialized length of Clarity values as the cost inputs to several methods
  that previously used the maximum possible size for the associated types.
- Stacks blocks whose parents are mined >= 713,000 will use the new block
  limit defined in SIP-012.

### Fixed

- Miners are now more aggressive in calculating their block limits
  when confirming microblocks (#2916)

## [2.0.11.4.0]

This software update is a point-release to change the transaction
selection logic in the default miner to prioritize by an estimated fee
rate instead of raw fee. This release's chainstate directory is
compatible with chainstate directories from 2.0.11.3.0.

### Added

- FeeEstimator and CostEstimator interfaces. These can be controlled
  via node configuration options. See the `README.md` for more
  information on the configuration.
- New fee rate estimation endpoint `/v2/fees/transaction` (#2872). See
  `docs/rpc/openapi.yaml` for more information.

### Changed

- Prioritize transaction inclusion in blocks by estimated fee rates (#2859).
- MARF sqlite connections will now use `mmap`'ed connections with up to 256MB
  space (#2869).

## [2.0.11.3.0]

This software update is a point-release to change the transaction selection
logic in the default miner to prioritize by fee instead of nonce sequence.  This
release's chainstate directory is compatible with chainstate directories from
2.0.11.2.0.

## Added

- The node will enforce a soft deadline for mining a block, so that a node
  operator can control how frequently their node attempts to mine a block
regardless of how congested the mempool is.  The timeout parameters are
controlled in the `[miner]` section of the node's config file (#2823).

## Changed

- Prioritize transaction inclusion in the mempool by transaction fee (#2823).

## [2.0.11.2.0]

NOTE: This change resets the `testnet`. Users running a testnet node will need
to reset their chain states.

### Added

- `clarity-cli` will now also print a serialized version of the resulting
  output from `eval` and `execute` commands. This serialization is in
  hexademical string format and supports integration with other tools. (#2684)
- The creation of a Bitcoin wallet with BTC version `> 0.19` is now supported
  on a private testnet. (#2647)
- `lcov`-compatible coverage reporting has been added to `clarity-cli` for
  Clarity contract testing. (#2592)
- The `README.md` file has new documentation about the release process. (#2726)

### Changed

- This change resets the testnet. (#2742)
- Caching has been added to speed up `/v2/info` responses. (#2746)

### Fixed

- PoX syncing will only look back to the reward cycle prior to divergence,
  instead of looking back over all history. This will speed up running a
  follower node. (#2746)
- The UTXO staleness check is re-ordered so that it occurs before the RBF-limit
  check. This way, if stale UTXOs reached the "RBF limit" a miner will recover
  by resetting the UTXO cache. (#2694)
- Microblock events were being sent to the event observer when microblock data
  was received by a peer, but were not emitted if the node mined the
  microblocks itself. This made something like the private-testnet setup
  incapable of emitting microblock events. Microblock events are now sent
  even when self-mined. (#2653)
- A bug is fixed in the mocknet/helium miner that would lead to a panic if a
  burn block occurred without a sortition in it. (#2711)
- Two bugs that caused problems syncing with the bitcoin chain during a
  bitcoin reorg have been fixed (#2771, #2780).
- Documentation is fixed in cases where string and buffer types are allowed
  but not covered in the documentation.  (#2676)

## [2.0.11.1.0]

This software update is our monthly release. It introduces fixes and features for both developers and miners. 
This release's chainstate directory is compatible with chainstate directories from 2.0.11.0.0.

## Added

- `/new_microblock` endpoint to notify event observers when a valid microblock
  has been received (#2571).
- Added new features to `clarity-cli` (#2597)
- Exposing new mining-related metrics in prometheus (#2664)
  - Miner's computed relative miner score as a percentage
  - Miner's computed commitment, the min of their previous commitment and their median commitment
  - Miner's current median commitment
- Add `key-for-seed` command to the `stacks-node` binary - outputs the associated secret key hex string
  and WIF formatted secret key for a given "seed" value (#2658).

## Changed

- Improved mempool walk order (#2514).
- Renamed database `tx_tracking.db` to `tx_tracking.sqlite` (#2666).
  
## Fixed 

- Alter the miner to prioritize spending the most recent UTXO when building a transaction, 
  instead of the largest UTXO. In the event of a tie, it uses the smallest UTXO first (#2661).
- Fix trait rpc lookups for implicitly implemented traits (#2602).
- Fix `v2/pox` endpoint, broken on Mocknet (#2634).
- Align cost limits on mocknet, testnet and mainnet (#2660). 
- Log peer addresses in the HTTP server (#2667)
- Mine microblocks if there are no recent unprocessed Stacks blocks

## [2.0.11.0.0]

The chainstate directory has been restructured in this release. It is not
compatible with prior chainstate directories.

## Added

- `/drop_mempool_tx` endpoint to notify event observers when a mempool
  transaction has been removed the mempool.
- `"reward_slot_holders"` field to the `new_burn_block` event
- CTRL-C handler for safe shutdown of `stacks-node`
- Log transactions in local db table via setting env `STACKS_TRANSACTION_LOG=1`
- New prometheus metrics for mempool transaction processing times and
  outstanding mempool transactions
- New RPC endpoint with path `/v2/traits/contractAddr/contractName/traitContractName
  /traitContractAddr/traitName` to determine whether a given trait is implemented 
  within the specified contract (either explicitly or implicitly).
- Re-activate the Atlas network for propagating and storing transaction
  attachments. This re-enables off-chain BNS name storage.
- Re-activate microblock mining.

## Changed

- Improved chainstate directory layout
- Improved node boot up time
- Better handling of flash blocks
- The `/v2/pox` RPC endpoint was updated to include more useful
  information about the current and next PoX cycles. For details, see
  `docs/rpc-endpoints.md`
  
## Fixed 

- Fixed faulty logic in the mempool that was still treating the transaction fee
  as a fee rate, which prevented replace-by-fee from working as expected.

## [2.0.10.0.1]

This is a low-priority hotfix release to address a bug in the deserialization logic. The
chainstate directory of 2.0.10.0.1 is compatible with 2.0.10. This release also begins the
usage of the versioning scheme outlined in the [README.md](README.md).

## [2.0.10]

This is a low-priority hotfix release to address two bugs in the block downloader. The
chainstate directory of 2.0.10 is compatible with 2.0.9. If booting up a node from genesis, or
an existing node has stalled in downloading blocks, this hotfix is necessary for your
node.

## Fixed

- Bug in microblocks inventory vector calculation that included invalidated microblocks
  as present bit. This bug will impact nodes booting up from genesis, but not affect nodes
  currently running at the chain tip (#2518).
- Bug in microblocks downloader logic that would cause the stacks-node to fail to wake-up
  to process newly arrived microblocks in certain instances (#2491).

## [2.0.9]

This is a hotfix release for improved handling of arriving Stacks blocks through
both the RPC interface and the P2P ineterface.  The chainstate directory of
2.0.9 is compatible with the 2.0.8 chainstate.

## Fixed

- TOCTTOU bug fixed in the chain processing logic that, which now ensures that
  an arriving Stacks block is processed at most once.

## [2.0.8] - 2021-03-02

This is a hotfix release for improved handling of static analysis storage and
improved `at-block` behavior. The chainstate directory of 2.0.8 is compatible with
the 2.0.7 chainstate.

## Fixed

- Improved static analysis storage
- `at-block` behavior in `clarity-cli` and unit tests (no changes in `stacks-node`
  behavior).

## [2.0.7] - 2021-02-26

This is an emergency hotfix that prevents the node from accidentally deleting
valid block data if its descendant microblock stream is invalid for some reason.

## Fixed

- Do not delete a valid parent Stacks block.


## [2.0.6] - 2021-02-15

The database schema has not changed since 2.0.5, so when spinning up a
2.0.6 node from a 2.0.5 chainstate, you do not need to use a fresh
working directory. Earlier versions' chainstate directories are
incompatible, however.

### Fixed

- Miner RBF logic has two "fallback" logic changes. First, if the RBF
  logic has increased fees by more than 50%, do not submit a new
  transaction. Second, fix the "same chainstate hash" fallback check.
- Winning block txid lookups in the SortitionDB have been corrected
  to use the txid during the lookup.
- The miner will no longer attempt to mine a new Stacks block if it receives a
  microblock in a discontinuous microblock stream.

## [2.0.5] - 2021-02-12

The database schema has changed since 2.0.4, so when spinning up a 2.0.5
node from an earlier chainstate, you must use a fresh working directory.

### Added

- Miner heuristic for handling relatively large or computationally
  expensive transactions: such transactions will be dropped from the
  mempool to prevent miners from re-attempting them once they fail.
  Miners can also now continue processing transactions that are
  behind those transactions in the mempool "queue".

### Fixed

- Miner block assembly now uses the correct block limit available via
  the node config
- `tx_fees_streamed_produced` fees are included in miner coinbase
  events for event observers
- SQLite indexes are now correctly created on database instantion

### Changed

- STX unlock events are now sent over the events endpoint bundled
  into an associated unlock transaction
- Atlas attachments networking endpoints are disabled for this
  release, while networking issues are addressed in the
  implementation

## [2.0.4] - 2021-02-07

### Changed

- Atlas attachments networking endpoints are disabled for this
  release, while networking issues are addressed in the
  implementation.

## [2.0.3] - 2021-02-04

### Added

- `stacks-node --mine-at-height` commandline option, which tells the
  `stacks-node` not to mine until it has synchronized to the given
  Stacks block height
- A new RPC endpoint `/v2/blocks/upload/{consensus_hash}` that accepts
  an uploaded a Stacks block for a given sortition

### Changed

- Enabled WAL mode for the chainstate databases. This allows much more
  concurrency in the `stacks-node`, and improves network performance
  across the board. **NOTE:** *This changed the database schema, any
  running node would need to re-initialize their nodes from a new chain
  state when upgrading*.
- Default value `wait_time_for_microblocks`: from 60s to 30s
- The mempool now performs more transfer semantics checks before admitting
  a transaction (e.g., reject if origin = recipient): see issue #2354
- Improved the performance of the code that handles `GetBlocksInv` p2p
  messages by an order of magnitude.
- Improved the performance of the block-downloader's block and
  microblock search code by a factor of 5x.

### Fixed

- Miner mempool querying now works across short-lived forks: see issue #2389
- JSON deserialization for high-depth JSON objects
- Atlas attachment serving: see PR #2390
- Address issues #2379, #2356, #2347, #2346. The tracking of the
  `LeaderBlockCommit` operations inflight is improved, drastically
  reducing the number of block commit rejections. When
  a`LeaderBlockCommit` is not included in the Bitcoin block it was
  targeting, it is condemned to be rejected, per the Stacks
  consensus. To avoid wasting BTC, the miner now tries to send its
  next `LeaderBlockCommit` operations using the UTXOs of the previous
  transaction with a replacement by fee. The fee increase increments
  can be configured with the setting `rbf_fee_increment`.<|MERGE_RESOLUTION|>--- conflicted
+++ resolved
@@ -5,7 +5,6 @@
 The format is based on [Keep a Changelog](https://keepachangelog.com/en/1.0.0/),
 and this project adheres to the versioning scheme outlined in the [README.md](README.md).
 
-<<<<<<< HEAD
 ## [Unreleased - Stacks 2.1]
 
 This release will contain consensus-breaking changes.
@@ -13,7 +12,7 @@
 ### Added
 
 - Clarity function `stx-transfer?` now takes a 4th optional argument, which is a memo.
-=======
+
 ## [2.05.0.1.0]
 
 ### Added 
@@ -86,7 +85,6 @@
   key in the cost estimator. (#2984)
 - Fixed a few prometheus metrics to be more accurate compared to `/v2` endpoints 
   when polling data (#2987)
->>>>>>> 6c5349b0
 
 ## [2.05.0.0.0]
 
