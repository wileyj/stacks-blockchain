# Changelog

All notable changes to this project will be documented in this file.

The format is based on [Keep a Changelog](https://keepachangelog.com/en/1.0.0/),
and this project adheres to the versioning scheme outlined in the [README.md](README.md).

<<<<<<< HEAD
## [Next-Branch]
=======
## [2.5.0.0.3]

This release fixes a regression in `2.5.0.0.0` from `2.4.0.1.0` caused by git merge

## [2.5.0.0.2]

This release fixes two bugs in `2.5.0.0.0`, correctly setting the activation height for 2.5, and the network peer version.

## [2.5.0.0.0]

This release implements the 2.5 Stacks consensus rules which activates at Bitcoin block `840,360`: primarily the instantiation
of the pox-4 contract. For more details see SIP-021.

This is the first consensus-critical release for Nakamoto. Nodes which do not update before the 2.5 activation height will be forked away from the rest of the network. This release is compatible with 2.4.x chain state directories and does not require resyncing from genesis. The first time a node boots with this version it will perform some database migrations which could lengthen the normal node startup time.

**This is a required release before Nakamoto rules are enabled in 3.0.**


### Timing of Release from 2.5 to 3.0

Activating Nakamoto will include two epochs:

- **Epoch 2.5:** Pox-4 contract is booted up but no Nakamoto consensus rules take effect.
- **Epoch 3:** Nakamoto consensus rules take effect.
>>>>>>> 97751022

### Added

- New RPC endpoint `/v2/stacker_set/{cycle_number}` to fetch stacker sets in PoX-4
- New `/new_pox_anchor` endpoint for broadcasting PoX anchor block processing.
- Stacker bitvec in NakamotoBlock
- New [`pox-4` contract](./stackslib/src/chainstate/stacks/boot/pox-4.clar) that reflects changes in how Stackers are signers in Nakamoto:
<<<<<<< HEAD
  - `stack-stx`, `stack-extend`, and `stack-aggregation-commit` now include a `signer-key` parameter, which represents the public key used by the Signer. This key is used for determining the signer set in Nakamoto.
  - Functions that include a `signer-key` parameter also include a `signer-sig` parameter to demonstrate that the owner of `signer-key` is approving that particular Stacking operation. For more details, refer to the `verify-signer-key-sig` method in the `pox-4` contract.
  - Signer key authorizations can be added via `set-signer-key-authorization` to omit the need for `signer-key` signatures
=======
  - `stack-stx`, `stack-extend`, `stack-increase` and `stack-aggregation-commit` now include a `signer-key` parameter, which represents the public key used by the Signer. This key is used for determining the signer set in Nakamoto.
  - Functions that include a `signer-key` parameter also include a `signer-sig` parameter to demonstrate that the owner of `signer-key` is approving that particular Stacking operation. For more details, refer to the `verify-signer-key-sig` method in the `pox-4` contract.
  - Signer key authorizations can be added via `set-signer-key-authorization` to omit the need for `signer-key` signatures
  - A `max-amount` field is a field in signer key authorizations and defines the maximum amount of STX that can be locked in a single transaction.
- Added configuration parameters to customize the burn block at which to start processing Stacks blocks, when running on testnet or regtest.
  ```
  [burnchain]
  first_burn_block_height = 2582526
  first_burn_block_timestamp = 1710780828
  first_burn_block_hash = "000000000000001a17c68d43cb577d62074b63a09805e4a07e829ee717507f66"
  ```
>>>>>>> 97751022

### Modified

- `pox-4.aggregation-commit` contains a signing-key parameter (like
  `stack-stx` and `stack-extend`), the signing-key parameter is removed from
  `delegate-*` functions.

## [2.4.0.1.0]

### Added

- When the Clarity library is built with feature flag `developer-mode`, comments
  from the source code are now attached to the `SymbolicExpression` nodes. This
  will be useful for tools that use the Clarity library to analyze and
  manipulate Clarity source code, e.g. a formatter.
- New RPC endpoint at /v2/constant_val to fetch a constant from a contract.
- A new subsystem, called StackerDB, has been added, which allows a set of
  Stacks nodes to store off-chain data on behalf of a specially-crafter smart
  contract. This is an opt-in feature; Stacks nodes explicitly subscribe to
  StackerDB replicas in their config files.
- Message definitions and codecs for Stacker DB, a replicated off-chain DB
  hosted by subscribed Stacks nodes and controlled by smart contracts
- Added 3 new public and regionally diverse bootstrap nodes: est.stacksnodes.org, cet.stacksnodes.org, sgt.stacksnodes.org
- satoshis_per_byte can be changed in the config file and miners will always use
  the most up to date value
- New RPC endpoint at /v2/block_proposal for miner to validate proposed block.
  Only accessible on local loopback interface

In addition, this introduces a set of improvements to the Stacks miner behavior. In
particular:

- The VRF public key can be re-used across node restarts.
- Settings that affect mining are hot-reloaded from the config file. They take
  effect once the file is updated; there is no longer a need to restart the
  node.
- The act of changing the miner settings in the config file automatically
  triggers a subsequent block-build attempt, allowing the operator to force the
  miner to re-try building blocks.
- This adds a new tip-selection algorithm that minimizes block orphans within a
  configurable window of time.
- When configured, the node will automatically stop mining if it is not achieving a
  targeted win rate over a configurable window of blocks.
- When configured, the node will selectively mine transactions from only certain
  addresses, or only of certain types (STX-transfers, contract-publishes,
  contract-calls).
- When configured, the node will optionally only RBF block-commits if it can
  produce a block with strictly more transactions.

### Changed

- `developer-mode` is no longer enabled in the default feature set. This is the correct default behavior, since the stacks-node should NOT build with developer-mode enabled by default. Tools that need to use developer-mode should enable it explicitly.

### Fixed

- The transaction receipts for smart contract publish transactions now indicate
  a result of `(err none)` if the top-level code of the smart contract contained
  runtime error and include details about the error in the `vm_error` field of
  the receipt. Fixes issues #3154, #3328.
- Added config setting `burnchain.wallet_name` which addresses blank wallets no
  longer being created by default in recent bitcoin versions. Fixes issue #3596
- Use the current burnchain tip to lookup UTXOs (Issue #3733)
- The node now gracefully shuts down even if it is in the middle of a handshake with
  bitcoind. Fixes issue #3734.

## [2.4.0.0.4]

This is a high-priority hotfix that addresses a bug in transaction processing which
could impact miner availability.

## [2.4.0.0.3]

This is a high-priority hotfix that addresses a bug in transaction processing which
could impact miner availability.

## [2.4.0.0.2]

This is a hotfix that changes the logging failure behavior from panicking to dropping
the log message (PR #3784).

## [2.4.0.0.4]

This is a high-priority hotfix that addresses a bug in transaction processing which
could impact miner availability.

## [2.4.0.0.3]

This is a high-priority hotfix that addresses a bug in transaction processing which
could impact miner availability.

## [2.4.0.0.2]

This is a hotfix that changes the logging failure behavior from panicking to dropping
the log message (PR #3784).

## [2.4.0.0.1]

This is a minor change to add `txid` fields into the log messages from failing
contract deploys. This will help tools (and users) more easily find the log
messages to determine what went wrong.

## [2.4.0.0.0]

This is a **consensus-breaking** release to revert consensus to PoX, and is the second fork proposed in SIP-022.

- [SIP-022](https://github.com/stacksgov/sips/blob/main/sips/sip-022/sip-022-emergency-pox-fix.md)
- [SIP-024](https://github.com/stacksgov/sips/blob/main/sips/sip-024/sip-024-least-supertype-fix.md)

### Fixed

- PoX is re-enabled and stacking resumes starting at Bitcoin block `791551`
- Peer network id is updated to `0x18000009`
- Adds the type sanitization described in SIP-024

This release is compatible with chainstate directories from 2.1.0.0.x and 2.3.0.0.x

## [2.3.0.0.2]

This is a high-priority hotfix release to address a bug in the
stacks-node miner logic which could impact miner availability.

This release is compatible with chainstate directories from 2.3.0.0.x and 2.1.0.0.x

## [2.3.0.0.1]

This is a hotfix release to update:

- peer version identifier used by the stacks-node p2p network.
- yield interpreter errors in deser_hex

This release is compatible with chainstate directories from 2.3.0.0.x and 2.1.0.0.x

## [2.3.0.0.0]

This is a **consensus-breaking** release to address a Clarity VM bug discovered in 2.2.0.0.1.
Tx and read-only calls to functions with traits as parameters are rejected with unchecked TypeValueError.
Additional context and rationale can be found in [SIP-023](https://github.com/stacksgov/sips/blob/main/sips/sip-023/sip-023-emergency-fix-traits.md).

This release is compatible with chainstate directories from 2.1.0.0.x.

## [2.2.0.0.1]

This is a **consensus-breaking** release to address a bug and DoS vector in pox-2's `stack-increase` function.
Additional context and rationale can be found in [SIP-022](https://github.com/stacksgov/sips/blob/main/sips/sip-022/sip-022-emergency-pox-fix.md).

This release is compatible with chainstate directories from 2.1.0.0.x.

## [2.1.0.0.3]

This is a high-priority hotfix release to address a bug in the
stacks-node miner logic which could impact miner availability. This
release's chainstate directory is compatible with chainstate
directories from 2.1.0.0.2.

## [2.1.0.0.2]

This software update is a hotfix to resolve improper unlock handling
in mempool admission. This release's chainstate directory is
compatible with chainstate directories from 2.1.0.0.1.

### Fixed

- Fix mempool admission logic's improper handling of PoX unlocks. This would
  cause users to get spurious `NotEnoughFunds` rejections when trying to submit
  their transactions (#3623)

## [2.1.0.0.1]

### Fixed

- Handle the case where a bitcoin node returns zero headers (#3588)
- The default value for `always_use_affirmation_maps` is now set to `false`,
  instead of `true`. This was preventing testnet nodes from reaching the chain
  tip with the default configuration.
- Reduce default poll time of the `chain-liveness` thread which reduces the
  possibility that a miner thread will get interrupted (#3610).

## [2.1]

This is a **consensus-breaking** release that introduces a _lot_ of new
functionality. Details on the how and why can be found in [SIP-015](https://github.com/stacksgov/sips/blob/feat/sip-015/sips/sip-015/sip-015-network-upgrade.md),
[SIP-018](https://github.com/MarvinJanssen/sips/blob/feat/signed-structured-data/sips/sip-018/sip-018-signed-structured-data.md),
and [SIP-20](https://github.com/obycode/sips/blob/bitwise-ops/sips/sip-020/sip-020-bitwise-ops.md).

The changelog for this release is a high-level summary of these SIPs.

### Added

- There is a new `.pox-2` contract for implementing proof-of-transfer. This PoX
  contract enables re-stacking while the user's STX are locked, and incrementing
  the amount stacked on top of a locked batch of STX.
- The Clarity function `stx-account` has been added, which returns the account's
  locked and unlocked balances.
- The Clarity functions `principal-destruct` and `principal-construct?`
  functions have been added, which provide the means to convert between a
  `principal` instance and the `buff`s and `string-ascii`s that constitute it.
- The Clarity function `get-burn-block-info?` has been added to support
  fetching the burnchain header hash of _any_ burnchain block starting from the
  sortition height of the Stacks genesis block, and to support fetching the PoX
  addresses and rewards paid by miners for a particular burnchain block height.
- The Clarity function `slice` has been added for obtaining a sub-sequence of a
  `buff`, `string-ascii`, `string-utf8`, or `list`.
- Clarity functions for converting between `string-ascii`, `string-utf8`,
  `uint`, and `int` have been added.
- Clarity functions for converting between big- and little-endian
  `buff` representations of `int` and `uint` have been added.
- The Clarity function `stx-transfer-memo?` has been added, which behaves the
  same as `stx-transfer?` but also takes a memo argument.
- The Clarity function `is-standard` has been added to identify whether or not a
  `principal` instance is a standard or contract principal.
- Clarity functions have been added for converting an arbitrary Clarity type to
  and from its canonical byte string representation.
- The Clarity function `replace-at?` has been added for replacing a single item
  in a `list`, `string-ascii`, `string-utf8`, or `buff`.
- The Clarity global variable `tx-sponsor?` has been added, which evaluates to
  the sponsor of the transaction if the transaction is sponsored.
- The Clarity global variable `chain-id` has been added, which evaluates to the
  4-byte chain ID of this Stacks network.
- The Clarity parser has been rewritten to be about 3x faster than the parser in
  Stacks 2.05.x.x.x.
- Clarity trait semantics have been refined and made more explicit, so as to
  avoid certain corner cases where a trait reference might be downgraded to a
  `principal` in Clarity 1.
  - Trait values can be passed to compatible sub-trait types
  - Traits can be embedded in compound types, e.g. `(optional <my-trait>)`
  - Traits can be assigned to a let-variable
- Fixes to unexpected behavior in traits
  - A trait with duplicate function names is now an error
  - Aliased trait names do not interfere with local trait definitions
- The comparison functions `<`, `<=`, `>`, and `>=` now work on `string-ascii`,
  `string-utf8`, and `buff` based on byte-by-byte comparison (note that this is
  _not_ lexicographic comparison).
- It is now possible to call `delegate-stx` from a burnchain transaction, just
  as it is for `stack-stx` and `transfer-stx`.

### Changed

- The `delegate-stx` function in `.pox-2` can be called while the user's STX are
  locked.
- If a batch of STX is not enough to clinch even a single reward slot, then the
  STX are automatically unlocked at the start of the reward cycle in which they
  are rendered useless in this capacity.
- The PoX sunset has been removed. PoX rewards will continue in perpetuity.
- Support for segwit and taproot addresses (v0 and v1 witness programs) has been
  added for Stacking.
- The Clarity function `get-block-info?` now supports querying a block's total
  burnchain spend by miners who tried to mine it, the spend by the winner, and
  the total block reward (coinbase plus transaction fees).
- A block's coinbase transaction may specify an alternative recipient principal,
  which can be either a standard or contract principal.
- A smart contract transaction can specify which version of Clarity to use. If
  no version is given, then the epoch-default version will be used (in Stacks
  2.1, this is Clarity 2).
- The Stacks node now includes the number of PoX anchor blocks in its
  fork-choice rules. The best Stacks fork is the fork that (1) is on the best
  Bitcoin fork, (2) has the most PoX anchor blocks known, and (3) is the longest.
- On-burnchain operations -- `stack-stx`, `delegate-stx`, and `transfer-stx` --
  can take effect within six (6) burnchain blocks in which they are mined,
  instead of one.
- Transaction fees are debited from accounts _before_ the transaction is
  processed.
- All smart contract analysis errors are now treated as runtime errors, meaning
  that smart contract transactions which don't pass analysis will still be mined
  (so miners get paid for partially validating them).
- The default Clarity version is now 2. Users can opt for version 1 by using
  the new smart contract transaction wire format and explicitly setting version

### Fixed

- The authorization of a `contract-caller` in `.pox-2` for stacking will now
  expire at the user-specified height, if given.
- The Clarity function `principal-of?` now works on mainnet.
- One or more late block-commits no longer result in the miner losing its
  sortition weight.
- Documentation will indicate explicitly which Clarity version introduced each
  keyword or function.

## [2.05.0.6.0]

### Changed

- The `/v2/neighbors` endpoint now reports a node's bootstrap peers, so other
  nodes can find high-quality nodes to boot from (#3401)
- If there are two or more Stacks chain tips that are tied for the canonical
  tip, the node deterministically chooses one _independent_ of the arrival order
  (#3419).
- If Stacks blocks for a different fork arrive out-of-order and, in doing so,
  constitute a better fork than the fork the node considers canonical, the node
  will update the canonical Stacks tip pointer in the sortition DB before
  processing the next sortition (#3419).

### Fixed

- The node keychain no longer maintains any internal state, but instead derives
  keys based on the chain tip the miner is building off of. This prevents the
  node from accidentally producing an invalid block that reuses a microblock
  public key hash (#3387).
- If a node mines an invalid block for some reason, it will no longer stall
  forever. Instead, it will detect that its last-mined block is not the chain
  tip, and resume mining (#3406).

## [2.05.0.5.0]

### Changed

- The new minimum Rust version is 1.61
- The act of walking the mempool will now cache address nonces in RAM and to a
  temporary mempool table used for the purpose, instead of unconditionally
  querying them from the chainstate MARF. This builds upon improvements to mempool
  goodput over 2.05.0.4.0 (#3337).
- The node and miner implementation has been refactored to remove write-lock
  contention that can arise when the node's chains-coordinator thread attempts to store and
  process newly-discovered (or newly-mined) blocks, and when the node's relayer
  thread attempts to mine a new block. In addition, the miner logic has been
  moved to a separate thread in order to avoid starving the relayer thread (which
  must handle block and transaction propagation, as well as block-processing).
  The refactored miner thread will be preemptively terminated and restarted
  by the arrival of new Stacks blocks or burnchain blocks, which further
  prevents the miner from holding open write-locks in the underlying
  chainstate databases when there is new chain data to discover (which would
  invalidate the miner's work anyway). (#3335).

### Fixed

- Fixed `pow` documentation in Clarity (#3338).
- Backported unit tests that were omitted in the 2.05.0.3.0 release (#3348).

## [2.05.0.4.0]

### Fixed

- Denormalize the mempool database so as to remove a `LEFT JOIN` from the SQL
  query for choosing transactions in order by estimated fee rate. This
  drastically speeds up mempool transaction iteration in the miner (#3314)

## [2.05.0.3.0]

### Added

- Added prometheus output for "transactions in last block" (#3138).
- Added environment variable STACKS_LOG_FORMAT_TIME to set the time format
  stacks-node uses for logging. (#3219)
  Example: STACKS_LOG_FORMAT_TIME="%Y-%m-%d %H:%M:%S" cargo stacks-node
- Added mock-miner sample config (#3225)

### Changed

- Updates to the logging of transaction events (#3139).
- Moved puppet-chain to `./contrib/tools` directory and disabled compiling by default (#3200)

### Fixed

- Make it so that a new peer private key in the config file will propagate to
  the peer database (#3165).
- Fixed default miner behavior regarding block assembly
  attempts. Previously, the miner would only attempt to assemble a
  larger block after their first attempt (by Bitcoin RBF) if new
  microblock or block data arrived. This changes the miner to always
  attempt a second block assembly (#3184).
- Fixed a bug in the node whereby the node would encounter a deadlock when
  processing attachment requests before the P2P thread had started (#3236).
- Fixed a bug in the P2P state machine whereby it would not absorb all transient errors
  from sockets, but instead propagate them to the outer caller. This would lead
  to a node crash in nodes connected to event observers, which expect the P2P
  state machine to only report fatal errors (#3228)
- Spawn the p2p thread before processing number of sortitions. Fixes issue (#3216) where sync from genesis paused (#3236)
- Drop well-formed "problematic" transactions that result in miner performance degradation (#3212)
- Ignore blocks that include problematic transactions

## [2.05.0.2.1]

### Fixed

- Fixed a security bug in the SPV client whereby the chain work was not being
  considered at all when determining the canonical Bitcoin fork. The SPV client
  now only accepts a new Bitcoin fork if it has a higher chain work than any other
  previously-seen chain (#3152).

## [2.05.0.2.0]

### IMPORTANT! READ THIS FIRST

Please read the following **WARNINGs** in their entirety before upgrading.

WARNING: Please be aware that using this node on chainstate prior to this release will cause
the node to spend **up to 30 minutes** migrating the data to a new schema.
Depending on the storage medium, this may take even longer.

WARNING: This migration process cannot be interrupted. If it is, the chainstate
will be **irrecovarably corrupted and require a sync from genesis.**

WARNING: You will need **at least 2x the disk space** for the migration to work.
This is because a copy of the chainstate will be made in the same directory in
order to apply the new schema.

It is highly recommended that you **back up your chainstate** before running
this version of the software on it.

### Changed

- The MARF implementation will now defer calculating the root hash of a new trie
  until the moment the trie is committed to disk. This avoids gratuitous hash
  calculations, and yields a performance improvement of anywhere between 10x and
  200x (#3041).
- The MARF implementation will now store tries to an external file for instances
  where the tries are expected to exceed the SQLite page size (namely, the
  Clarity database). This improves read performance by a factor of 10x to 14x
  (#3059).
- The MARF implementation may now cache trie nodes in RAM if directed to do so
  by an environment variable (#3042).
- Sortition processing performance has been improved by about an order of
  magnitude, by avoiding a slew of expensive database reads (#3045).
- Updated chains coordinator so that before a Stacks block or a burn block is processed,
  an event is sent through the event dispatcher. This fixes #3015.
- Expose a node's public key and public key hash160 (i.e. what appears in
  /v2/neighbors) via the /v2/info API endpoint (#3046)
- Reduced the default subsequent block attempt timeout from 180 seconds to 30
  seconds, based on benchmarking the new MARF performance data during a period
  of network congestion (#3098)
- The `blockstack-core` binary has been renamed to `stacks-inspect`.
  This binary provides CLI tools for chain and mempool inspection.

### Fixed

- The AtlasDB previously could lose `AttachmentInstance` data during shutdown
  or crashes (#3082). This release resolves that.

## [2.05.0.1.0]

### Added

- A new fee estimator intended to produce fewer over-estimates, by having less
  sensitivity to outliers. Its characteristic features are: 1) use a window to
  forget past estimates instead of exponential averaging, 2) use weighted
  percentiles, so that bigger transactions influence the estimates more, 3)
  assess empty space in blocks as having paid the "minimum fee", so that empty
  space is accounted for, 4) use random "fuzz" so that in busy times the fees can
  change dynamically. (#2972)
- Implements anti-entropy protocol for querying transactions from other
  nodes' mempools. Before, nodes wouldn't sync mempool contents with one another.
  (#2884)
- Structured logging in the mining code paths. This will shine light
  on what happens to transactions (successfully added, skipped or errored) that the
  miner considers while buildings blocks. (#2975)
- Added the mined microblock event, which includes information on transaction
  events that occurred in the course of mining (will provide insight
  on whether a transaction was successfully added to the block,
  skipped, or had a processing error). (#2975)
- For v2 endpoints, can now specify the `tip` parameter to `latest`. If
  `tip=latest`, the node will try to run the query off of the latest tip. (#2778)
- Adds the /v2/headers endpoint, which returns a sequence of SIP-003-encoded
  block headers and consensus hashes (see the ExtendedStacksHeader struct that
  this PR adds to represent this data). (#2862)
- Adds the /v2/data_var endpoint, which returns a contract's data variable
  value and a MARF proof of its existence. (#2862)
- Fixed a bug in the unconfirmed state processing logic that could lead to a
  denial of service (node crash) for nodes that mine microblocks (#2970)
- Added prometheus metric that tracks block fullness by logging the percentage of each
  cost dimension that is consumed in a given block (#3025).

### Changed

- Updated the mined block event. It now includes information on transaction
  events that occurred in the course of mining (will provide insight
  on whether a transaction was successfully added to the block,
  skipped, or had a processing error). (#2975)
- Updated some of the logic in the block assembly for the miner and the follower
  to consolidate similar logic. Added functions `setup_block` and `finish_block`.
  (#2946)
- Makes the p2p state machine more reactive to newly-arrived
  `BlocksAvailable` and `MicroblocksAvailable` messages for block and microblock
  streams that this node does not have. If such messages arrive during an inventory
  sync, the p2p state machine will immediately transition from the inventory sync
  work state to the block downloader work state, and immediately proceed to fetch
  the available block or microblock stream. (#2862)
- Nodes will push recently-obtained blocks and microblock streams to outbound
  neighbors if their cached inventories indicate that they do not yet have them
  (#2986).
- Nodes will no longer perform full inventory scans on their peers, except
  during boot-up, in a bid to minimize block-download stalls (#2986).
- Nodes will process sortitions in parallel to downloading the Stacks blocks for
  a reward cycle, instead of doing these tasks sequentially (#2986).
- The node's runloop will coalesce and expire stale requests to mine blocks on
  top of parent blocks that are no longer the chain tip (#2969).
- Several database indexes have been updated to avoid table scans, which
  significantly improves most RPC endpoint speed and cuts node spin-up time in
  half (#2989, #3005).
- Fixed a rare denial-of-service bug whereby a node that processes a very deep
  burnchain reorg can get stuck, and be rendered unable to process further
  sortitions. This has never happened in production, but it can be replicated in
  tests (#2989).
- Updated what indices are created, and ensures that indices are created even
  after the database is initialized (#3029).

### Fixed

- Updates the lookup key for contracts in the pessimistic cost estimator. Before, contracts
  published by different principals with the same name would have had the same
  key in the cost estimator. (#2984)
- Fixed a few prometheus metrics to be more accurate compared to `/v2` endpoints
  when polling data (#2987)
- Fixed an error message from the type-checker that shows up when the type of a
  parameter refers to a trait defined in the same contract (#3064).

## [2.05.0.0.0]

This software update is a consensus changing release and the
implementation of the proposed cost changes in SIP-012. This release's
chainstate directory is compatible with chainstate directories from
2.0.11.4.0. However, this release is only compatible with chainstate
directories before the 2.05 consensus changes activate (Bitcoin height
713,000). If you run a 2.00 stacks-node beyond this point, and wish to
run a 2.05 node afterwards, you must start from a new chainstate
directory.

### Added

- At height 713,000 a new `costs-2` contract will be launched by the
  Stacks boot address.

### Changed

- Stacks blocks whose parents are mined >= 713,000 will use default costs
  from the new `costs-2` contract.
- Stacks blocks whose parents are mined >= 713,000 will use the real
  serialized length of Clarity values as the cost inputs to several methods
  that previously used the maximum possible size for the associated types.
- Stacks blocks whose parents are mined >= 713,000 will use the new block
  limit defined in SIP-012.

### Fixed

- Miners are now more aggressive in calculating their block limits
  when confirming microblocks (#2916)

## [2.0.11.4.0]

This software update is a point-release to change the transaction
selection logic in the default miner to prioritize by an estimated fee
rate instead of raw fee. This release's chainstate directory is
compatible with chainstate directories from 2.0.11.3.0.

### Added

- FeeEstimator and CostEstimator interfaces. These can be controlled
  via node configuration options. See the `README.md` for more
  information on the configuration.
- New fee rate estimation endpoint `/v2/fees/transaction` (#2872). See
  `docs/rpc/openapi.yaml` for more information.

### Changed

- Prioritize transaction inclusion in blocks by estimated fee rates (#2859).
- MARF sqlite connections will now use `mmap`'ed connections with up to 256MB
  space (#2869).

## [2.0.11.3.0]

This software update is a point-release to change the transaction selection
logic in the default miner to prioritize by fee instead of nonce sequence. This
release's chainstate directory is compatible with chainstate directories from
2.0.11.2.0.

## Added

- The node will enforce a soft deadline for mining a block, so that a node
  operator can control how frequently their node attempts to mine a block
  regardless of how congested the mempool is. The timeout parameters are
  controlled in the `[miner]` section of the node's config file (#2823).

## Changed

- Prioritize transaction inclusion in the mempool by transaction fee (#2823).

## [2.0.11.2.0]

NOTE: This change resets the `testnet`. Users running a testnet node will need
to reset their chain states.

### Added

- `clarity-cli` will now also print a serialized version of the resulting
  output from `eval` and `execute` commands. This serialization is in
  hexademical string format and supports integration with other tools. (#2684)
- The creation of a Bitcoin wallet with BTC version `> 0.19` is now supported
  on a private testnet. (#2647)
- `lcov`-compatible coverage reporting has been added to `clarity-cli` for
  Clarity contract testing. (#2592)
- The `README.md` file has new documentation about the release process. (#2726)

### Changed

- This change resets the testnet. (#2742)
- Caching has been added to speed up `/v2/info` responses. (#2746)

### Fixed

- PoX syncing will only look back to the reward cycle prior to divergence,
  instead of looking back over all history. This will speed up running a
  follower node. (#2746)
- The UTXO staleness check is re-ordered so that it occurs before the RBF-limit
  check. This way, if stale UTXOs reached the "RBF limit" a miner will recover
  by resetting the UTXO cache. (#2694)
- Microblock events were being sent to the event observer when microblock data
  was received by a peer, but were not emitted if the node mined the
  microblocks itself. This made something like the private-testnet setup
  incapable of emitting microblock events. Microblock events are now sent
  even when self-mined. (#2653)
- A bug is fixed in the mocknet/helium miner that would lead to a panic if a
  burn block occurred without a sortition in it. (#2711)
- Two bugs that caused problems syncing with the bitcoin chain during a
  bitcoin reorg have been fixed (#2771, #2780).
- Documentation is fixed in cases where string and buffer types are allowed
  but not covered in the documentation. (#2676)

## [2.0.11.1.0]

This software update is our monthly release. It introduces fixes and features for both developers and miners.
This release's chainstate directory is compatible with chainstate directories from 2.0.11.0.0.

## Added

- `/new_microblock` endpoint to notify event observers when a valid microblock
  has been received (#2571).
- Added new features to `clarity-cli` (#2597)
- Exposing new mining-related metrics in prometheus (#2664)
  - Miner's computed relative miner score as a percentage
  - Miner's computed commitment, the min of their previous commitment and their median commitment
  - Miner's current median commitment
- Add `key-for-seed` command to the `stacks-node` binary - outputs the associated secret key hex string
  and WIF formatted secret key for a given "seed" value (#2658).

## Changed

- Improved mempool walk order (#2514).
- Renamed database `tx_tracking.db` to `tx_tracking.sqlite` (#2666).

## Fixed

- Alter the miner to prioritize spending the most recent UTXO when building a transaction,
  instead of the largest UTXO. In the event of a tie, it uses the smallest UTXO first (#2661).
- Fix trait rpc lookups for implicitly implemented traits (#2602).
- Fix `v2/pox` endpoint, broken on Mocknet (#2634).
- Align cost limits on mocknet, testnet and mainnet (#2660).
- Log peer addresses in the HTTP server (#2667)
- Mine microblocks if there are no recent unprocessed Stacks blocks

## [2.0.11.0.0]

The chainstate directory has been restructured in this release. It is not
compatible with prior chainstate directories.

## Added

- `/drop_mempool_tx` endpoint to notify event observers when a mempool
  transaction has been removed the mempool.
- `"reward_slot_holders"` field to the `new_burn_block` event
- CTRL-C handler for safe shutdown of `stacks-node`
- Log transactions in local db table via setting env `STACKS_TRANSACTION_LOG=1`
- New prometheus metrics for mempool transaction processing times and
  outstanding mempool transactions
- New RPC endpoint with path `/v2/traits/contractAddr/contractName/traitContractName
/traitContractAddr/traitName` to determine whether a given trait is implemented
  within the specified contract (either explicitly or implicitly).
- Re-activate the Atlas network for propagating and storing transaction
  attachments. This re-enables off-chain BNS name storage.
- Re-activate microblock mining.

## Changed

- Improved chainstate directory layout
- Improved node boot up time
- Better handling of flash blocks
- The `/v2/pox` RPC endpoint was updated to include more useful
  information about the current and next PoX cycles. For details, see
  `docs/rpc-endpoints.md`

## Fixed

- Fixed faulty logic in the mempool that was still treating the transaction fee
  as a fee rate, which prevented replace-by-fee from working as expected.

## [2.0.10.0.1]

This is a low-priority hotfix release to address a bug in the deserialization logic. The
chainstate directory of 2.0.10.0.1 is compatible with 2.0.10. This release also begins the
usage of the versioning scheme outlined in the [README.md](README.md).

## [2.0.10]

This is a low-priority hotfix release to address two bugs in the block downloader. The
chainstate directory of 2.0.10 is compatible with 2.0.9. If booting up a node from genesis, or
an existing node has stalled in downloading blocks, this hotfix is necessary for your
node.

## Fixed

- Bug in microblocks inventory vector calculation that included invalidated microblocks
  as present bit. This bug will impact nodes booting up from genesis, but not affect nodes
  currently running at the chain tip (#2518).
- Bug in microblocks downloader logic that would cause the stacks-node to fail to wake-up
  to process newly arrived microblocks in certain instances (#2491).

## [2.0.9]

This is a hotfix release for improved handling of arriving Stacks blocks through
both the RPC interface and the P2P ineterface. The chainstate directory of
2.0.9 is compatible with the 2.0.8 chainstate.

## Fixed

- TOCTTOU bug fixed in the chain processing logic that, which now ensures that
  an arriving Stacks block is processed at most once.

## [2.0.8] - 2021-03-02

This is a hotfix release for improved handling of static analysis storage and
improved `at-block` behavior. The chainstate directory of 2.0.8 is compatible with
the 2.0.7 chainstate.

## Fixed

- Improved static analysis storage
- `at-block` behavior in `clarity-cli` and unit tests (no changes in `stacks-node`
  behavior).

## [2.0.7] - 2021-02-26

This is an emergency hotfix that prevents the node from accidentally deleting
valid block data if its descendant microblock stream is invalid for some reason.

## Fixed

- Do not delete a valid parent Stacks block.

## [2.0.6] - 2021-02-15

The database schema has not changed since 2.0.5, so when spinning up a
2.0.6 node from a 2.0.5 chainstate, you do not need to use a fresh
working directory. Earlier versions' chainstate directories are
incompatible, however.

### Fixed

- Miner RBF logic has two "fallback" logic changes. First, if the RBF
  logic has increased fees by more than 50%, do not submit a new
  transaction. Second, fix the "same chainstate hash" fallback check.
- Winning block txid lookups in the SortitionDB have been corrected
  to use the txid during the lookup.
- The miner will no longer attempt to mine a new Stacks block if it receives a
  microblock in a discontinuous microblock stream.

## [2.0.5] - 2021-02-12

The database schema has changed since 2.0.4, so when spinning up a 2.0.5
node from an earlier chainstate, you must use a fresh working directory.

### Added

- Miner heuristic for handling relatively large or computationally
  expensive transactions: such transactions will be dropped from the
  mempool to prevent miners from re-attempting them once they fail.
  Miners can also now continue processing transactions that are
  behind those transactions in the mempool "queue".

### Fixed

- Miner block assembly now uses the correct block limit available via
  the node config
- `tx_fees_streamed_produced` fees are included in miner coinbase
  events for event observers
- SQLite indexes are now correctly created on database instantion

### Changed

- STX unlock events are now sent over the events endpoint bundled
  into an associated unlock transaction
- Atlas attachments networking endpoints are disabled for this
  release, while networking issues are addressed in the
  implementation

## [2.0.4] - 2021-02-07

### Changed

- Atlas attachments networking endpoints are disabled for this
  release, while networking issues are addressed in the
  implementation.

## [2.0.3] - 2021-02-04

### Added

- `stacks-node --mine-at-height` commandline option, which tells the
  `stacks-node` not to mine until it has synchronized to the given
  Stacks block height
- A new RPC endpoint `/v2/blocks/upload/{consensus_hash}` that accepts
  an uploaded a Stacks block for a given sortition

### Changed

- Enabled WAL mode for the chainstate databases. This allows much more
  concurrency in the `stacks-node`, and improves network performance
  across the board. **NOTE:** _This changed the database schema, any
  running node would need to re-initialize their nodes from a new chain
  state when upgrading_.
- Default value `wait_time_for_microblocks`: from 60s to 30s
- The mempool now performs more transfer semantics checks before admitting
  a transaction (e.g., reject if origin = recipient): see issue #2354
- Improved the performance of the code that handles `GetBlocksInv` p2p
  messages by an order of magnitude.
- Improved the performance of the block-downloader's block and
  microblock search code by a factor of 5x.

### Fixed

- Miner mempool querying now works across short-lived forks: see issue #2389
- JSON deserialization for high-depth JSON objects
- Atlas attachment serving: see PR #2390
- Address issues #2379, #2356, #2347, #2346. The tracking of the
  `LeaderBlockCommit` operations inflight is improved, drastically
  reducing the number of block commit rejections. When
  a`LeaderBlockCommit` is not included in the Bitcoin block it was
  targeting, it is condemned to be rejected, per the Stacks
  consensus. To avoid wasting BTC, the miner now tries to send its
  next `LeaderBlockCommit` operations using the UTXOs of the previous
  transaction with a replacement by fee. The fee increase increments
  can be configured with the setting `rbf_fee_increment`.<|MERGE_RESOLUTION|>--- conflicted
+++ resolved
@@ -5,9 +5,6 @@
 The format is based on [Keep a Changelog](https://keepachangelog.com/en/1.0.0/),
 and this project adheres to the versioning scheme outlined in the [README.md](README.md).
 
-<<<<<<< HEAD
-## [Next-Branch]
-=======
 ## [2.5.0.0.3]
 
 This release fixes a regression in `2.5.0.0.0` from `2.4.0.1.0` caused by git merge
@@ -32,7 +29,6 @@
 
 - **Epoch 2.5:** Pox-4 contract is booted up but no Nakamoto consensus rules take effect.
 - **Epoch 3:** Nakamoto consensus rules take effect.
->>>>>>> 97751022
 
 ### Added
 
@@ -40,11 +36,6 @@
 - New `/new_pox_anchor` endpoint for broadcasting PoX anchor block processing.
 - Stacker bitvec in NakamotoBlock
 - New [`pox-4` contract](./stackslib/src/chainstate/stacks/boot/pox-4.clar) that reflects changes in how Stackers are signers in Nakamoto:
-<<<<<<< HEAD
-  - `stack-stx`, `stack-extend`, and `stack-aggregation-commit` now include a `signer-key` parameter, which represents the public key used by the Signer. This key is used for determining the signer set in Nakamoto.
-  - Functions that include a `signer-key` parameter also include a `signer-sig` parameter to demonstrate that the owner of `signer-key` is approving that particular Stacking operation. For more details, refer to the `verify-signer-key-sig` method in the `pox-4` contract.
-  - Signer key authorizations can be added via `set-signer-key-authorization` to omit the need for `signer-key` signatures
-=======
   - `stack-stx`, `stack-extend`, `stack-increase` and `stack-aggregation-commit` now include a `signer-key` parameter, which represents the public key used by the Signer. This key is used for determining the signer set in Nakamoto.
   - Functions that include a `signer-key` parameter also include a `signer-sig` parameter to demonstrate that the owner of `signer-key` is approving that particular Stacking operation. For more details, refer to the `verify-signer-key-sig` method in the `pox-4` contract.
   - Signer key authorizations can be added via `set-signer-key-authorization` to omit the need for `signer-key` signatures
@@ -56,7 +47,6 @@
   first_burn_block_timestamp = 1710780828
   first_burn_block_hash = "000000000000001a17c68d43cb577d62074b63a09805e4a07e829ee717507f66"
   ```
->>>>>>> 97751022
 
 ### Modified
 
