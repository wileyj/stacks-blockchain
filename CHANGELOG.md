# Changelog

All notable changes to this project will be documented in this file.

The format is based on [Keep a Changelog](https://keepachangelog.com/en/1.0.0/),
and this project adheres to the versioning scheme outlined in the [README.md](README.md).

<<<<<<< HEAD
## [Upcoming]

### Added

- A new fee estimator intended to produce fewer over-estimates, by having less
  sensitivity to outliers. Its characteristic features are: 1) use a window to
  forget past estimates instead of exponential averaging, 2) use weighted
  percentiles, so that bigger transactions influence the estimates more, 3)
  assess empty blocks as having paid the "minimum fee", so that empty space is
  accounted for, 4) use random "fuzz" so that in busy times we will not have
  ties.
=======
## [Unreleased]

### Changed

- The pessimistic execution cost estimator differentiates between
  contracts with different origin addresses.
>>>>>>> 8d7d306f

## [2.05.0.0.0]

This software update is a consensus changing release and the
implementation of the proposed cost changes in SIP-012. This release's
chainstate directory is compatible with chainstate directories from
2.0.11.4.0. However, this release is only compatible with chainstate
directories before the 2.05 consensus changes activate (Bitcoin height
713,000). If you run a 2.00 stacks-node beyond this point, and wish to
run a 2.05 node afterwards, you must start from a new chainstate
directory.

## Added

- At height 713,000 a new `costs-2` contract will be launched by the
  Stacks boot address.

## Changed

- Stacks blocks whose parents are mined >= 713,000 will use default costs
  from the new `costs-2` contract.
- Stacks blocks whose parents are mined >= 713,000 will use the real
  serialized length of Clarity values as the cost inputs to several methods
  that previously used the maximum possible size for the associated types.
- Stacks blocks whose parents are mined >= 713,000 will use the new block
  limit defined in SIP-012.

## Fixed

- Miners are now more aggressive in calculating their block limits
  when confirming microblocks (#2916)

## [2.0.11.4.0]

This software update is a point-release to change the transaction
selection logic in the default miner to prioritize by an estimated fee
rate instead of raw fee. This release's chainstate directory is
compatible with chainstate directories from 2.0.11.3.0.

## Added

- FeeEstimator and CostEstimator interfaces. These can be controlled
  via node configuration options. See the `README.md` for more
  information on the configuration.
- New fee rate estimation endpoint `/v2/fees/transaction` (#2872). See
  `docs/rpc/openapi.yaml` for more information.

## Changed

- Prioritize transaction inclusion in blocks by estimated fee rates (#2859).
- MARF sqlite connections will now use `mmap`'ed connections with up to 256MB
  space (#2869).

## [2.0.11.3.0]

This software update is a point-release to change the transaction selection
logic in the default miner to prioritize by fee instead of nonce sequence.  This
release's chainstate directory is compatible with chainstate directories from
2.0.11.2.0.

## Added

- The node will enforce a soft deadline for mining a block, so that a node
  operator can control how frequently their node attempts to mine a block
regardless of how congested the mempool is.  The timeout parameters are
controlled in the `[miner]` section of the node's config file (#2823).

## Changed

- Prioritize transaction inclusion in the mempool by transaction fee (#2823).

## [2.0.11.2.0]

NOTE: This change resets the `testnet`. Users running a testnet node will need
to reset their chain states.

### Added

- `clarity-cli` will now also print a serialized version of the resulting
  output from `eval` and `execute` commands. This serialization is in
  hexademical string format and supports integration with other tools. (#2684)
- The creation of a Bitcoin wallet with BTC version `> 0.19` is now supported
  on a private testnet. (#2647)
- `lcov`-compatible coverage reporting has been added to `clarity-cli` for
  Clarity contract testing. (#2592)
- The `README.md` file has new documentation about the release process. (#2726)

### Changed

- This change resets the testnet. (#2742)
- Caching has been added to speed up `/v2/info` responses. (#2746)

### Fixed

- PoX syncing will only look back to the reward cycle prior to divergence,
  instead of looking back over all history. This will speed up running a
  follower node. (#2746)
- The UTXO staleness check is re-ordered so that it occurs before the RBF-limit
  check. This way, if stale UTXOs reached the "RBF limit" a miner will recover
  by resetting the UTXO cache. (#2694)
- Microblock events were being sent to the event observer when microblock data
  was received by a peer, but were not emitted if the node mined the
  microblocks itself. This made something like the private-testnet setup
  incapable of emitting microblock events. Microblock events are now sent
  even when self-mined. (#2653)
- A bug is fixed in the mocknet/helium miner that would lead to a panic if a
  burn block occurred without a sortition in it. (#2711)
- Two bugs that caused problems syncing with the bitcoin chain during a
  bitcoin reorg have been fixed (#2771, #2780).
- Documentation is fixed in cases where string and buffer types are allowed
  but not covered in the documentation.  (#2676)

## [2.0.11.1.0]

This software update is our monthly release. It introduces fixes and features for both developers and miners. 
This release's chainstate directory is compatible with chainstate directories from 2.0.11.0.0.

## Added

- `/new_microblock` endpoint to notify event observers when a valid microblock
  has been received (#2571).
- Added new features to `clarity-cli` (#2597)
- Exposing new mining-related metrics in prometheus (#2664)
  - Miner's computed relative miner score as a percentage
  - Miner's computed commitment, the min of their previous commitment and their median commitment
  - Miner's current median commitment
- Add `key-for-seed` command to the `stacks-node` binary - outputs the associated secret key hex string
  and WIF formatted secret key for a given "seed" value (#2658).

## Changed

- Improved mempool walk order (#2514).
- Renamed database `tx_tracking.db` to `tx_tracking.sqlite` (#2666).
  
## Fixed 

- Alter the miner to prioritize spending the most recent UTXO when building a transaction, 
  instead of the largest UTXO. In the event of a tie, it uses the smallest UTXO first (#2661).
- Fix trait rpc lookups for implicitly implemented traits (#2602).
- Fix `v2/pox` endpoint, broken on Mocknet (#2634).
- Align cost limits on mocknet, testnet and mainnet (#2660). 
- Log peer addresses in the HTTP server (#2667)
- Mine microblocks if there are no recent unprocessed Stacks blocks

## [2.0.11.0.0]

The chainstate directory has been restructured in this release. It is not
compatible with prior chainstate directories.

## Added

- `/drop_mempool_tx` endpoint to notify event observers when a mempool
  transaction has been removed the mempool.
- `"reward_slot_holders"` field to the `new_burn_block` event
- CTRL-C handler for safe shutdown of `stacks-node`
- Log transactions in local db table via setting env `STACKS_TRANSACTION_LOG=1`
- New prometheus metrics for mempool transaction processing times and
  outstanding mempool transactions
- New RPC endpoint with path `/v2/traits/contractAddr/contractName/traitContractName
  /traitContractAddr/traitName` to determine whether a given trait is implemented 
  within the specified contract (either explicitly or implicitly).
- Re-activate the Atlas network for propagating and storing transaction
  attachments. This re-enables off-chain BNS name storage.
- Re-activate microblock mining.

## Changed

- Improved chainstate directory layout
- Improved node boot up time
- Better handling of flash blocks
- The `/v2/pox` RPC endpoint was updated to include more useful
  information about the current and next PoX cycles. For details, see
  `docs/rpc-endpoints.md`
  
## Fixed 

- Fixed faulty logic in the mempool that was still treating the transaction fee
  as a fee rate, which prevented replace-by-fee from working as expected.

## [2.0.10.0.1]

This is a low-priority hotfix release to address a bug in the deserialization logic. The
chainstate directory of 2.0.10.0.1 is compatible with 2.0.10. This release also begins the
usage of the versioning scheme outlined in the [README.md](README.md).

## [2.0.10]

This is a low-priority hotfix release to address two bugs in the block downloader. The
chainstate directory of 2.0.10 is compatible with 2.0.9. If booting up a node from genesis, or
an existing node has stalled in downloading blocks, this hotfix is necessary for your
node.

## Fixed

- Bug in microblocks inventory vector calculation that included invalidated microblocks
  as present bit. This bug will impact nodes booting up from genesis, but not affect nodes
  currently running at the chain tip (#2518).
- Bug in microblocks downloader logic that would cause the stacks-node to fail to wake-up
  to process newly arrived microblocks in certain instances (#2491).

## [2.0.9]

This is a hotfix release for improved handling of arriving Stacks blocks through
both the RPC interface and the P2P ineterface.  The chainstate directory of
2.0.9 is compatible with the 2.0.8 chainstate.

## Fixed

- TOCTTOU bug fixed in the chain processing logic that, which now ensures that
  an arriving Stacks block is processed at most once.

## [2.0.8] - 2021-03-02

This is a hotfix release for improved handling of static analysis storage and
improved `at-block` behavior. The chainstate directory of 2.0.8 is compatible with
the 2.0.7 chainstate.

## Fixed

- Improved static analysis storage
- `at-block` behavior in `clarity-cli` and unit tests (no changes in `stacks-node`
  behavior).

## [2.0.7] - 2021-02-26

This is an emergency hotfix that prevents the node from accidentally deleting
valid block data if its descendant microblock stream is invalid for some reason.

## Fixed

- Do not delete a valid parent Stacks block.


## [2.0.6] - 2021-02-15

The database schema has not changed since 2.0.5, so when spinning up a
2.0.6 node from a 2.0.5 chainstate, you do not need to use a fresh
working directory. Earlier versions' chainstate directories are
incompatible, however.

### Fixed

- Miner RBF logic has two "fallback" logic changes. First, if the RBF
  logic has increased fees by more than 50%, do not submit a new
  transaction. Second, fix the "same chainstate hash" fallback check.
- Winning block txid lookups in the SortitionDB have been corrected
  to use the txid during the lookup.
- The miner will no longer attempt to mine a new Stacks block if it receives a
  microblock in a discontinuous microblock stream.

## [2.0.5] - 2021-02-12

The database schema has changed since 2.0.4, so when spinning up a 2.0.5
node from an earlier chainstate, you must use a fresh working directory.

### Added

- Miner heuristic for handling relatively large or computationally
  expensive transactions: such transactions will be dropped from the
  mempool to prevent miners from re-attempting them once they fail.
  Miners can also now continue processing transactions that are
  behind those transactions in the mempool "queue".

### Fixed

- Miner block assembly now uses the correct block limit available via
  the node config
- `tx_fees_streamed_produced` fees are included in miner coinbase
  events for event observers
- SQLite indexes are now correctly created on database instantion

### Changed

- STX unlock events are now sent over the events endpoint bundled
  into an associated unlock transaction
- Atlas attachments networking endpoints are disabled for this
  release, while networking issues are addressed in the
  implementation

## [2.0.4] - 2021-02-07

### Changed

- Atlas attachments networking endpoints are disabled for this
  release, while networking issues are addressed in the
  implementation.

## [2.0.3] - 2021-02-04

### Added

- `stacks-node --mine-at-height` commandline option, which tells the
  `stacks-node` not to mine until it has synchronized to the given
  Stacks block height
- A new RPC endpoint `/v2/blocks/upload/{consensus_hash}` that accepts
  an uploaded a Stacks block for a given sortition

### Changed

- Enabled WAL mode for the chainstate databases. This allows much more
  concurrency in the `stacks-node`, and improves network performance
  across the board. **NOTE:** *This changed the database schema, any
  running node would need to re-initialize their nodes from a new chain
  state when upgrading*.
- Default value `wait_time_for_microblocks`: from 60s to 30s
- The mempool now performs more transfer semantics checks before admitting
  a transaction (e.g., reject if origin = recipient): see issue #2354
- Improved the performance of the code that handles `GetBlocksInv` p2p
  messages by an order of magnitude.
- Improved the performance of the block-downloader's block and
  microblock search code by a factor of 5x.

### Fixed

- Miner mempool querying now works across short-lived forks: see issue #2389
- JSON deserialization for high-depth JSON objects
- Atlas attachment serving: see PR #2390
- Address issues #2379, #2356, #2347, #2346. The tracking of the
  `LeaderBlockCommit` operations inflight is improved, drastically
  reducing the number of block commit rejections. When
  a`LeaderBlockCommit` is not included in the Bitcoin block it was
  targeting, it is condemned to be rejected, per the Stacks
  consensus. To avoid wasting BTC, the miner now tries to send its
  next `LeaderBlockCommit` operations using the UTXOs of the previous
  transaction with a replacement by fee. The fee increase increments
  can be configured with the setting `rbf_fee_increment`.<|MERGE_RESOLUTION|>--- conflicted
+++ resolved
@@ -5,7 +5,6 @@
 The format is based on [Keep a Changelog](https://keepachangelog.com/en/1.0.0/),
 and this project adheres to the versioning scheme outlined in the [README.md](README.md).
 
-<<<<<<< HEAD
 ## [Upcoming]
 
 ### Added
@@ -17,14 +16,11 @@
   assess empty blocks as having paid the "minimum fee", so that empty space is
   accounted for, 4) use random "fuzz" so that in busy times we will not have
   ties.
-=======
-## [Unreleased]
 
 ### Changed
 
 - The pessimistic execution cost estimator differentiates between
   contracts with different origin addresses.
->>>>>>> 8d7d306f
 
 ## [2.05.0.0.0]
 
