--- conflicted
+++ resolved
@@ -46,18 +46,11 @@
 
 pub use crate::error::{EventError, RPCError};
 pub use crate::events::{
-<<<<<<< HEAD
-    EventReceiver, EventStopSignaler, SignerEvent, SignerEventReceiver, SignerStopSignaler,
-};
-pub use crate::messages::{
-    BlockRejection, BlockResponse, RejectCode, SignerMessage, BLOCK_MSG_ID, TRANSACTIONS_MSG_ID,
-=======
     BlockProposalSigners, EventReceiver, EventStopSignaler, SignerEvent, SignerEventReceiver,
     SignerStopSignaler,
 };
 pub use crate::messages::{
     BlockRejection, BlockResponse, MessageSlotID, RejectCode, SignerMessage,
->>>>>>> 97751022
 };
 pub use crate::runloop::{RunningSigner, Signer, SignerRunLoop};
 pub use crate::session::{SignerSession, StackerDBSession};
