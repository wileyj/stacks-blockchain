// Copyright (C) 2013-2020 Blockstack PBC, a public benefit corporation
// Copyright (C) 2020-2023 Stacks Open Internet Foundation
//
// This program is free software: you can redistribute it and/or modify
// it under the terms of the GNU General Public License as published by
// the Free Software Foundation, either version 3 of the License, or
// (at your option) any later version.
//
// This program is distributed in the hope that it will be useful,
// but WITHOUT ANY WARRANTY; without even the implied warranty of
// MERCHANTABILITY or FITNESS FOR A PARTICULAR PURPOSE.  See the
// GNU General Public License for more details.
//
// You should have received a copy of the GNU General Public License
// along with this program.  If not, see <http://www.gnu.org/licenses/>.

use std::io::{Read, Write};
use std::net::{SocketAddr, TcpListener, TcpStream};
use std::sync::atomic::{AtomicBool, Ordering};
use std::sync::mpsc::Sender;
use std::sync::Arc;

use blockstack_lib::chainstate::nakamoto::NakamotoBlock;
use blockstack_lib::chainstate::stacks::boot::{MINERS_NAME, SIGNERS_NAME};
use blockstack_lib::chainstate::stacks::events::StackerDBChunksEvent;
use blockstack_lib::chainstate::stacks::{StacksTransaction, ThresholdSignature};
use blockstack_lib::net::api::postblock_proposal::{
    BlockValidateReject, BlockValidateResponse, ValidateRejectCode,
};
<<<<<<< HEAD
=======
use blockstack_lib::net::stackerdb::MINER_SLOT_COUNT;
>>>>>>> 97751022
use blockstack_lib::util_lib::boot::boot_code_id;
use clarity::vm::types::serialization::SerializationError;
use clarity::vm::types::QualifiedContractIdentifier;
use serde::{Deserialize, Serialize};
<<<<<<< HEAD
=======
use serde_json::Value;
>>>>>>> 97751022
use stacks_common::codec::{
    read_next, read_next_at_most, read_next_exact, write_next, Error as CodecError,
    StacksMessageCodec,
};
pub use stacks_common::consts::SIGNER_SLOTS_PER_USER;
<<<<<<< HEAD
=======
use stacks_common::types::chainstate::StacksPublicKey;
>>>>>>> 97751022
use stacks_common::util::hash::Sha512Trunc256Sum;
use tiny_http::{
    Method as HttpMethod, Request as HttpRequest, Response as HttpResponse, Server as HttpServer,
};
use wsts::common::Signature;
use wsts::net::{
    DkgBegin, DkgEnd, DkgEndBegin, DkgPrivateBegin, DkgPrivateShares, DkgPublicShares, DkgStatus,
    Message, NonceRequest, NonceResponse, Packet, SignatureShareRequest, SignatureShareResponse,
};
use wsts::state_machine::signer;

use crate::http::{decode_http_body, decode_http_request};
use crate::{EventError, SignerMessage};
<<<<<<< HEAD
=======

#[derive(Clone, Debug, PartialEq, Serialize, Deserialize)]
/// BlockProposal sent to signers
pub struct BlockProposalSigners {
    /// The block itself
    pub block: NakamotoBlock,
    /// The burn height the block is mined during
    pub burn_height: u64,
    /// The reward cycle the block is mined during
    pub reward_cycle: u64,
}
>>>>>>> 97751022

/// Event enum for newly-arrived signer subscribed events
#[derive(Clone, Debug, PartialEq, Serialize, Deserialize)]
pub enum SignerEvent {
<<<<<<< HEAD
    /// The miner proposed blocks for signers to observe and sign
    ProposedBlocks(Vec<NakamotoBlock>),
=======
    /// A miner sent a message over .miners
    /// The `Vec<BlockProposalSigners>` will contain any block proposals made by the miner during this StackerDB event.
    /// The `Vec<SignerMessage>` will contain any signer WSTS messages made by the miner while acting as a coordinator.
    /// The `Option<StacksPublicKey>` will contain the message sender's public key if either of the vecs is non-empty.
    MinerMessages(
        Vec<BlockProposalSigners>,
        Vec<SignerMessage>,
        Option<StacksPublicKey>,
    ),
>>>>>>> 97751022
    /// The signer messages for other signers and miners to observe
    /// The u32 is the signer set to which the message belongs (either 0 or 1)
    SignerMessages(u32, Vec<SignerMessage>),
    /// A new block proposal validation response from the node
    BlockValidationResponse(BlockValidateResponse),
    /// Status endpoint request
    StatusCheck,
<<<<<<< HEAD
=======
    /// A new burn block event was received with the given burnchain block height
    NewBurnBlock(u64),
}

impl StacksMessageCodec for BlockProposalSigners {
    fn consensus_serialize<W: Write>(&self, fd: &mut W) -> Result<(), CodecError> {
        self.block.consensus_serialize(fd)?;
        self.burn_height.consensus_serialize(fd)?;
        self.reward_cycle.consensus_serialize(fd)?;
        Ok(())
    }

    fn consensus_deserialize<R: Read>(fd: &mut R) -> Result<Self, CodecError> {
        let block = NakamotoBlock::consensus_deserialize(fd)?;
        let burn_height = u64::consensus_deserialize(fd)?;
        let reward_cycle = u64::consensus_deserialize(fd)?;
        Ok(BlockProposalSigners {
            block,
            burn_height,
            reward_cycle,
        })
    }
>>>>>>> 97751022
}

/// Trait to implement a stop-signaler for the event receiver thread.
/// The caller calls `send()` and the event receiver loop (which lives in a separate thread) will
/// terminate.
pub trait EventStopSignaler {
    /// Send the stop signal
    fn send(&mut self);
}

/// Trait to implement to handle signer specific events sent by the Stacks node
pub trait EventReceiver {
    /// The implementation of ST will ensure that a call to ST::send() will cause
    /// the call to `is_stopped()` below to return true.
    type ST: EventStopSignaler + Send + Sync;

    /// Open a server socket to the given socket address.
    fn bind(&mut self, listener: SocketAddr) -> Result<SocketAddr, EventError>;
    /// Return the next event
    fn next_event(&mut self) -> Result<SignerEvent, EventError>;
    /// Add a downstream event consumer
    fn add_consumer(&mut self, event_out: Sender<SignerEvent>);
    /// Forward the event to downstream consumers
    fn forward_event(&mut self, ev: SignerEvent) -> bool;
    /// Determine if the receiver should hang up
    fn is_stopped(&self) -> bool;
    /// Get a stop signal instance that, when sent, will cause this receiver to stop accepting new
    /// events.  Called after `bind()`.
    fn get_stop_signaler(&mut self) -> Result<Self::ST, EventError>;

    /// Main loop for the receiver.
    /// Typically, this is started in a separate thread.
    fn main_loop(&mut self) {
        loop {
            if self.is_stopped() {
                info!("Event receiver stopped");
                break;
            }
            let next_event = match self.next_event() {
                Ok(event) => event,
                Err(EventError::UnrecognizedEvent(..)) => {
                    // got an event that we don't care about (not a problem)
                    continue;
                }
                Err(EventError::Terminated) => {
                    // we're done
                    info!("Caught termination signal");
                    break;
                }
                Err(e) => {
                    warn!("Failed to receive next event: {:?}", &e);
                    continue;
                }
            };
            if !self.forward_event(next_event) {
                info!("Failed to forward event");
                break;
            }
        }
        info!("Event receiver main loop exit");
    }
}

/// Event receiver for Signer events
pub struct SignerEventReceiver {
    /// Address we bind to
    local_addr: Option<SocketAddr>,
    /// server socket that listens for HTTP POSTs from the node
    http_server: Option<HttpServer>,
    /// channel into which to write newly-discovered data
    out_channels: Vec<Sender<SignerEvent>>,
    /// inter-thread stop variable -- if set to true, then the `main_loop` will exit
    stop_signal: Arc<AtomicBool>,
    /// Whether the receiver is running on mainnet
    is_mainnet: bool,
}

impl SignerEventReceiver {
    /// Make a new Signer event receiver, and return both the receiver and the read end of a
    /// channel into which node-received data can be obtained.
    pub fn new(is_mainnet: bool) -> SignerEventReceiver {
        SignerEventReceiver {
            http_server: None,
            local_addr: None,
            out_channels: vec![],
            stop_signal: Arc::new(AtomicBool::new(false)),
            is_mainnet,
        }
    }

    /// Do something with the socket
    pub fn with_server<F, R>(&mut self, todo: F) -> Result<R, EventError>
    where
        F: FnOnce(&SignerEventReceiver, &mut HttpServer, bool) -> R,
    {
        let mut server = if let Some(s) = self.http_server.take() {
            s
        } else {
            return Err(EventError::NotBound);
        };

        let res = todo(self, &mut server, self.is_mainnet);

        self.http_server = Some(server);
        Ok(res)
    }
}

/// Stop signaler implementation
pub struct SignerStopSignaler {
    stop_signal: Arc<AtomicBool>,
    local_addr: SocketAddr,
}

impl SignerStopSignaler {
    /// Make a new stop signaler
    pub fn new(sig: Arc<AtomicBool>, local_addr: SocketAddr) -> SignerStopSignaler {
        SignerStopSignaler {
            stop_signal: sig,
            local_addr,
        }
    }
}

impl EventStopSignaler for SignerStopSignaler {
    fn send(&mut self) {
        self.stop_signal.store(true, Ordering::SeqCst);
        // wake up the thread so the atomicbool can be checked
        // This makes me sad...but for now...it works.
        if let Ok(mut stream) = TcpStream::connect(self.local_addr) {
            // We need to send actual data to trigger the event receiver
            let body = "Yo. Shut this shit down!".to_string();
            let req = format!(
                "POST /shutdown HTTP/1.1\r\nHost: {}\r\nConnection: close\r\nContent-Length: {}\r\nContent-Type: text/plain\r\n\r\n{}",
                self.local_addr,
                body.len(),
                body
            );
            match stream.write_all(req.as_bytes()) {
                Err(e) => error!("Failed to send shutdown request: {}", e),
                _ => (),
            };
        }
    }
}

impl EventReceiver for SignerEventReceiver {
    type ST = SignerStopSignaler;

    /// Start listening on the given socket address.
    /// Returns the address that was bound.
    /// Errors out if bind(2) fails
    fn bind(&mut self, listener: SocketAddr) -> Result<SocketAddr, EventError> {
        self.http_server = Some(HttpServer::http(listener).expect("failed to start HttpServer"));
        self.local_addr = Some(listener);
        Ok(listener)
    }

    /// Wait for the node to post something, and then return it.
    /// Errors are recoverable -- the caller should call this method again even if it returns an
    /// error.
    fn next_event(&mut self) -> Result<SignerEvent, EventError> {
<<<<<<< HEAD
        self.with_server(|event_receiver, http_server, is_mainnet| {
=======
        self.with_server(|event_receiver, http_server, _is_mainnet| {
>>>>>>> 97751022
            // were we asked to terminate?
            if event_receiver.is_stopped() {
                return Err(EventError::Terminated);
            }
<<<<<<< HEAD
            let request = http_server.recv()?;
=======
            debug!("Request handling");
            let request = http_server.recv()?;
            debug!("Got request"; "method" => %request.method(), "path" => request.url());
>>>>>>> 97751022

            if request.url() == "/status" {
                request
                .respond(HttpResponse::from_string("OK"))
                .expect("response failed");
                return Ok(SignerEvent::StatusCheck);
            }

            if request.method() != &HttpMethod::Post {
                return Err(EventError::MalformedRequest(format!(
                    "Unrecognized method '{}'",
                    &request.method(),
                )));
            }
            if request.url() == "/stackerdb_chunks" {
<<<<<<< HEAD
                process_stackerdb_event(event_receiver.local_addr, request, is_mainnet)
            } else if request.url() == "/proposal_response" {
                process_proposal_response(request)
            } else {
                let url = request.url().to_string();

                info!(
                    "[{:?}] next_event got request with unexpected url {}, return OK so other side doesn't keep sending this",
                    event_receiver.local_addr,
                    request.url()
                );

                if let Err(e) = request.respond(HttpResponse::empty(200u16)) {
                    error!("Failed to respond to request: {:?}", &e);
                }
=======
                process_stackerdb_event(event_receiver.local_addr, request)
                    .map_err(|e| {
                        error!("Error processing stackerdb_chunks message"; "err" => ?e);
                        e
                    })
            } else if request.url() == "/proposal_response" {
                process_proposal_response(request)
            } else if request.url() == "/new_burn_block" {
                process_new_burn_block_event(request)
            } else {
                let url = request.url().to_string();
                // `/new_block` is expected, but not specifically handled. do not log.
                if &url != "/new_block" {
                    debug!(
                        "[{:?}] next_event got request with unexpected url {}, return OK so other side doesn't keep sending this",
                        event_receiver.local_addr,
                        url
                    );
                }
                ack_dispatcher(request);
>>>>>>> 97751022
                Err(EventError::UnrecognizedEvent(url))
            }
        })?
    }

    /// Determine if the receiver is hung up
    fn is_stopped(&self) -> bool {
        self.stop_signal.load(Ordering::SeqCst)
    }

    /// Forward an event
    /// Return true on success; false on error.
    /// Returning false terminates the event receiver.
    fn forward_event(&mut self, ev: SignerEvent) -> bool {
        if self.out_channels.is_empty() {
            // nothing to do
            error!("No channels connected to event receiver");
            false
        } else if self.out_channels.len() == 1 {
            // avoid a clone
            if let Err(e) = self.out_channels[0].send(ev) {
                error!("Failed to send to signer runloop: {:?}", &e);
                return false;
            }
            true
        } else {
            for (i, out_channel) in self.out_channels.iter().enumerate() {
                if let Err(e) = out_channel.send(ev.clone()) {
                    error!("Failed to send to signer runloop #{}: {:?}", i, &e);
                    return false;
                }
            }
            true
        }
    }

    /// Add an event consumer.  A received event will be forwarded to this Sender.
    fn add_consumer(&mut self, out_channel: Sender<SignerEvent>) {
        self.out_channels.push(out_channel);
    }

    /// Get a stopped signaler.  The caller can then use it to terminate the event receiver loop,
    /// even if it's in a different thread.
    fn get_stop_signaler(&mut self) -> Result<SignerStopSignaler, EventError> {
        if let Some(local_addr) = self.local_addr {
            Ok(SignerStopSignaler::new(
                self.stop_signal.clone(),
                local_addr,
            ))
        } else {
            Err(EventError::NotBound)
        }
    }
}

<<<<<<< HEAD
=======
fn ack_dispatcher(request: HttpRequest) {
    if let Err(e) = request.respond(HttpResponse::empty(200u16)) {
        error!("Failed to respond to request: {:?}", &e);
    };
}

>>>>>>> 97751022
/// Process a stackerdb event from the node
fn process_stackerdb_event(
    local_addr: Option<SocketAddr>,
    mut request: HttpRequest,
<<<<<<< HEAD
    is_mainnet: bool,
=======
>>>>>>> 97751022
) -> Result<SignerEvent, EventError> {
    debug!("Got stackerdb_chunks event");
    let mut body = String::new();
    if let Err(e) = request.as_reader().read_to_string(&mut body) {
        error!("Failed to read body: {:?}", &e);
<<<<<<< HEAD

        if let Err(e) = request.respond(HttpResponse::empty(200u16)) {
            error!("Failed to respond to request: {:?}", &e);
        };
=======
        ack_dispatcher(request);
>>>>>>> 97751022
        return Err(EventError::MalformedRequest(format!(
            "Failed to read body: {:?}",
            &e
        )));
    }

    let event: StackerDBChunksEvent = serde_json::from_slice(body.as_bytes())
        .map_err(|e| EventError::Deserialize(format!("Could not decode body to JSON: {:?}", &e)))?;

<<<<<<< HEAD
    let signer_event = if event.contract_id == boot_code_id(MINERS_NAME, is_mainnet) {
        let blocks: Vec<NakamotoBlock> = event
            .modified_slots
            .iter()
            .filter_map(|chunk| read_next::<NakamotoBlock, _>(&mut &chunk.data[..]).ok())
            .collect();
        SignerEvent::ProposedBlocks(blocks)
    } else if event.contract_id.name.to_string().starts_with(SIGNERS_NAME)
        && event.contract_id.issuer.1 == [0u8; 20]
    {
        let Some((signer_set, _)) =
            get_signers_db_signer_set_message_id(event.contract_id.name.as_str())
        else {
            return Err(EventError::UnrecognizedStackerDBContract(event.contract_id));
        };
        // signer-XXX-YYY boot contract
        let signer_messages: Vec<SignerMessage> = event
            .modified_slots
            .iter()
            .filter_map(|chunk| read_next::<SignerMessage, _>(&mut &chunk.data[..]).ok())
            .collect();
        SignerEvent::SignerMessages(signer_set, signer_messages)
    } else {
        info!(
            "[{:?}] next_event got event from an unexpected contract id {}, return OK so other side doesn't keep sending this",
            local_addr,
            event.contract_id
        );
        if let Err(e) = request.respond(HttpResponse::empty(200u16)) {
            error!("Failed to respond to request: {:?}", &e);
        }
        return Err(EventError::UnrecognizedStackerDBContract(event.contract_id));
    };

    if let Err(e) = request.respond(HttpResponse::empty(200u16)) {
        error!("Failed to respond to request: {:?}", &e);
    }
=======
    let event_contract_id = event.contract_id.clone();

    let signer_event = match SignerEvent::try_from(event) {
        Err(e) => {
            info!(
                "[{:?}] next_event got event from an unexpected contract id {}, return OK so other side doesn't keep sending this",
                local_addr,
                event_contract_id
            );
            ack_dispatcher(request);
            return Err(e.into());
        }
        Ok(x) => x,
    };

    ack_dispatcher(request);
>>>>>>> 97751022

    Ok(signer_event)
}

<<<<<<< HEAD
=======
impl TryFrom<StackerDBChunksEvent> for SignerEvent {
    type Error = EventError;

    fn try_from(event: StackerDBChunksEvent) -> Result<Self, Self::Error> {
        let signer_event = if event.contract_id.name.as_str() == MINERS_NAME
            && event.contract_id.is_boot()
        {
            let mut blocks = vec![];
            let mut messages = vec![];
            let mut miner_pk = None;
            for chunk in event.modified_slots {
                miner_pk = Some(chunk.recover_pk().map_err(|e| {
                    EventError::MalformedRequest(format!(
                        "Failed to recover PK from StackerDB chunk: {e}"
                    ))
                })?);
                if chunk.slot_id % MINER_SLOT_COUNT == 0 {
                    // block
                    let Ok(block) =
                        BlockProposalSigners::consensus_deserialize(&mut chunk.data.as_slice())
                    else {
                        continue;
                    };
                    blocks.push(block);
                } else if chunk.slot_id % MINER_SLOT_COUNT == 1 {
                    // message
                    let Ok(msg) = SignerMessage::consensus_deserialize(&mut chunk.data.as_slice())
                    else {
                        continue;
                    };
                    messages.push(msg);
                } else {
                    return Err(EventError::UnrecognizedEvent(
                        "Unrecognized slot_id for miners contract".into(),
                    ));
                };
            }
            SignerEvent::MinerMessages(blocks, messages, miner_pk)
        } else if event.contract_id.name.starts_with(SIGNERS_NAME) && event.contract_id.is_boot() {
            let Some((signer_set, _)) =
                get_signers_db_signer_set_message_id(event.contract_id.name.as_str())
            else {
                return Err(EventError::UnrecognizedStackerDBContract(event.contract_id));
            };
            // signer-XXX-YYY boot contract
            let signer_messages: Vec<SignerMessage> = event
                .modified_slots
                .iter()
                .filter_map(|chunk| read_next::<SignerMessage, _>(&mut &chunk.data[..]).ok())
                .collect();
            SignerEvent::SignerMessages(signer_set, signer_messages)
        } else {
            return Err(EventError::UnrecognizedStackerDBContract(event.contract_id));
        };
        Ok(signer_event)
    }
}

>>>>>>> 97751022
/// Process a proposal response from the node
fn process_proposal_response(mut request: HttpRequest) -> Result<SignerEvent, EventError> {
    debug!("Got proposal_response event");
    let mut body = String::new();
    if let Err(e) = request.as_reader().read_to_string(&mut body) {
        error!("Failed to read body: {:?}", &e);

        if let Err(e) = request.respond(HttpResponse::empty(200u16)) {
            error!("Failed to respond to request: {:?}", &e);
        }
        return Err(EventError::MalformedRequest(format!(
            "Failed to read body: {:?}",
            &e
        )));
    }

    let event: BlockValidateResponse = serde_json::from_slice(body.as_bytes())
        .map_err(|e| EventError::Deserialize(format!("Could not decode body to JSON: {:?}", &e)))?;

    if let Err(e) = request.respond(HttpResponse::empty(200u16)) {
        error!("Failed to respond to request: {:?}", &e);
    }

    Ok(SignerEvent::BlockValidationResponse(event))
}

<<<<<<< HEAD
fn get_signers_db_signer_set_message_id(name: &str) -> Option<(u32, u32)> {
=======
/// Process a new burn block event from the node
fn process_new_burn_block_event(mut request: HttpRequest) -> Result<SignerEvent, EventError> {
    debug!("Got burn_block event");
    let mut body = String::new();
    if let Err(e) = request.as_reader().read_to_string(&mut body) {
        error!("Failed to read body: {:?}", &e);

        if let Err(e) = request.respond(HttpResponse::empty(200u16)) {
            error!("Failed to respond to request: {:?}", &e);
        }
        return Err(EventError::MalformedRequest(format!(
            "Failed to read body: {:?}",
            &e
        )));
    }
    #[derive(Debug, Deserialize)]
    struct TempBurnBlockEvent {
        burn_block_hash: String,
        burn_block_height: u64,
        reward_recipients: Vec<serde_json::Value>,
        reward_slot_holders: Vec<String>,
        burn_amount: u64,
    }
    let temp: TempBurnBlockEvent = serde_json::from_slice(body.as_bytes())
        .map_err(|e| EventError::Deserialize(format!("Could not decode body to JSON: {:?}", &e)))?;
    let event = SignerEvent::NewBurnBlock(temp.burn_block_height);
    if let Err(e) = request.respond(HttpResponse::empty(200u16)) {
        error!("Failed to respond to request: {:?}", &e);
    }
    Ok(event)
}

pub fn get_signers_db_signer_set_message_id(name: &str) -> Option<(u32, u32)> {
>>>>>>> 97751022
    // Splitting the string by '-'
    let parts: Vec<&str> = name.split('-').collect();
    if parts.len() != 3 {
        return None;
    }
    // Extracting message ID and slot ID
    let signer_set = parts[1].parse::<u32>().ok()?;
    let message_id = parts[2].parse::<u32>().ok()?;
    Some((signer_set, message_id))
}

#[cfg(test)]
mod tests {
    use super::*;

    #[test]
    fn test_get_signers_db_signer_set_message_id() {
        let name = "signer-1-1";
        let (signer_set, message_id) = get_signers_db_signer_set_message_id(name).unwrap();
        assert_eq!(signer_set, 1);
        assert_eq!(message_id, 1);

        let name = "signer-0-2";
        let (signer_set, message_id) = get_signers_db_signer_set_message_id(name).unwrap();
        assert_eq!(signer_set, 0);
        assert_eq!(message_id, 2);

        let name = "signer--2";
        assert!(get_signers_db_signer_set_message_id(name).is_none());
    }
}<|MERGE_RESOLUTION|>--- conflicted
+++ resolved
@@ -27,27 +27,18 @@
 use blockstack_lib::net::api::postblock_proposal::{
     BlockValidateReject, BlockValidateResponse, ValidateRejectCode,
 };
-<<<<<<< HEAD
-=======
 use blockstack_lib::net::stackerdb::MINER_SLOT_COUNT;
->>>>>>> 97751022
 use blockstack_lib::util_lib::boot::boot_code_id;
 use clarity::vm::types::serialization::SerializationError;
 use clarity::vm::types::QualifiedContractIdentifier;
 use serde::{Deserialize, Serialize};
-<<<<<<< HEAD
-=======
 use serde_json::Value;
->>>>>>> 97751022
 use stacks_common::codec::{
     read_next, read_next_at_most, read_next_exact, write_next, Error as CodecError,
     StacksMessageCodec,
 };
 pub use stacks_common::consts::SIGNER_SLOTS_PER_USER;
-<<<<<<< HEAD
-=======
 use stacks_common::types::chainstate::StacksPublicKey;
->>>>>>> 97751022
 use stacks_common::util::hash::Sha512Trunc256Sum;
 use tiny_http::{
     Method as HttpMethod, Request as HttpRequest, Response as HttpResponse, Server as HttpServer,
@@ -61,8 +52,6 @@
 
 use crate::http::{decode_http_body, decode_http_request};
 use crate::{EventError, SignerMessage};
-<<<<<<< HEAD
-=======
 
 #[derive(Clone, Debug, PartialEq, Serialize, Deserialize)]
 /// BlockProposal sent to signers
@@ -74,15 +63,10 @@
     /// The reward cycle the block is mined during
     pub reward_cycle: u64,
 }
->>>>>>> 97751022
 
 /// Event enum for newly-arrived signer subscribed events
 #[derive(Clone, Debug, PartialEq, Serialize, Deserialize)]
 pub enum SignerEvent {
-<<<<<<< HEAD
-    /// The miner proposed blocks for signers to observe and sign
-    ProposedBlocks(Vec<NakamotoBlock>),
-=======
     /// A miner sent a message over .miners
     /// The `Vec<BlockProposalSigners>` will contain any block proposals made by the miner during this StackerDB event.
     /// The `Vec<SignerMessage>` will contain any signer WSTS messages made by the miner while acting as a coordinator.
@@ -92,7 +76,6 @@
         Vec<SignerMessage>,
         Option<StacksPublicKey>,
     ),
->>>>>>> 97751022
     /// The signer messages for other signers and miners to observe
     /// The u32 is the signer set to which the message belongs (either 0 or 1)
     SignerMessages(u32, Vec<SignerMessage>),
@@ -100,8 +83,6 @@
     BlockValidationResponse(BlockValidateResponse),
     /// Status endpoint request
     StatusCheck,
-<<<<<<< HEAD
-=======
     /// A new burn block event was received with the given burnchain block height
     NewBurnBlock(u64),
 }
@@ -124,7 +105,6 @@
             reward_cycle,
         })
     }
->>>>>>> 97751022
 }
 
 /// Trait to implement a stop-signaler for the event receiver thread.
@@ -287,22 +267,14 @@
     /// Errors are recoverable -- the caller should call this method again even if it returns an
     /// error.
     fn next_event(&mut self) -> Result<SignerEvent, EventError> {
-<<<<<<< HEAD
-        self.with_server(|event_receiver, http_server, is_mainnet| {
-=======
         self.with_server(|event_receiver, http_server, _is_mainnet| {
->>>>>>> 97751022
             // were we asked to terminate?
             if event_receiver.is_stopped() {
                 return Err(EventError::Terminated);
             }
-<<<<<<< HEAD
-            let request = http_server.recv()?;
-=======
             debug!("Request handling");
             let request = http_server.recv()?;
             debug!("Got request"; "method" => %request.method(), "path" => request.url());
->>>>>>> 97751022
 
             if request.url() == "/status" {
                 request
@@ -318,23 +290,6 @@
                 )));
             }
             if request.url() == "/stackerdb_chunks" {
-<<<<<<< HEAD
-                process_stackerdb_event(event_receiver.local_addr, request, is_mainnet)
-            } else if request.url() == "/proposal_response" {
-                process_proposal_response(request)
-            } else {
-                let url = request.url().to_string();
-
-                info!(
-                    "[{:?}] next_event got request with unexpected url {}, return OK so other side doesn't keep sending this",
-                    event_receiver.local_addr,
-                    request.url()
-                );
-
-                if let Err(e) = request.respond(HttpResponse::empty(200u16)) {
-                    error!("Failed to respond to request: {:?}", &e);
-                }
-=======
                 process_stackerdb_event(event_receiver.local_addr, request)
                     .map_err(|e| {
                         error!("Error processing stackerdb_chunks message"; "err" => ?e);
@@ -355,7 +310,6 @@
                     );
                 }
                 ack_dispatcher(request);
->>>>>>> 97751022
                 Err(EventError::UnrecognizedEvent(url))
             }
         })?
@@ -411,36 +365,22 @@
     }
 }
 
-<<<<<<< HEAD
-=======
 fn ack_dispatcher(request: HttpRequest) {
     if let Err(e) = request.respond(HttpResponse::empty(200u16)) {
         error!("Failed to respond to request: {:?}", &e);
     };
 }
 
->>>>>>> 97751022
 /// Process a stackerdb event from the node
 fn process_stackerdb_event(
     local_addr: Option<SocketAddr>,
     mut request: HttpRequest,
-<<<<<<< HEAD
-    is_mainnet: bool,
-=======
->>>>>>> 97751022
 ) -> Result<SignerEvent, EventError> {
     debug!("Got stackerdb_chunks event");
     let mut body = String::new();
     if let Err(e) = request.as_reader().read_to_string(&mut body) {
         error!("Failed to read body: {:?}", &e);
-<<<<<<< HEAD
-
-        if let Err(e) = request.respond(HttpResponse::empty(200u16)) {
-            error!("Failed to respond to request: {:?}", &e);
-        };
-=======
         ack_dispatcher(request);
->>>>>>> 97751022
         return Err(EventError::MalformedRequest(format!(
             "Failed to read body: {:?}",
             &e
@@ -450,45 +390,6 @@
     let event: StackerDBChunksEvent = serde_json::from_slice(body.as_bytes())
         .map_err(|e| EventError::Deserialize(format!("Could not decode body to JSON: {:?}", &e)))?;
 
-<<<<<<< HEAD
-    let signer_event = if event.contract_id == boot_code_id(MINERS_NAME, is_mainnet) {
-        let blocks: Vec<NakamotoBlock> = event
-            .modified_slots
-            .iter()
-            .filter_map(|chunk| read_next::<NakamotoBlock, _>(&mut &chunk.data[..]).ok())
-            .collect();
-        SignerEvent::ProposedBlocks(blocks)
-    } else if event.contract_id.name.to_string().starts_with(SIGNERS_NAME)
-        && event.contract_id.issuer.1 == [0u8; 20]
-    {
-        let Some((signer_set, _)) =
-            get_signers_db_signer_set_message_id(event.contract_id.name.as_str())
-        else {
-            return Err(EventError::UnrecognizedStackerDBContract(event.contract_id));
-        };
-        // signer-XXX-YYY boot contract
-        let signer_messages: Vec<SignerMessage> = event
-            .modified_slots
-            .iter()
-            .filter_map(|chunk| read_next::<SignerMessage, _>(&mut &chunk.data[..]).ok())
-            .collect();
-        SignerEvent::SignerMessages(signer_set, signer_messages)
-    } else {
-        info!(
-            "[{:?}] next_event got event from an unexpected contract id {}, return OK so other side doesn't keep sending this",
-            local_addr,
-            event.contract_id
-        );
-        if let Err(e) = request.respond(HttpResponse::empty(200u16)) {
-            error!("Failed to respond to request: {:?}", &e);
-        }
-        return Err(EventError::UnrecognizedStackerDBContract(event.contract_id));
-    };
-
-    if let Err(e) = request.respond(HttpResponse::empty(200u16)) {
-        error!("Failed to respond to request: {:?}", &e);
-    }
-=======
     let event_contract_id = event.contract_id.clone();
 
     let signer_event = match SignerEvent::try_from(event) {
@@ -505,13 +406,10 @@
     };
 
     ack_dispatcher(request);
->>>>>>> 97751022
 
     Ok(signer_event)
 }
 
-<<<<<<< HEAD
-=======
 impl TryFrom<StackerDBChunksEvent> for SignerEvent {
     type Error = EventError;
 
@@ -570,7 +468,6 @@
     }
 }
 
->>>>>>> 97751022
 /// Process a proposal response from the node
 fn process_proposal_response(mut request: HttpRequest) -> Result<SignerEvent, EventError> {
     debug!("Got proposal_response event");
@@ -597,9 +494,6 @@
     Ok(SignerEvent::BlockValidationResponse(event))
 }
 
-<<<<<<< HEAD
-fn get_signers_db_signer_set_message_id(name: &str) -> Option<(u32, u32)> {
-=======
 /// Process a new burn block event from the node
 fn process_new_burn_block_event(mut request: HttpRequest) -> Result<SignerEvent, EventError> {
     debug!("Got burn_block event");
@@ -633,7 +527,6 @@
 }
 
 pub fn get_signers_db_signer_set_message_id(name: &str) -> Option<(u32, u32)> {
->>>>>>> 97751022
     // Splitting the string by '-'
     let parts: Vec<&str> = name.split('-').collect();
     if parts.len() != 3 {
