use std::sync::atomic::AtomicBool;
use std::sync::mpsc::{sync_channel, Receiver, RecvTimeoutError};
use std::sync::{Arc, Mutex};
use std::thread;
use std::thread::{sleep, JoinHandle};
use std::time::Duration;

use clarity::vm::ast::ASTRules;
use clarity::vm::Value as ClarityValue;
use lazy_static::lazy_static;
use stacks::burnchains::bitcoin::address::{
    BitcoinAddress, LegacyBitcoinAddress, LegacyBitcoinAddressType,
};
use stacks::burnchains::bitcoin::{
    BitcoinBlock, BitcoinInputType, BitcoinNetworkType, BitcoinTransaction,
    BitcoinTxInputStructured, BitcoinTxOutput,
};
use stacks::burnchains::db::{BurnchainDB, BurnchainHeaderReader};
use stacks::burnchains::{
    BurnchainBlock, BurnchainBlockHeader, BurnchainSigner, Error as BurnchainError, Txid,
};
use stacks::chainstate::burn::db::sortdb::SortitionDB;
use stacks::chainstate::burn::operations::leader_block_commit::BURN_BLOCK_MINED_AT_MODULUS;
use stacks::chainstate::burn::operations::{
    BlockstackOperationType, LeaderBlockCommitOp, LeaderKeyRegisterOp,
};
use stacks::chainstate::burn::BlockSnapshot;
use stacks::chainstate::coordinator::comm::CoordinatorReceivers;
use stacks::chainstate::coordinator::{
    ChainsCoordinator, ChainsCoordinatorConfig, CoordinatorCommunication,
};
use stacks::chainstate::nakamoto::{
    NakamotoBlock, NakamotoBlockHeader, NakamotoChainState, SetupBlockResult,
};
use stacks::chainstate::stacks::address::PoxAddress;
use stacks::chainstate::stacks::db::{ChainStateBootData, ClarityTx, StacksChainState};
use stacks::chainstate::stacks::miner::{
    BlockBuilder, BlockBuilderSettings, BlockLimitFunction, MinerStatus, TransactionResult,
};
use stacks::chainstate::stacks::{
    CoinbasePayload, Error as ChainstateError, StacksBlockBuilder, StacksTransaction,
    StacksTransactionSigner, TenureChangeCause, TenureChangePayload, ThresholdSignature,
    TransactionAuth, TransactionContractCall, TransactionPayload, TransactionVersion,
    MAX_EPOCH_SIZE, MINER_BLOCK_CONSENSUS_HASH, MINER_BLOCK_HEADER_HASH,
};
use stacks::core::mempool::MemPoolWalkSettings;
use stacks::core::{
    MemPoolDB, StacksEpoch, BLOCK_LIMIT_MAINNET_10, HELIUM_BLOCK_LIMIT_20, PEER_VERSION_EPOCH_1_0,
    PEER_VERSION_EPOCH_2_0, PEER_VERSION_EPOCH_2_05, PEER_VERSION_EPOCH_2_1,
    PEER_VERSION_EPOCH_2_2, PEER_VERSION_EPOCH_2_3, PEER_VERSION_EPOCH_2_4, PEER_VERSION_EPOCH_2_5,
    PEER_VERSION_EPOCH_3_0, STACKS_EPOCH_3_0_MARKER, TX_BLOCK_LIMIT_PROPORTION_HEURISTIC,
};
use stacks::net::atlas::{AtlasConfig, AtlasDB};
use stacks::net::relay::Relayer;
use stacks::net::stackerdb::StackerDBs;
use stacks::util_lib::db::Error as DBError;
use stacks_common::address::{AddressHashMode, C32_ADDRESS_VERSION_TESTNET_SINGLESIG};
use stacks_common::codec::StacksMessageCodec;
use stacks_common::consts::{
    FIRST_BURNCHAIN_CONSENSUS_HASH, FIRST_STACKS_BLOCK_HASH, STACKS_EPOCH_MAX,
};
use stacks_common::types::chainstate::{
    BlockHeaderHash, BurnchainHeaderHash, ConsensusHash, StacksAddress, StacksBlockId,
    StacksPrivateKey, VRFSeed,
};
use stacks_common::types::{PrivateKey, StacksEpochId};
use stacks_common::util::hash::{Hash160, MerkleTree, Sha512Trunc256Sum};
use stacks_common::util::secp256k1::{MessageSignature, SchnorrSignature, Secp256k1PublicKey};
use stacks_common::util::vrf::{VRFPrivateKey, VRFProof, VRFPublicKey, VRF};

use crate::neon::Counters;
use crate::neon_node::{
    Globals, PeerThread, RelayerDirective, StacksNode, BLOCK_PROCESSOR_STACK_SIZE,
};
use crate::syncctl::PoxSyncWatchdogComms;
use crate::{Config, EventDispatcher};

use self::signer::SelfSigner;

pub mod signer;
#[cfg(test)]
mod tests;

lazy_static! {
    pub static ref STACKS_EPOCHS_MOCKAMOTO: [StacksEpoch; 9] = [
        StacksEpoch {
            epoch_id: StacksEpochId::Epoch10,
            start_height: 0,
            end_height: 0,
            block_limit: BLOCK_LIMIT_MAINNET_10.clone(),
            network_epoch: PEER_VERSION_EPOCH_1_0
        },
        StacksEpoch {
            epoch_id: StacksEpochId::Epoch20,
            start_height: 0,
            end_height: 1,
            block_limit: HELIUM_BLOCK_LIMIT_20.clone(),
            network_epoch: PEER_VERSION_EPOCH_2_0
        },
        StacksEpoch {
            epoch_id: StacksEpochId::Epoch2_05,
            start_height: 1,
            end_height: 2,
            block_limit: HELIUM_BLOCK_LIMIT_20.clone(),
            network_epoch: PEER_VERSION_EPOCH_2_05
        },
        StacksEpoch {
            epoch_id: StacksEpochId::Epoch21,
            start_height: 2,
            end_height: 3,
            block_limit: HELIUM_BLOCK_LIMIT_20.clone(),
            network_epoch: PEER_VERSION_EPOCH_2_1
        },
        StacksEpoch {
            epoch_id: StacksEpochId::Epoch22,
            start_height: 3,
            end_height: 4,
            block_limit: HELIUM_BLOCK_LIMIT_20.clone(),
            network_epoch: PEER_VERSION_EPOCH_2_2
        },
        StacksEpoch {
            epoch_id: StacksEpochId::Epoch23,
            start_height: 4,
            end_height: 5,
            block_limit: HELIUM_BLOCK_LIMIT_20.clone(),
            network_epoch: PEER_VERSION_EPOCH_2_3
        },
        StacksEpoch {
            epoch_id: StacksEpochId::Epoch24,
            start_height: 5,
            end_height: 6,
            block_limit: HELIUM_BLOCK_LIMIT_20.clone(),
            network_epoch: PEER_VERSION_EPOCH_2_4
        },
        StacksEpoch {
            epoch_id: StacksEpochId::Epoch25,
            start_height: 6,
            end_height: 7,
            block_limit: HELIUM_BLOCK_LIMIT_20.clone(),
            network_epoch: PEER_VERSION_EPOCH_2_5
        },
        StacksEpoch {
            epoch_id: StacksEpochId::Epoch30,
            start_height: 7,
            end_height: STACKS_EPOCH_MAX,
            block_limit: HELIUM_BLOCK_LIMIT_20.clone(),
            network_epoch: PEER_VERSION_EPOCH_3_0
        },
    ];
}

/// Produce a mock bitcoin block that is descended from `parent_snapshot` and includes
/// `ops`. This method uses `miner_pkh` to set the inputs and outputs of any supplied
/// block commits or leader key registrations
fn make_burn_block(
    parent_snapshot: &BlockSnapshot,
    miner_pkh: &Hash160,
    ops: Vec<BlockstackOperationType>,
) -> Result<BitcoinBlock, BurnchainError> {
    let block_height = parent_snapshot.block_height + 1;
    let mut mock_burn_hash_contents = [0u8; 32];
    mock_burn_hash_contents[0..8].copy_from_slice((block_height + 1).to_be_bytes().as_ref());

    let txs = ops.into_iter().map(|op| {
        let mut data = match &op {
            BlockstackOperationType::LeaderKeyRegister(op) => op.serialize_to_vec(),
            BlockstackOperationType::LeaderBlockCommit(op) => op.serialize_to_vec(),
            _ => panic!("Attempted to mock unexpected blockstack operation."),
        };

        data.remove(0);

        let (inputs, outputs) = if let BlockstackOperationType::LeaderBlockCommit(ref op) = op {
            let burn_output = BitcoinTxOutput {
                units: op.burn_fee,
                address: BitcoinAddress::Legacy(LegacyBitcoinAddress {
                    addrtype: LegacyBitcoinAddressType::PublicKeyHash,
                    network_id: BitcoinNetworkType::Testnet,
                    bytes: Hash160([0; 20]),
                }),
            };

            let change_output = BitcoinTxOutput {
                units: 1_000_000_000_000,
                address: BitcoinAddress::Legacy(LegacyBitcoinAddress {
                    addrtype: LegacyBitcoinAddressType::PublicKeyHash,
                    network_id: BitcoinNetworkType::Testnet,
                    bytes: miner_pkh.clone(),
                }),
            };

            let tx_ref = (parent_snapshot.winning_block_txid.clone(), 3);

            let input = BitcoinTxInputStructured {
                keys: vec![],
                num_required: 0,
                in_type: BitcoinInputType::Standard,
                tx_ref,
            };

            (
                vec![input.into()],
                vec![burn_output.clone(), burn_output, change_output],
            )
        } else {
            (
                vec![BitcoinTxInputStructured {
                    keys: vec![],
                    num_required: 0,
                    in_type: BitcoinInputType::Standard,
                    tx_ref: (Txid([0; 32]), 0),
                }
                .into()],
                vec![BitcoinTxOutput {
                    units: 1_000_000_000_000,
                    address: BitcoinAddress::Legacy(LegacyBitcoinAddress {
                        addrtype: LegacyBitcoinAddressType::PublicKeyHash,
                        network_id: BitcoinNetworkType::Testnet,
                        bytes: miner_pkh.clone(),
                    }),
                }],
            )
        };

        BitcoinTransaction {
            txid: op.txid(),
            vtxindex: op.vtxindex(),
            opcode: op.opcode() as u8,
            data,
            data_amt: 0,
            inputs,
            outputs,
        }
    });

    Ok(BitcoinBlock {
        block_height,
        block_hash: BurnchainHeaderHash(mock_burn_hash_contents),
        parent_block_hash: parent_snapshot.burn_header_hash.clone(),
        txs: txs.collect(),
        timestamp: 100 * u64::from(block_height + 1),
    })
}

/// This struct wraps all the state required for operating a
/// stacks-node in `mockamoto` mode.
///
/// This mode of operation is a single-node network in which bitcoin
/// blocks are simulated: no `bitcoind` is communicated with (either
/// operating as regtest, testnet or mainnet). This operation mode
/// is useful for testing the stacks-only operation of Nakamoto.
///
/// During operation, the mockamoto node issues `stack-stx` and
/// `stack-extend` contract-calls to ensure that the miner is a member
/// of the current stacking set. This ensures nakamoto blocks can be
/// produced with tenure change txs.
///
pub struct MockamotoNode {
    sortdb: SortitionDB,
    mempool: MemPoolDB,
    chainstate: StacksChainState,
    self_signer: SelfSigner,
    miner_key: StacksPrivateKey,
    vrf_key: VRFPrivateKey,
    relay_rcv: Option<Receiver<RelayerDirective>>,
    coord_rcv: Option<CoordinatorReceivers>,
    dispatcher: EventDispatcher,
    pub globals: Globals,
    config: Config,
}

struct MockamotoBlockBuilder {
    txs: Vec<StacksTransaction>,
    bytes_so_far: u64,
}

/// This struct is used by mockamoto to pass the burnchain indexer
///  parameter to the `ChainsCoordinator`. It errors on every
///  invocation except `read_burnchain_headers`.
///
/// The `ChainsCoordinator` only uses this indexer for evaluating
///  affirmation maps, which should never be evaluated in mockamoto.
/// This is passed to the Burnchain DB block processor, though, which
///  requires `read_burnchain_headers` (to generate affirmation maps)
struct MockBurnchainIndexer(BurnchainDB);

impl BurnchainHeaderReader for MockBurnchainIndexer {
    fn read_burnchain_headers(
        &self,
        start_height: u64,
        end_height: u64,
    ) -> Result<Vec<BurnchainBlockHeader>, DBError> {
        let mut output = vec![];
        for i in start_height..end_height {
            let header = BurnchainDB::get_burnchain_header(self.0.conn(), i)
                .map_err(|e| DBError::Other(e.to_string()))?
                .ok_or_else(|| DBError::NotFoundError)?;
            output.push(header);
        }
        Ok(output)
    }
    fn get_burnchain_headers_height(&self) -> Result<u64, DBError> {
        Err(DBError::NoDBError)
    }
    fn find_burnchain_header_height(
        &self,
        _header_hash: &BurnchainHeaderHash,
    ) -> Result<Option<u64>, DBError> {
        Err(DBError::NoDBError)
    }
}

impl BlockBuilder for MockamotoBlockBuilder {
    fn try_mine_tx_with_len(
        &mut self,
        clarity_tx: &mut ClarityTx,
        tx: &StacksTransaction,
        tx_len: u64,
        limit_behavior: &BlockLimitFunction,
        ast_rules: ASTRules,
    ) -> TransactionResult {
        if self.bytes_so_far + tx_len >= MAX_EPOCH_SIZE.into() {
            return TransactionResult::skipped(tx, "BlockSizeLimit".into());
        }

        if BlockLimitFunction::NO_LIMIT_HIT != *limit_behavior {
            return TransactionResult::skipped(tx, "LimitReached".into());
        }

        let (fee, receipt) = match StacksChainState::process_transaction(
            clarity_tx, tx, true, ast_rules,
        ) {
            Ok(x) => x,
            Err(ChainstateError::CostOverflowError(cost_before, cost_after, total_budget)) => {
                clarity_tx.reset_cost(cost_before.clone());
                if total_budget.proportion_largest_dimension(&cost_before)
                    < TX_BLOCK_LIMIT_PROPORTION_HEURISTIC
                {
                    warn!(
                        "Transaction {} consumed over {}% of block budget, marking as invalid; budget was {}",
                        tx.txid(),
                        100 - TX_BLOCK_LIMIT_PROPORTION_HEURISTIC,
                        &total_budget
                    );
                    return TransactionResult::error(&tx, ChainstateError::TransactionTooBigError);
                } else {
                    warn!(
                        "Transaction {} reached block cost {}; budget was {}",
                        tx.txid(),
                        &cost_after,
                        &total_budget
                    );
                    return TransactionResult::skipped_due_to_error(
                        &tx,
                        ChainstateError::BlockTooBigError,
                    );
                }
            }
            Err(e) => return TransactionResult::error(&tx, e),
        };

        info!("Include tx";
              "tx" => %tx.txid(),
              "payload" => tx.payload.name(),
              "origin" => %tx.origin_address());

        self.txs.push(tx.clone());
        self.bytes_so_far += tx_len;

        TransactionResult::success(tx, fee, receipt)
    }
}

impl MockamotoNode {
    pub fn new(config: &Config) -> Result<MockamotoNode, String> {
        let miner_key = config
            .miner
            .mining_key
            .clone()
            .ok_or("Mockamoto node must be configured with `miner.mining_key`")?;
        let vrf_key = VRFPrivateKey::new();

        let stacker_pk = Secp256k1PublicKey::from_private(&miner_key);
        let stacker_pk_hash = Hash160::from_node_public_key(&stacker_pk);

        let stacker = StacksAddress {
            version: C32_ADDRESS_VERSION_TESTNET_SINGLESIG,
            bytes: stacker_pk_hash,
        };

        let burnchain = config.get_burnchain();
        let (sortdb, _burndb) = burnchain
            .connect_db(
                true,
                BurnchainHeaderHash([0; 32]),
                100,
                STACKS_EPOCHS_MOCKAMOTO.to_vec(),
            )
            .map_err(|e| e.to_string())?;

        let mut initial_balances: Vec<_> = config
            .initial_balances
            .iter()
            .map(|balance| (balance.address.clone(), balance.amount))
            .collect();

        initial_balances.push((stacker.into(), 100_000_000_000_000));

        let mut boot_data = ChainStateBootData::new(&burnchain, initial_balances, None);
        let (chainstate, boot_receipts) = StacksChainState::open_and_exec(
            config.is_mainnet(),
            config.burnchain.chain_id,
            &config.get_chainstate_path_str(),
            Some(&mut boot_data),
            Some(config.node.get_marf_opts()),
        )
        .unwrap();
        let mempool = PeerThread::connect_mempool_db(config);

        let (coord_rcv, coord_comms) = CoordinatorCommunication::instantiate();
        let miner_status = Arc::new(Mutex::new(MinerStatus::make_ready(100)));
        let (relay_send, relay_rcv) = sync_channel(10);
        let counters = Counters::new();
        let should_keep_running = Arc::new(AtomicBool::new(true));
        let sync_comms = PoxSyncWatchdogComms::new(should_keep_running.clone());

        let globals = Globals::new(
            coord_comms,
            miner_status,
            relay_send,
            counters,
            sync_comms,
            should_keep_running,
        );

        let mut event_dispatcher = EventDispatcher::new();
        for observer in config.events_observers.iter() {
            event_dispatcher.register_observer(observer);
        }

        crate::run_loop::announce_boot_receipts(
            &mut event_dispatcher,
            &chainstate,
            &burnchain.pox_constants,
            &boot_receipts,
        );

        Ok(MockamotoNode {
            sortdb,
            self_signer: SelfSigner::single_signer(),
            chainstate,
            miner_key,
            vrf_key,
            relay_rcv: Some(relay_rcv),
            coord_rcv: Some(coord_rcv),
            dispatcher: event_dispatcher,
            mempool,
            globals,
            config: config.clone(),
        })
    }

    fn spawn_chains_coordinator(&mut self) -> JoinHandle<()> {
        let config = self.config.clone();
        let atlas_config = AtlasConfig::new(false);

        let (chainstate, _) = self.chainstate.reopen().unwrap();
        let coord_config = ChainsCoordinatorConfig {
            always_use_affirmation_maps: false,
            require_affirmed_anchor_blocks: false,
            ..ChainsCoordinatorConfig::new()
        };
        let mut dispatcher = self.dispatcher.clone();
        let burnchain = self.config.get_burnchain();
        let burndb = burnchain.open_burnchain_db(true).unwrap();
        let coordinator_indexer = MockBurnchainIndexer(burndb);
        let atlas_db = AtlasDB::connect(
            atlas_config.clone(),
            &self.config.get_atlas_db_file_path(),
            true,
        )
        .unwrap();
        let miner_status = Arc::new(Mutex::new(MinerStatus::make_ready(100)));
        let coordinator_receivers = self.coord_rcv.take().unwrap();

        thread::Builder::new()
            .name(format!("chains-coordinator-{}", &config.node.rpc_bind))
            .stack_size(BLOCK_PROCESSOR_STACK_SIZE)
            .spawn(move || {
                debug!(
                    "chains-coordinator thread ID is {:?}",
                    thread::current().id()
                );
                ChainsCoordinator::run(
                    coord_config,
                    chainstate,
                    burnchain,
                    &mut dispatcher,
                    coordinator_receivers,
                    atlas_config,
                    Some(&mut ()),
                    Some(&mut ()),
                    miner_status,
                    coordinator_indexer,
                    atlas_db,
                );
            })
            .expect("FATAL: failed to start chains coordinator thread")
    }

    pub fn run(&mut self) {
        info!("Starting the mockamoto node by issuing initial empty mock burn blocks");
        let coordinator = self.spawn_chains_coordinator();

        self.produce_burnchain_block(true).unwrap();
        self.produce_burnchain_block(true).unwrap();
        self.produce_burnchain_block(true).unwrap();
        self.produce_burnchain_block(true).unwrap();
        self.produce_burnchain_block(true).unwrap();
        self.produce_burnchain_block(true).unwrap();

        let mut p2p_net = StacksNode::setup_peer_network(
            &self.config,
            &self.config.atlas,
            self.config.get_burnchain(),
        );

        let stackerdbs = StackerDBs::connect(&self.config.get_stacker_db_file_path(), true)
            .expect("FATAL: failed to connect to stacker DB");

        let _relayer = Relayer::from_p2p(&mut p2p_net, stackerdbs);

        let relayer_rcv = self.relay_rcv.take().unwrap();
        let relayer_globals = self.globals.clone();
        let mock_relayer_thread = thread::Builder::new()
            .name("mock-relayer".into())
            .spawn(move || {
                while relayer_globals.keep_running() {
                    match relayer_rcv.recv_timeout(Duration::from_millis(500)) {
                        Ok(dir) => {
                            if let RelayerDirective::Exit = dir {
                                break;
                            }
                        }
                        Err(RecvTimeoutError::Timeout) => continue,
                        Err(e) => {
                            warn!("Error accepting relayer directive: {e:?}");
                            break;
                        }
                    }
                }
            })
            .expect("FATAL: failed to start mock relayer thread");

        let peer_thread = PeerThread::new_all(
            self.globals.clone(),
            &self.config,
            self.config.get_burnchain().pox_constants,
            p2p_net,
        );

        let ev_dispatcher = self.dispatcher.clone();
        let peer_thread = thread::Builder::new()
            .stack_size(BLOCK_PROCESSOR_STACK_SIZE)
            .name("p2p".into())
            .spawn(move || {
                StacksNode::p2p_main(peer_thread, ev_dispatcher);
            })
            .expect("FATAL: failed to start p2p thread");

        while self.globals.keep_running() {
            self.produce_burnchain_block(false).unwrap();
            let expected_chain_length = self.mine_and_stage_block().unwrap();
            self.globals.coord().announce_new_stacks_block();
            let _ = self.wait_for_stacks_block(expected_chain_length);
            sleep(Duration::from_millis(self.config.node.mockamoto_time_ms));
        }

        self.globals.coord().stop_chains_coordinator();

        if let Err(e) = coordinator.join() {
            warn!("Error joining coordinator thread during shutdown: {e:?}");
        }
        if let Err(e) = mock_relayer_thread.join() {
            warn!("Error joining coordinator thread during shutdown: {e:?}");
        }
        if let Err(e) = peer_thread.join() {
            warn!("Error joining p2p thread during shutdown: {e:?}");
        }
    }

    fn wait_for_stacks_block(&mut self, expected_length: u64) -> Result<(), ChainstateError> {
        while self.globals.keep_running() {
            let chain_length = match NakamotoChainState::get_canonical_block_header(
                self.chainstate.db(),
                &self.sortdb,
            ) {
                Ok(Some(chain_tip)) => chain_tip.stacks_block_height,
                Ok(None) | Err(ChainstateError::NoSuchBlockError) => 0,
                Err(e) => return Err(e),
            };
            if chain_length >= expected_length {
                return Ok(());
            }
            sleep(Duration::from_millis(100));
        }
        Err(ChainstateError::NoSuchBlockError)
    }

    fn produce_burnchain_block(&mut self, initializing: bool) -> Result<(), BurnchainError> {
        let miner_pk = Secp256k1PublicKey::from_private(&self.miner_key);
        let miner_pk_hash = Hash160::from_node_public_key(&miner_pk);

        let parent_snapshot = SortitionDB::get_canonical_burn_chain_tip(&self.sortdb.conn())?;
        info!("Mocking bitcoin block"; "parent_height" => parent_snapshot.block_height);
        let burn_height = parent_snapshot.block_height + 1;

        let mut ops = vec![];

        if burn_height == 1 {
            let mut txid = [2u8; 32];
            txid[0..8].copy_from_slice((burn_height + 1).to_be_bytes().as_ref());
            let key_register = LeaderKeyRegisterOp {
                consensus_hash: ConsensusHash([0; 20]),
                public_key: VRFPublicKey::from_private(&self.vrf_key),
                memo: miner_pk_hash.as_bytes().to_vec(),
                txid: Txid(txid),
                vtxindex: 0,
                block_height: burn_height,
                burn_header_hash: BurnchainHeaderHash([0; 32]),
            };
            ops.push(BlockstackOperationType::LeaderKeyRegister(key_register));
        } else if !initializing {
            let mut txid = [1u8; 32];
            txid[0..8].copy_from_slice((burn_height + 1).to_be_bytes().as_ref());
            txid[8..16].copy_from_slice((0u64).to_be_bytes().as_ref());

            let (parent_block_ptr, parent_vtxindex) =
                if parent_snapshot.winning_block_txid.as_bytes() == &[0; 32] {
                    (0, 0)
                } else {
                    (parent_snapshot.block_height.try_into().unwrap(), 0)
                };

            let parent_vrf_proof = NakamotoChainState::get_block_vrf_proof(
                self.chainstate.db(),
                &parent_snapshot.consensus_hash,
            )
            .map_err(|_e| BurnchainError::MissingParentBlock)?
            .unwrap_or_else(|| VRFProof::empty());

            let vrf_seed = VRFSeed::from_proof(&parent_vrf_proof);
            let parent_block_id = parent_snapshot.get_canonical_stacks_block_id();

            let block_commit = LeaderBlockCommitOp {
                block_header_hash: BlockHeaderHash(parent_block_id.0),
                new_seed: vrf_seed,
                parent_block_ptr,
                parent_vtxindex,
                key_block_ptr: 1,
                key_vtxindex: 0,
                memo: vec![STACKS_EPOCH_3_0_MARKER],
                burn_fee: 5000,
                input: (parent_snapshot.winning_block_txid.clone(), 3),
                burn_parent_modulus: u8::try_from(
                    parent_snapshot.block_height % BURN_BLOCK_MINED_AT_MODULUS,
                )
                .unwrap(),
                apparent_sender: BurnchainSigner(miner_pk_hash.to_string()),
                commit_outs: vec![
                    PoxAddress::Standard(StacksAddress::burn_address(false), None),
                    PoxAddress::Standard(StacksAddress::burn_address(false), None),
                ],
                sunset_burn: 0,
                txid: Txid(txid),
                vtxindex: 0,
                block_height: burn_height,
                burn_header_hash: BurnchainHeaderHash([0; 32]),
            };
            ops.push(BlockstackOperationType::LeaderBlockCommit(block_commit))
        }

        let new_burn_block = make_burn_block(&parent_snapshot, &miner_pk_hash, ops)?;

        let burnchain = self.config.get_burnchain();
        let burndb = burnchain.open_burnchain_db(true).unwrap();
        let indexer = MockBurnchainIndexer(burndb);
        let mut burndb = burnchain.open_burnchain_db(true).unwrap();

        burndb.store_new_burnchain_block(
            &burnchain,
            &indexer,
            &BurnchainBlock::Bitcoin(new_burn_block),
            StacksEpochId::Epoch30,
        )?;

        self.globals.coord().announce_new_burn_block();
        let mut cur_snapshot = SortitionDB::get_canonical_burn_chain_tip(&self.sortdb.conn())?;
        while cur_snapshot.burn_header_hash == parent_snapshot.burn_header_hash {
            thread::sleep(Duration::from_millis(100));
            cur_snapshot = SortitionDB::get_canonical_burn_chain_tip(&self.sortdb.conn())?;
        }

        Ok(())
    }

    fn mine_stacks_block(&mut self) -> Result<NakamotoBlock, ChainstateError> {
        let miner_principal = StacksAddress::from_public_keys(
            C32_ADDRESS_VERSION_TESTNET_SINGLESIG,
            &AddressHashMode::SerializeP2PKH,
            1,
            &vec![Secp256k1PublicKey::from_private(&self.miner_key)],
        )
        .unwrap()
        .into();
        let sortition_tip = SortitionDB::get_canonical_burn_chain_tip(self.sortdb.conn())?;
        let chain_id = self.chainstate.chain_id;
        let (mut chainstate_tx, clarity_instance) = self.chainstate.chainstate_tx_begin().unwrap();

        let (is_genesis, chain_tip_bh, chain_tip_ch) =
            match NakamotoChainState::get_canonical_block_header(&chainstate_tx, &self.sortdb) {
                Ok(Some(chain_tip)) => (
                    false,
                    chain_tip.anchored_header.block_hash(),
                    chain_tip.consensus_hash,
                ),
                Ok(None) | Err(ChainstateError::NoSuchBlockError) =>
                // No stacks tip yet, parent should be genesis
                {
                    (
                        true,
                        FIRST_STACKS_BLOCK_HASH,
                        FIRST_BURNCHAIN_CONSENSUS_HASH,
                    )
                }
                Err(e) => return Err(e),
            };

        let parent_block_id = StacksBlockId::new(&chain_tip_ch, &chain_tip_bh);

        let (parent_chain_length, parent_burn_height) = if is_genesis {
            (0, 0)
        } else {
            let tip_info = NakamotoChainState::get_block_header(&chainstate_tx, &parent_block_id)?
                .ok_or(ChainstateError::NoSuchBlockError)?;
            (tip_info.stacks_block_height, tip_info.burn_header_height)
        };

        let miner_nonce = if is_genesis {
            0
        } else {
            let sortdb_conn = self.sortdb.index_conn();
            let mut clarity_conn = clarity_instance.read_only_connection_checked(
                &parent_block_id,
                &chainstate_tx,
                &sortdb_conn,
            )?;
            StacksChainState::get_nonce(&mut clarity_conn, &miner_principal)
        };

        info!(
            "Mining block"; "parent_chain_length" => parent_chain_length, "chain_tip_bh" => %chain_tip_bh,
            "chain_tip_ch" => %chain_tip_ch, "miner_account" => %miner_principal, "miner_nonce" => %miner_nonce,
        );

        let vrf_proof = VRF::prove(&self.vrf_key, sortition_tip.sortition_hash.as_bytes());
        let coinbase_tx_payload =
            TransactionPayload::Coinbase(CoinbasePayload([1; 32]), None, Some(vrf_proof));
        let mut coinbase_tx = StacksTransaction::new(
            TransactionVersion::Testnet,
            TransactionAuth::from_p2pkh(&self.miner_key).unwrap(),
            coinbase_tx_payload,
        );
        coinbase_tx.chain_id = chain_id;
        coinbase_tx.set_origin_nonce(miner_nonce + 1);
        let mut coinbase_tx_signer = StacksTransactionSigner::new(&coinbase_tx);
        coinbase_tx_signer.sign_origin(&self.miner_key).unwrap();
        let coinbase_tx = coinbase_tx_signer.get_tx().unwrap();

        // Add a tenure change transaction to the block:
        //  as of now every mockamoto block is a tenure-change.
        // If mockamoto mode changes to support non-tenure-changing blocks, this will have
        //  to be gated.
<<<<<<< HEAD
        let tenure_change_tx_payload = TransactionPayload::TenureChange(TenureChangePayload {
            consensus_hash: sortition_tip.consensus_hash,
            prev_consensus_hash: chain_tip_ch.clone(),
            previous_tenure_end: parent_block_id,
            previous_tenure_blocks: 1,
            cause: TenureChangeCause::BlockFound,
            pubkey_hash: Hash160([0; 20]),
            signature: SchnorrThresholdSignature {},
            signers: vec![],
        });
=======
        let tenure_change_tx_payload = TransactionPayload::TenureChange(
            TenureChangePayload {
                previous_tenure_end: parent_block_id,
                previous_tenure_blocks: 1,
                cause: TenureChangeCause::BlockFound,
                pubkey_hash: Hash160([0; 20]),

                signers: vec![],
            },
            ThresholdSignature::mock(),
        );
>>>>>>> 53c168d6
        let mut tenure_tx = StacksTransaction::new(
            TransactionVersion::Testnet,
            TransactionAuth::from_p2pkh(&self.miner_key).unwrap(),
            tenure_change_tx_payload,
        );
        tenure_tx.chain_id = chain_id;
        tenure_tx.set_origin_nonce(miner_nonce);
        let mut tenure_tx_signer = StacksTransactionSigner::new(&tenure_tx);
        tenure_tx_signer.sign_origin(&self.miner_key).unwrap();
        let tenure_tx = tenure_tx_signer.get_tx().unwrap();

        let pox_address = PoxAddress::Standard(
            StacksAddress::burn_address(false),
            Some(AddressHashMode::SerializeP2PKH),
        );

        let stack_stx_payload = if parent_chain_length < 2 {
            TransactionPayload::ContractCall(TransactionContractCall {
                address: StacksAddress::burn_address(false),
                contract_name: "pox-4".try_into().unwrap(),
                function_name: "stack-stx".try_into().unwrap(),
                function_args: vec![
                    ClarityValue::UInt(99_000_000_000_000),
                    pox_address.as_clarity_tuple().unwrap().into(),
                    ClarityValue::UInt(u128::from(parent_burn_height)),
                    ClarityValue::UInt(12),
                ],
            })
        } else {
            // NOTE: stack-extend doesn't currently work, because the PoX-4 lockup
            //  special functions have not been implemented.
            TransactionPayload::ContractCall(TransactionContractCall {
                address: StacksAddress::burn_address(false),
                contract_name: "pox-4".try_into().unwrap(),
                function_name: "stack-extend".try_into().unwrap(),
                function_args: vec![
                    ClarityValue::UInt(5),
                    pox_address.as_clarity_tuple().unwrap().into(),
                ],
            })
        };
        let mut stack_stx_tx = StacksTransaction::new(
            TransactionVersion::Testnet,
            TransactionAuth::from_p2pkh(&self.miner_key).unwrap(),
            stack_stx_payload,
        );
        stack_stx_tx.chain_id = chain_id;
        stack_stx_tx.set_origin_nonce(miner_nonce + 2);
        let mut stack_stx_tx_signer = StacksTransactionSigner::new(&stack_stx_tx);
        stack_stx_tx_signer.sign_origin(&self.miner_key).unwrap();
        let stacks_stx_tx = stack_stx_tx_signer.get_tx().unwrap();

        let sortdb_handle = self.sortdb.index_conn();
        let SetupBlockResult {
            mut clarity_tx,
            matured_miner_rewards_opt,
            ..
        } = NakamotoChainState::setup_block(
            &mut chainstate_tx,
            clarity_instance,
            &sortdb_handle,
            &self.sortdb.pox_constants,
            chain_tip_ch.clone(),
            chain_tip_bh.clone(),
            parent_chain_length,
            parent_burn_height,
            sortition_tip.burn_header_hash.clone(),
            sortition_tip.block_height.try_into().map_err(|_| {
                ChainstateError::InvalidStacksBlock("Burn block height exceeded u32".into())
            })?,
            true,
            parent_chain_length + 1,
        )?;

        let txs = vec![tenure_tx, coinbase_tx, stacks_stx_tx];

        let _ = match StacksChainState::process_block_transactions(
            &mut clarity_tx,
            &txs,
            0,
            ASTRules::PrecheckSize,
        ) {
            Err(e) => {
                let msg = format!("Mined invalid stacks block {e:?}");
                warn!("{msg}");

                clarity_tx.rollback_block();
                return Err(ChainstateError::InvalidStacksBlock(msg));
            }
            Ok((block_fees, _block_burns, txs_receipts)) => (block_fees, txs_receipts),
        };

        let bytes_so_far = txs.iter().map(|tx| tx.tx_len()).sum();
        let mut builder = MockamotoBlockBuilder { txs, bytes_so_far };
        let _ = match StacksBlockBuilder::select_and_apply_transactions(
            &mut clarity_tx,
            &mut builder,
            &mut self.mempool,
            parent_chain_length,
            None,
            BlockBuilderSettings {
                max_miner_time_ms: 15_000,
                mempool_settings: MemPoolWalkSettings::default(),
                miner_status: Arc::new(Mutex::new(MinerStatus::make_ready(10000))),
            },
            None,
            ASTRules::PrecheckSize,
        ) {
            Ok(x) => x,
            Err(e) => {
                let msg = format!("Mined invalid stacks block {e:?}");
                warn!("{msg}");

                clarity_tx.rollback_block();
                return Err(ChainstateError::InvalidStacksBlock(msg));
            }
        };

        let _lockup_events = match NakamotoChainState::finish_block(
            &mut clarity_tx,
            matured_miner_rewards_opt.as_ref(),
        ) {
            Err(ChainstateError::InvalidStacksBlock(e)) => {
                clarity_tx.rollback_block();
                return Err(ChainstateError::InvalidStacksBlock(e));
            }
            Err(e) => return Err(e),
            Ok(lockup_events) => lockup_events,
        };

        let state_index_root = clarity_tx.seal();
        let tx_merkle_tree: MerkleTree<Sha512Trunc256Sum> = builder.txs.iter().collect();
        clarity_tx.commit_mined_block(&StacksBlockId::new(
            &MINER_BLOCK_CONSENSUS_HASH,
            &MINER_BLOCK_HEADER_HASH,
        ));
        chainstate_tx.commit().unwrap();

        let mut block = NakamotoBlock {
            header: NakamotoBlockHeader {
                version: 100,
                chain_length: parent_chain_length + 1,
                burn_spent: sortition_tip.total_burn,
                tx_merkle_root: tx_merkle_tree.root(),
                state_index_root,
                signer_signature: SchnorrSignature::default(),
                miner_signature: MessageSignature::empty(),
                consensus_hash: sortition_tip.consensus_hash.clone(),
                parent_block_id: StacksBlockId::new(&chain_tip_ch, &chain_tip_bh),
            },
            txs: builder.txs,
        };

        let miner_signature = self
            .miner_key
            .sign(block.header.signature_hash().unwrap().as_bytes())
            .unwrap();

        block.header.miner_signature = miner_signature;

        Ok(block)
    }

    fn mine_and_stage_block(&mut self) -> Result<u64, ChainstateError> {
        let mut block = self.mine_stacks_block()?;
        let config = self.chainstate.config();
        let chain_length = block.header.chain_length;
        let sortition_handle = self.sortdb.index_handle_at_tip();
        let aggregate_public_key = self.self_signer.aggregate_public_key;
        self.self_signer.sign_nakamoto_block(&mut block);
        let staging_tx = self.chainstate.staging_db_tx_begin()?;
        NakamotoChainState::accept_block(
            &config,
            block,
            &sortition_handle,
            &staging_tx,
            &aggregate_public_key,
        )?;
        staging_tx.commit()?;
        Ok(chain_length)
    }
}<|MERGE_RESOLUTION|>--- conflicted
+++ resolved
@@ -68,14 +68,13 @@
 use stacks_common::util::secp256k1::{MessageSignature, SchnorrSignature, Secp256k1PublicKey};
 use stacks_common::util::vrf::{VRFPrivateKey, VRFProof, VRFPublicKey, VRF};
 
+use self::signer::SelfSigner;
 use crate::neon::Counters;
 use crate::neon_node::{
     Globals, PeerThread, RelayerDirective, StacksNode, BLOCK_PROCESSOR_STACK_SIZE,
 };
 use crate::syncctl::PoxSyncWatchdogComms;
 use crate::{Config, EventDispatcher};
-
-use self::signer::SelfSigner;
 
 pub mod signer;
 #[cfg(test)]
@@ -781,7 +780,6 @@
         //  as of now every mockamoto block is a tenure-change.
         // If mockamoto mode changes to support non-tenure-changing blocks, this will have
         //  to be gated.
-<<<<<<< HEAD
         let tenure_change_tx_payload = TransactionPayload::TenureChange(TenureChangePayload {
             consensus_hash: sortition_tip.consensus_hash,
             prev_consensus_hash: chain_tip_ch.clone(),
@@ -789,22 +787,9 @@
             previous_tenure_blocks: 1,
             cause: TenureChangeCause::BlockFound,
             pubkey_hash: Hash160([0; 20]),
-            signature: SchnorrThresholdSignature {},
+            signature: ThresholdSignature::mock(),
             signers: vec![],
         });
-=======
-        let tenure_change_tx_payload = TransactionPayload::TenureChange(
-            TenureChangePayload {
-                previous_tenure_end: parent_block_id,
-                previous_tenure_blocks: 1,
-                cause: TenureChangeCause::BlockFound,
-                pubkey_hash: Hash160([0; 20]),
-
-                signers: vec![],
-            },
-            ThresholdSignature::mock(),
-        );
->>>>>>> 53c168d6
         let mut tenure_tx = StacksTransaction::new(
             TransactionVersion::Testnet,
             TransactionAuth::from_p2pkh(&self.miner_key).unwrap(),
