#[macro_use]
extern crate serde_derive;
#[macro_use]
extern crate stacks_common;

extern crate clarity;
extern crate stacks;

#[allow(unused_imports)]
#[macro_use(o, slog_log, slog_trace, slog_debug, slog_info, slog_warn, slog_error)]
extern crate slog;

pub use stacks_common::util;
use stacks_common::util::hash::hex_bytes;

pub mod monitoring;

pub mod burnchains;
pub mod chain_data;
pub mod config;
pub mod event_dispatcher;
pub mod genesis_data;
pub mod globals;
pub mod keychain;
<<<<<<< HEAD
pub mod mockamoto;
=======
>>>>>>> 97751022
pub mod nakamoto_node;
pub mod neon_node;
pub mod node;
pub mod operations;
pub mod run_loop;
pub mod syncctl;
pub mod tenure;

use std::collections::HashMap;
use std::{env, panic, process};

use backtrace::Backtrace;
use pico_args::Arguments;
use stacks::chainstate::burn::db::sortdb::SortitionDB;
use stacks::chainstate::burn::operations::leader_block_commit::RewardSetInfo;
use stacks::chainstate::coordinator::{get_next_recipients, OnChainRewardSetProvider};
use stacks::chainstate::stacks::address::PoxAddress;
use stacks::chainstate::stacks::db::blocks::DummyEventDispatcher;
use stacks::chainstate::stacks::db::StacksChainState;
#[cfg(not(any(target_os = "macos", target_os = "windows", target_arch = "arm")))]
use tikv_jemallocator::Jemalloc;

pub use self::burnchains::{
    BitcoinRegtestController, BurnchainController, BurnchainTip, MocknetController,
};
pub use self::config::{Config, ConfigFile};
pub use self::event_dispatcher::EventDispatcher;
pub use self::keychain::Keychain;
pub use self::node::{ChainTip, Node};
pub use self::run_loop::{helium, neon};
pub use self::tenure::Tenure;
use crate::chain_data::MinerStats;
use crate::mockamoto::MockamotoNode;
use crate::neon_node::{BlockMinerThread, TipCandidate};
use crate::run_loop::boot_nakamoto;

#[cfg(not(any(target_os = "macos", target_os = "windows", target_arch = "arm")))]
#[global_allocator]
static GLOBAL: Jemalloc = Jemalloc;

/// Implmentation of `pick_best_tip` CLI option
fn cli_pick_best_tip(config_path: &str, at_stacks_height: Option<u64>) -> TipCandidate {
    info!("Loading config at path {}", config_path);
    let config = match ConfigFile::from_path(config_path) {
        Ok(config_file) => Config::from_config_file(config_file).unwrap(),
        Err(e) => {
            warn!("Invalid config file: {}", e);
            process::exit(1);
        }
    };
    let burn_db_path = config.get_burn_db_file_path();
    let stacks_chainstate_path = config.get_chainstate_path_str();
    let burnchain = config.get_burnchain();
    let (mut chainstate, _) = StacksChainState::open(
        config.is_mainnet(),
        config.burnchain.chain_id,
        &stacks_chainstate_path,
        Some(config.node.get_marf_opts()),
    )
    .unwrap();
    let mut sortdb = SortitionDB::open(&burn_db_path, false, burnchain.pox_constants).unwrap();

    let max_depth = config.miner.max_reorg_depth;

    // There could be more than one possible chain tip. Go find them.
    let stacks_tips = BlockMinerThread::load_candidate_tips(
        &mut sortdb,
        &mut chainstate,
        max_depth,
        at_stacks_height,
    );

    let best_tip = BlockMinerThread::inner_pick_best_tip(stacks_tips, HashMap::new()).unwrap();
    best_tip
}

/// Implementation of `get_miner_spend` CLI option
fn cli_get_miner_spend(
    config_path: &str,
    mine_start: Option<u64>,
    at_burnchain_height: Option<u64>,
) -> u64 {
    info!("Loading config at path {}", config_path);
    let config = match ConfigFile::from_path(&config_path) {
        Ok(config_file) => Config::from_config_file(config_file).unwrap(),
        Err(e) => {
            warn!("Invalid config file: {}", e);
            process::exit(1);
        }
    };
    let keychain = Keychain::default(config.node.seed.clone());
    let burn_db_path = config.get_burn_db_file_path();
    let stacks_chainstate_path = config.get_chainstate_path_str();
    let burnchain = config.get_burnchain();
    let (mut chainstate, _) = StacksChainState::open(
        config.is_mainnet(),
        config.burnchain.chain_id,
        &stacks_chainstate_path,
        Some(config.node.get_marf_opts()),
    )
    .unwrap();
    let mut sortdb =
        SortitionDB::open(&burn_db_path, true, burnchain.pox_constants.clone()).unwrap();
    let tip = if let Some(at_burnchain_height) = at_burnchain_height {
        let tip = SortitionDB::get_canonical_burn_chain_tip(sortdb.conn()).unwrap();
        let ih = sortdb.index_handle(&tip.sortition_id);
        ih.get_block_snapshot_by_height(at_burnchain_height)
            .unwrap()
            .unwrap()
    } else {
        SortitionDB::get_canonical_burn_chain_tip(sortdb.conn()).unwrap()
    };

    let no_dispatcher: Option<&DummyEventDispatcher> = None;
    let recipients = get_next_recipients(
        &tip,
        &mut chainstate,
        &mut sortdb,
        &burnchain,
        &OnChainRewardSetProvider(no_dispatcher),
        config.node.always_use_affirmation_maps,
    )
    .unwrap();

    let commit_outs = if !burnchain.is_in_prepare_phase(tip.block_height + 1) {
        RewardSetInfo::into_commit_outs(recipients, config.is_mainnet())
    } else {
        vec![PoxAddress::standard_burn_address(config.is_mainnet())]
    };

    let spend_amount = BlockMinerThread::get_mining_spend_amount(
        &config,
        &keychain,
        &burnchain,
        &mut sortdb,
        &commit_outs,
        mine_start.unwrap_or(tip.block_height),
        at_burnchain_height,
        |burn_block_height| {
            let sortdb =
                SortitionDB::open(&burn_db_path, true, burnchain.pox_constants.clone()).unwrap();
            let Some(miner_stats) = config.get_miner_stats() else {
                return 0.0;
            };
            let Ok(active_miners_and_commits) =
                MinerStats::get_active_miners(&sortdb, Some(burn_block_height)).map_err(|e| {
                    warn!("Failed to get active miners: {:?}", &e);
                    e
                })
            else {
                return 0.0;
            };
            if active_miners_and_commits.len() == 0 {
                warn!("No active miners detected; using config file burn_fee_cap");
                return 0.0;
            }

            let active_miners: Vec<_> = active_miners_and_commits
                .iter()
                .map(|(miner, _cmt)| miner.as_str())
                .collect();

            info!("Active miners: {:?}", &active_miners);

            let Ok(unconfirmed_block_commits) = miner_stats
                .get_unconfirmed_commits(burn_block_height + 1, &active_miners)
                .map_err(|e| {
                    warn!("Failed to find unconfirmed block-commits: {}", &e);
                    e
                })
            else {
                return 0.0;
            };

            let unconfirmed_miners_and_amounts: Vec<(String, u64)> = unconfirmed_block_commits
                .iter()
                .map(|cmt| (format!("{}", &cmt.apparent_sender), cmt.burn_fee))
                .collect();

            info!(
                "Found unconfirmed block-commits: {:?}",
                &unconfirmed_miners_and_amounts
            );

            let (spend_dist, _total_spend) = MinerStats::get_spend_distribution(
                &active_miners_and_commits,
                &unconfirmed_block_commits,
                &commit_outs,
            );
            let win_probs = if config.miner.fast_rampup {
                // look at spends 6+ blocks in the future
                let win_probs = MinerStats::get_future_win_distribution(
                    &active_miners_and_commits,
                    &unconfirmed_block_commits,
                    &commit_outs,
                );
                win_probs
            } else {
                // look at the current spends
                let Ok(unconfirmed_burn_dist) = miner_stats
                    .get_unconfirmed_burn_distribution(
                        &burnchain,
                        &sortdb,
                        &active_miners_and_commits,
                        unconfirmed_block_commits,
                        &commit_outs,
                        at_burnchain_height,
                    )
                    .map_err(|e| {
                        warn!("Failed to get unconfirmed burn distribution: {:?}", &e);
                        e
                    })
                else {
                    return 0.0;
                };

                let win_probs = MinerStats::burn_dist_to_prob_dist(&unconfirmed_burn_dist);
                win_probs
            };

            info!("Unconfirmed spend distribution: {:?}", &spend_dist);
            info!(
                "Unconfirmed win probabilities (fast_rampup={}): {:?}",
                config.miner.fast_rampup, &win_probs
            );

            let miner_addrs = BlockMinerThread::get_miner_addrs(&config, &keychain);
            let win_prob = miner_addrs
                .iter()
                .find_map(|x| win_probs.get(x))
                .copied()
                .unwrap_or(0.0);

            info!(
                "This miner's win probability at {} is {}",
                tip.block_height, &win_prob
            );
            win_prob
        },
        |_burn_block_height, _win_prob| {},
    );
    spend_amount
}

fn main() {
    panic::set_hook(Box::new(|panic_info| {
        error!("Process abort due to thread panic: {}", panic_info);
        let bt = Backtrace::new();
        error!("Panic backtrace: {:?}", &bt);

        // force a core dump
        #[cfg(unix)]
        {
            let pid = process::id();
            eprintln!("Dumping core for pid {}", std::process::id());

            use libc::{kill, SIGQUIT};

            // *should* trigger a core dump, if you run `ulimit -c unlimited` first!
            unsafe { kill(pid.try_into().unwrap(), SIGQUIT) };
        }

        // just in case
        process::exit(1);
    }));

    let mut args = Arguments::from_env();
    let subcommand = args.subcommand().unwrap().unwrap_or_default();

    info!("{}", version());

    let mine_start: Option<u64> = args
        .opt_value_from_str("--mine-at-height")
        .expect("Failed to parse --mine-at-height argument");

    if let Some(mine_start) = mine_start {
        info!(
            "Will begin mining once Stacks chain has synced to height >= {}",
            mine_start
        );
    }

    let config_file = match subcommand.as_str() {
        "mocknet" => {
            args.finish();
            ConfigFile::mocknet()
        }
        "helium" => {
            args.finish();
            ConfigFile::helium()
        }
        "testnet" => {
            args.finish();
            ConfigFile::xenon()
        }
        "mainnet" => {
            args.finish();
            ConfigFile::mainnet()
        }
        "mockamoto" => {
            args.finish();
            ConfigFile::mockamoto()
        }
        "check-config" => {
            let config_path: String = args.value_from_str("--config").unwrap();
            args.finish();
            info!("Loading config at path {}", config_path);
            let config_file = match ConfigFile::from_path(&config_path) {
                Ok(config_file) => {
                    debug!("Loaded config file: {:?}", config_file);
                    config_file
                }
                Err(e) => {
                    warn!("Invalid config file: {}", e);
                    process::exit(1);
                }
            };
            match Config::from_config_file(config_file) {
                Ok(_) => {
                    info!("Loaded config!");
                    process::exit(0);
                }
                Err(e) => {
                    warn!("Invalid config: {}", e);
                    process::exit(1);
                }
            };
        }
        "start" => {
            let config_path: String = args.value_from_str("--config").unwrap();
            args.finish();
            info!("Loading config at path {}", config_path);
            match ConfigFile::from_path(&config_path) {
                Ok(config_file) => config_file,
                Err(e) => {
                    warn!("Invalid config file: {}", e);
                    process::exit(1);
                }
            }
        }
        "version" => {
            println!("{}", &version());
            return;
        }
        "key-for-seed" => {
            let seed = {
                let config_path: Option<String> = args.opt_value_from_str("--config").unwrap();
                if let Some(config_path) = config_path {
                    let conf =
                        Config::from_config_file(ConfigFile::from_path(&config_path).unwrap())
                            .unwrap();
                    args.finish();
                    conf.node.seed
                } else {
                    let free_args = args.finish();
                    let seed_hex = free_args
                        .first()
                        .expect("`wif-for-seed` must be passed either a config file via the `--config` flag or a hex seed string");
                    hex_bytes(seed_hex.to_str().unwrap())
                        .expect("Seed should be a hex encoded string")
                }
            };
            let keychain = Keychain::default(seed);
            println!(
                "Hex formatted secret key: {}",
                keychain.generate_op_signer().get_sk_as_hex()
            );
            println!(
                "WIF formatted secret key: {}",
                keychain.generate_op_signer().get_sk_as_wif()
            );
            return;
        }
        "pick-best-tip" => {
            let config_path: String = args.value_from_str("--config").unwrap();
            let at_stacks_height: Option<u64> =
                args.opt_value_from_str("--at-stacks-height").unwrap();
            args.finish();

            let best_tip = cli_pick_best_tip(&config_path, at_stacks_height);
            println!("Best tip is {:?}", &best_tip);
            process::exit(0);
        }
        "get-spend-amount" => {
            let config_path: String = args.value_from_str("--config").unwrap();
            let at_burnchain_height: Option<u64> =
                args.opt_value_from_str("--at-bitcoin-height").unwrap();
            args.finish();

            let spend_amount = cli_get_miner_spend(&config_path, mine_start, at_burnchain_height);
            println!("Will spend {}", spend_amount);
            process::exit(0);
        }
        _ => {
            print_help();
            return;
        }
    };

    let conf = match Config::from_config_file(config_file) {
        Ok(conf) => conf,
        Err(e) => {
            warn!("Invalid config: {}", e);
            process::exit(1);
        }
    };

    debug!("node configuration {:?}", &conf.node);
    debug!("burnchain configuration {:?}", &conf.burnchain);
    debug!("connection configuration {:?}", &conf.connection_options);

    let num_round: u64 = 0; // Infinite number of rounds

    if conf.burnchain.mode == "helium" || conf.burnchain.mode == "mocknet" {
        let mut run_loop = helium::RunLoop::new(conf);
        if let Err(e) = run_loop.start(num_round) {
            warn!("Helium runloop exited: {}", e);
            return;
        }
    } else if conf.burnchain.mode == "neon"
        || conf.burnchain.mode == "nakamoto-neon"
        || conf.burnchain.mode == "xenon"
        || conf.burnchain.mode == "krypton"
        || conf.burnchain.mode == "mainnet"
    {
<<<<<<< HEAD
        let mut run_loop = neon::RunLoop::new(conf);
        run_loop.start(None, mine_start.unwrap_or(0));
    } else if conf.burnchain.mode == "mockamoto" {
        let mut mockamoto = MockamotoNode::new(&conf).unwrap();
        mockamoto.run();
    } else if conf.burnchain.mode == "nakamoto-neon" {
=======
>>>>>>> 97751022
        let mut run_loop = boot_nakamoto::BootRunLoop::new(conf).unwrap();
        run_loop.start(None, 0);
    } else {
        println!("Burnchain mode '{}' not supported", conf.burnchain.mode);
    }
}

fn version() -> String {
    stacks::version_string(
        "stacks-node",
        option_env!("STACKS_NODE_VERSION")
            .or(option_env!("CARGO_PKG_VERSION"))
            .unwrap_or("0.0.0.0"),
    )
}

fn print_help() {
    let argv: Vec<_> = env::args().collect();

    eprintln!(
        "\
{} <SUBCOMMAND>
Run a stacks-node.

USAGE:
stacks-node <SUBCOMMAND>

SUBCOMMANDS:

mainnet\t\tStart a node that will join and stream blocks from the public mainnet.

mocknet\t\tStart a node based on a fast local setup emulating a burnchain. Ideal for smart contract development. 

helium\t\tStart a node based on a local setup relying on a local instance of bitcoind.
\t\tThe following bitcoin.conf is expected:
\t\t  chain=regtest
\t\t  disablewallet=0
\t\t  txindex=1
\t\t  server=1
\t\t  rpcuser=helium
\t\t  rpcpassword=helium

testnet\t\tStart a node that will join and stream blocks from the public testnet, relying on Bitcoin Testnet.

start\t\tStart a node with a config of your own. Can be used for joining a network, starting new chain, etc.
\t\tArguments:
\t\t  --config: path of the config (such as https://github.com/blockstack/stacks-blockchain/blob/master/testnet/stacks-node/conf/testnet-follower-conf.toml).
\t\tExample:
\t\t  stacks-node start --config /path/to/config.toml

check-config\t\tValidates the config file without starting up the node. Uses same arguments as start subcommand.

version\t\tDisplay information about the current version and our release cycle.

key-for-seed\tOutput the associated secret key for a burnchain signer created with a given seed.
\t\tCan be passed a config file for the seed via the `--config <file>` option *or* by supplying the hex seed on
\t\tthe command line directly.

help\t\tDisplay this help.

OPTIONAL ARGUMENTS:

\t\t--mine-at-height=<height>: optional argument for a miner to not attempt mining until Stacks block has sync'ed to <height>

", argv[0]);
}

#[cfg(test)]
pub mod tests;<|MERGE_RESOLUTION|>--- conflicted
+++ resolved
@@ -22,10 +22,6 @@
 pub mod genesis_data;
 pub mod globals;
 pub mod keychain;
-<<<<<<< HEAD
-pub mod mockamoto;
-=======
->>>>>>> 97751022
 pub mod nakamoto_node;
 pub mod neon_node;
 pub mod node;
@@ -58,7 +54,6 @@
 pub use self::run_loop::{helium, neon};
 pub use self::tenure::Tenure;
 use crate::chain_data::MinerStats;
-use crate::mockamoto::MockamotoNode;
 use crate::neon_node::{BlockMinerThread, TipCandidate};
 use crate::run_loop::boot_nakamoto;
 
@@ -325,10 +320,6 @@
             args.finish();
             ConfigFile::mainnet()
         }
-        "mockamoto" => {
-            args.finish();
-            ConfigFile::mockamoto()
-        }
         "check-config" => {
             let config_path: String = args.value_from_str("--config").unwrap();
             args.finish();
@@ -451,15 +442,6 @@
         || conf.burnchain.mode == "krypton"
         || conf.burnchain.mode == "mainnet"
     {
-<<<<<<< HEAD
-        let mut run_loop = neon::RunLoop::new(conf);
-        run_loop.start(None, mine_start.unwrap_or(0));
-    } else if conf.burnchain.mode == "mockamoto" {
-        let mut mockamoto = MockamotoNode::new(&conf).unwrap();
-        mockamoto.run();
-    } else if conf.burnchain.mode == "nakamoto-neon" {
-=======
->>>>>>> 97751022
         let mut run_loop = boot_nakamoto::BootRunLoop::new(conf).unwrap();
         run_loop.start(None, 0);
     } else {
