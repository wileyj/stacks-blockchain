--- conflicted
+++ resolved
@@ -3803,21 +3803,13 @@
         if let Ok(miner_handle) = thread::Builder::new()
             .name(format!("miner-block-{}", self.local_peer.data_url))
             .stack_size(BLOCK_PROCESSOR_STACK_SIZE)
-<<<<<<< HEAD
             .spawn(move || {
                 if let Err(e) = miner_thread_state.send_mock_miner_messages() {
                     warn!("Failed to send mock miner messages: {}", e);
                 }
                 miner_thread_state.run_tenure()
             })
-            .map_err(|e| {
-                error!("Relayer: Failed to start tenure thread: {:?}", &e);
-                e
-            })
-=======
-            .spawn(move || miner_thread_state.run_tenure())
             .inspect_err(|e| error!("Relayer: Failed to start tenure thread: {e:?}"))
->>>>>>> 09c4b066
         {
             self.miner_thread = Some(miner_handle);
         }
