use std::collections::{HashMap, HashSet};
use std::convert::TryFrom;
use std::path::Path;
use std::sync::atomic::{AtomicU64, Ordering};
use std::sync::{mpsc, Arc};
use std::time::{Duration, Instant};
use std::{cmp, env, fs, thread};

use clarity::vm::ast::stack_depth_checker::AST_CALL_STACK_DEPTH_BUFFER;
use clarity::vm::ast::ASTRules;
use clarity::vm::costs::ExecutionCost;
use clarity::vm::types::PrincipalData;
use clarity::vm::{ClarityName, ClarityVersion, ContractName, Value, MAX_CALL_STACK_DEPTH};
use rand::Rng;
use rusqlite::types::ToSql;
use serde_json::json;
use stacks::burnchains::bitcoin::address::{BitcoinAddress, LegacyBitcoinAddressType};
use stacks::burnchains::bitcoin::BitcoinNetworkType;
use stacks::burnchains::db::BurnchainDB;
use stacks::burnchains::{Address, Burnchain, PoxConstants, Txid};
use stacks::chainstate::burn::db::sortdb::SortitionDB;
use stacks::chainstate::burn::operations::{
    BlockstackOperationType, DelegateStxOp, PreStxOp, TransferStxOp,
};
use stacks::chainstate::burn::ConsensusHash;
use stacks::chainstate::coordinator::comm::CoordinatorChannels;
use stacks::chainstate::stacks::db::StacksChainState;
use stacks::chainstate::stacks::miner::{
    signal_mining_blocked, signal_mining_ready, TransactionErrorEvent, TransactionEvent,
    TransactionSuccessEvent,
};
use stacks::chainstate::stacks::{
    StacksBlock, StacksBlockHeader, StacksMicroblock, StacksMicroblockHeader, StacksPrivateKey,
    StacksPublicKey, StacksTransaction, TransactionContractCall, TransactionPayload,
};
use stacks::clarity_cli::vm_execute as execute;
use stacks::core;
use stacks::core::mempool::MemPoolWalkTxTypes;
use stacks::core::{
    StacksEpoch, StacksEpochId, BLOCK_LIMIT_MAINNET_20, BLOCK_LIMIT_MAINNET_205,
    BLOCK_LIMIT_MAINNET_21, CHAIN_ID_TESTNET, HELIUM_BLOCK_LIMIT_20, PEER_VERSION_EPOCH_1_0,
    PEER_VERSION_EPOCH_2_0, PEER_VERSION_EPOCH_2_05, PEER_VERSION_EPOCH_2_1,
};
use stacks::net::api::getaccount::AccountEntryResponse;
use stacks::net::api::getcontractsrc::ContractSrcResponse;
use stacks::net::api::getinfo::RPCPeerInfoData;
use stacks::net::api::getpoxinfo::RPCPoxInfoData;
use stacks::net::api::gettransaction_unconfirmed::UnconfirmedTransactionResponse;
use stacks::net::api::postblock::StacksBlockAcceptedData;
use stacks::net::api::postfeerate::RPCFeeEstimateResponse;
use stacks::net::api::posttransaction::PostTransactionRequestBody;
use stacks::net::atlas::{
    AtlasConfig, AtlasDB, GetAttachmentResponse, GetAttachmentsInvResponse,
    MAX_ATTACHMENT_INV_PAGES_PER_REQUEST,
};
use stacks::util_lib::boot::boot_code_id;
use stacks::util_lib::db::{query_row_columns, query_rows, u64_to_sql};
use stacks_common::codec::StacksMessageCodec;
use stacks_common::types::chainstate::{
    BlockHeaderHash, BurnchainHeaderHash, StacksAddress, StacksBlockId,
};
use stacks_common::util::hash::{bytes_to_hex, hex_bytes, to_hex, Hash160};
use stacks_common::util::secp256k1::{Secp256k1PrivateKey, Secp256k1PublicKey};
use stacks_common::util::{get_epoch_time_ms, get_epoch_time_secs, sleep_ms};

use super::bitcoin_regtest::BitcoinCoreController;
use super::{
    make_contract_call, make_contract_publish, make_contract_publish_microblock_only,
    make_microblock, make_stacks_transfer, make_stacks_transfer_mblock_only, to_addr, ADDR_4, SK_1,
    SK_2, SK_3,
};
use crate::burnchains::bitcoin_regtest_controller::{self, BitcoinRPCRequest, UTXO};
use crate::config::{EventKeyType, EventObserverConfig, FeeEstimatorName, InitialBalance};
use crate::neon_node::RelayerThread;
use crate::operations::BurnchainOpSigner;
use crate::stacks_common::types::PrivateKey;
use crate::syncctl::PoxSyncWatchdogComms;
use crate::util::hash::{MerkleTree, Sha512Trunc256Sum};
use crate::util::secp256k1::MessageSignature;
use crate::{neon, BitcoinRegtestController, BurnchainController, Config, ConfigFile, Keychain};

fn inner_neon_integration_test_conf(seed: Option<Vec<u8>>) -> (Config, StacksAddress) {
    let mut conf = super::new_test_conf();

    // tests can override this, but these tests run with epoch 2.05 by default
    conf.burnchain.epochs = Some(vec![
        StacksEpoch {
            epoch_id: StacksEpochId::Epoch10,
            start_height: 0,
            end_height: 0,
            block_limit: ExecutionCost::max_value(),
            network_epoch: PEER_VERSION_EPOCH_1_0,
        },
        StacksEpoch {
            epoch_id: StacksEpochId::Epoch20,
            start_height: 0,
            end_height: 1000,
            block_limit: HELIUM_BLOCK_LIMIT_20.clone(),
            network_epoch: PEER_VERSION_EPOCH_2_0,
        },
        StacksEpoch {
            epoch_id: StacksEpochId::Epoch2_05,
            start_height: 1000,
            end_height: 1000000 - 1,
            block_limit: HELIUM_BLOCK_LIMIT_20.clone(),
            network_epoch: PEER_VERSION_EPOCH_2_05,
        },
        StacksEpoch {
            epoch_id: StacksEpochId::Epoch21,
            start_height: 1000000 - 1,
            end_height: 9223372036854775807,
            block_limit: HELIUM_BLOCK_LIMIT_20.clone(),
            network_epoch: PEER_VERSION_EPOCH_2_1,
        },
    ]);

    let seed = seed.unwrap_or(conf.node.seed.clone());
    conf.node.seed = seed;

    let keychain = Keychain::default(conf.node.seed.clone());

    conf.node.miner = true;
    conf.node.wait_time_for_microblocks = 500;
    conf.burnchain.burn_fee_cap = 20000;

    conf.burnchain.mode = "neon".into();
    conf.burnchain.username = Some("neon-tester".into());
    conf.burnchain.password = Some("neon-tester-pass".into());
    conf.burnchain.peer_host = "127.0.0.1".into();
    conf.burnchain.local_mining_public_key =
        Some(keychain.generate_op_signer().get_public_key().to_hex());
    conf.burnchain.commit_anchor_block_within = 0;

    // test to make sure config file parsing is correct
    let mut cfile = ConfigFile::xenon();
    cfile.node.as_mut().map(|node| node.bootstrap_node.take());

    if let Some(burnchain) = cfile.burnchain.as_mut() {
        burnchain.peer_host = Some("127.0.0.1".to_string());
    }

    let magic_bytes = Config::from_config_file(cfile)
        .unwrap()
        .burnchain
        .magic_bytes;
    assert_eq!(magic_bytes.as_bytes(), &['T' as u8, '2' as u8]);
    conf.burnchain.magic_bytes = magic_bytes;
    conf.burnchain.poll_time_secs = 1;
    conf.node.pox_sync_sample_secs = 0;

    conf.miner.first_attempt_time_ms = i64::max_value() as u64;
    conf.miner.subsequent_attempt_time_ms = i64::max_value() as u64;

    // if there's just one node, then this must be true for tests to pass
    conf.miner.wait_for_block_download = false;

    conf.node.mine_microblocks = true;
    conf.miner.microblock_attempt_time_ms = 2_000;
    conf.node.microblock_frequency = 0;
    conf.burnchain.max_rbf = 1000000;
    conf.node.wait_time_for_blocks = 1_000;

    let miner_account = keychain.origin_address(conf.is_mainnet()).unwrap();

    (conf, miner_account)
}

pub fn neon_integration_test_conf() -> (Config, StacksAddress) {
    inner_neon_integration_test_conf(None)
}

pub fn neon_integration_test_conf_with_seed(seed: Vec<u8>) -> (Config, StacksAddress) {
    inner_neon_integration_test_conf(Some(seed))
}

pub mod test_observer {
    use std::convert::Infallible;
    use std::sync::Mutex;
    use std::thread;

    use stacks::chainstate::stacks::boot::RewardSet;
    use stacks::chainstate::stacks::events::StackerDBChunksEvent;
    use stacks::net::api::postblock_proposal::BlockValidateResponse;
    use stacks_common::types::chainstate::StacksBlockId;
    use warp::Filter;
    use {tokio, warp};

    use crate::event_dispatcher::{MinedBlockEvent, MinedMicroblockEvent, MinedNakamotoBlockEvent};

    pub const EVENT_OBSERVER_PORT: u16 = 50303;

    pub static NEW_BLOCKS: Mutex<Vec<serde_json::Value>> = Mutex::new(Vec::new());
    pub static MINED_BLOCKS: Mutex<Vec<MinedBlockEvent>> = Mutex::new(Vec::new());
    pub static MINED_MICROBLOCKS: Mutex<Vec<MinedMicroblockEvent>> = Mutex::new(Vec::new());
    pub static MINED_NAKAMOTO_BLOCKS: Mutex<Vec<MinedNakamotoBlockEvent>> = Mutex::new(Vec::new());
    pub static NEW_MICROBLOCKS: Mutex<Vec<serde_json::Value>> = Mutex::new(Vec::new());
    pub static NEW_STACKERDB_CHUNKS: Mutex<Vec<StackerDBChunksEvent>> = Mutex::new(Vec::new());
    pub static BURN_BLOCKS: Mutex<Vec<serde_json::Value>> = Mutex::new(Vec::new());
    pub static MEMTXS: Mutex<Vec<String>> = Mutex::new(Vec::new());
    pub static MEMTXS_DROPPED: Mutex<Vec<(String, String)>> = Mutex::new(Vec::new());
    pub static ATTACHMENTS: Mutex<Vec<serde_json::Value>> = Mutex::new(Vec::new());
    pub static PROPOSAL_RESPONSES: Mutex<Vec<BlockValidateResponse>> = Mutex::new(Vec::new());
    pub static STACKER_SETS: Mutex<Vec<(StacksBlockId, u64, RewardSet)>> = Mutex::new(Vec::new());

    async fn handle_proposal_response(
        response: serde_json::Value,
    ) -> Result<impl warp::Reply, Infallible> {
        info!("Proposal response received"; "response" => %response);
        PROPOSAL_RESPONSES.lock().unwrap().push(
            serde_json::from_value(response)
                .expect("Failed to deserialize JSON into BlockValidateResponse"),
        );
        Ok(warp::http::StatusCode::OK)
    }

    async fn handle_burn_block(
        burn_block: serde_json::Value,
    ) -> Result<impl warp::Reply, Infallible> {
        let mut blocks = BURN_BLOCKS.lock().unwrap();
        blocks.push(burn_block);
        Ok(warp::http::StatusCode::OK)
    }

    async fn handle_block(block: serde_json::Value) -> Result<impl warp::Reply, Infallible> {
        let mut blocks = NEW_BLOCKS.lock().unwrap();
        blocks.push(block);
        Ok(warp::http::StatusCode::OK)
    }

    async fn handle_microblocks(
        microblocks: serde_json::Value,
    ) -> Result<impl warp::Reply, Infallible> {
        let mut microblock_events = NEW_MICROBLOCKS.lock().unwrap();
        microblock_events.push(microblocks);
        Ok(warp::http::StatusCode::OK)
    }

    async fn handle_stackerdb_chunks(
        chunks: serde_json::Value,
    ) -> Result<impl warp::Reply, Infallible> {
        debug!(
            "signer_runloop: got stackerdb chunks: {}",
            serde_json::to_string(&chunks).unwrap()
        );
        let event: StackerDBChunksEvent = serde_json::from_value(chunks).unwrap();
        let mut stackerdb_chunks = NEW_STACKERDB_CHUNKS.lock().unwrap();
        stackerdb_chunks.push(event.clone());

        Ok(warp::http::StatusCode::OK)
    }

    async fn handle_mined_block(block: serde_json::Value) -> Result<impl warp::Reply, Infallible> {
        let mut mined_blocks = MINED_BLOCKS.lock().unwrap();
        // assert that the mined transaction events have string-y txids
        block
            .as_object()
            .expect("Expected JSON object for mined block event")
            .get("tx_events")
            .expect("Expected tx_events key in mined block event")
            .as_array()
            .expect("Expected tx_events key to be an array in mined block event")
            .iter()
            .for_each(|txevent| {
                let txevent_obj = txevent.as_object().expect("TransactionEvent should be object");
                let inner_obj = if let Some(inner_obj) = txevent_obj.get("Success") {
                    inner_obj
                } else if let Some(inner_obj) = txevent_obj.get("ProcessingError") {
                    inner_obj
                } else if let Some(inner_obj) = txevent_obj.get("Skipped") {
                    inner_obj
                } else {
                    panic!("TransactionEvent object should have one of Success, ProcessingError, or Skipped")
                };
                inner_obj
                    .as_object()
                    .expect("TransactionEvent should be an object")
                    .get("txid")
                    .expect("Should have txid key")
                    .as_str()
                    .expect("Expected txid to be a string");
            });

        mined_blocks.push(serde_json::from_value(block).unwrap());
        Ok(warp::http::StatusCode::OK)
    }

    async fn handle_pox_stacker_set(
        stacker_set: serde_json::Value,
    ) -> Result<impl warp::Reply, Infallible> {
        let mut stacker_sets = STACKER_SETS.lock().unwrap();
        let block_id = stacker_set
            .as_object()
            .expect("Expected JSON object for stacker set event")
            .get("block_id")
            .expect("Expected block_id field")
            .as_str()
            .expect("Expected string for block id")
            .to_string();
        let block_id = StacksBlockId::from_hex(&block_id)
            .expect("Failed to parse block id field as StacksBlockId hex");
        let cycle_number = stacker_set
            .as_object()
            .expect("Expected JSON object for stacker set event")
            .get("cycle_number")
            .expect("Expected field")
            .as_u64()
            .expect("Expected u64 for cycle number");
        let stacker_set = serde_json::from_value(
            stacker_set
                .as_object()
                .expect("Expected JSON object for stacker set event")
                .get("stacker_set")
                .expect("Expected field")
                .clone(),
        )
        .expect("Failed to parse stacker set object");
        stacker_sets.push((block_id, cycle_number, stacker_set));
        Ok(warp::http::StatusCode::OK)
    }

    /// Called by the process listening to events on a mined microblock event. The event is added
    /// to the mutex-guarded vector `MINED_MICROBLOCKS`.
    async fn handle_mined_microblock(
        tx_event: serde_json::Value,
    ) -> Result<impl warp::Reply, Infallible> {
        let mut mined_txs = MINED_MICROBLOCKS.lock().unwrap();
        mined_txs.push(serde_json::from_value(tx_event).unwrap());
        Ok(warp::http::StatusCode::OK)
    }

    async fn handle_mined_nakamoto_block(
        block: serde_json::Value,
    ) -> Result<impl warp::Reply, Infallible> {
        let mut mined_blocks = MINED_NAKAMOTO_BLOCKS.lock().unwrap();
        // assert that the mined transaction events have string-y txids
        block
            .as_object()
            .expect("Expected JSON object for mined nakamoto block event")
            .get("tx_events")
            .expect("Expected tx_events key in mined nakamoto block event")
            .as_array()
            .expect("Expected tx_events key to be an array in mined nakamoto block event")
            .iter()
            .for_each(|txevent| {
                let txevent_obj = txevent.as_object().expect("TransactionEvent should be object");
                let inner_obj = if let Some(inner_obj) = txevent_obj.get("Success") {
                    inner_obj
                } else if let Some(inner_obj) = txevent_obj.get("ProcessingError") {
                    inner_obj
                } else if let Some(inner_obj) = txevent_obj.get("Skipped") {
                    inner_obj
                } else {
                    panic!("TransactionEvent object should have one of Success, ProcessingError, or Skipped")
                };
                inner_obj
                    .as_object()
                    .expect("TransactionEvent should be an object")
                    .get("txid")
                    .expect("Should have txid key")
                    .as_str()
                    .expect("Expected txid to be a string");
            });

        mined_blocks.push(serde_json::from_value(block).unwrap());
        Ok(warp::http::StatusCode::OK)
    }

    async fn handle_mempool_txs(txs: serde_json::Value) -> Result<impl warp::Reply, Infallible> {
        let new_rawtxs = txs
            .as_array()
            .unwrap()
            .into_iter()
            .map(|x| x.as_str().unwrap().to_string());
        let mut memtxs = MEMTXS.lock().unwrap();
        for new_tx in new_rawtxs {
            memtxs.push(new_tx);
        }
        Ok(warp::http::StatusCode::OK)
    }

    async fn handle_mempool_drop_txs(
        txs: serde_json::Value,
    ) -> Result<impl warp::Reply, Infallible> {
        let dropped_txids = txs
            .get("dropped_txids")
            .unwrap()
            .as_array()
            .unwrap()
            .into_iter()
            .map(|x| x.as_str().unwrap().to_string());
        let reason = txs.get("reason").unwrap().as_str().unwrap().to_string();

        let mut memtxs = MEMTXS_DROPPED.lock().unwrap();
        for new_tx in dropped_txids {
            memtxs.push((new_tx, reason.clone()));
        }
        Ok(warp::http::StatusCode::OK)
    }

    async fn handle_attachments(
        attachments: serde_json::Value,
    ) -> Result<impl warp::Reply, Infallible> {
        let new_attachments = attachments.as_array().unwrap();
        let mut attachments = ATTACHMENTS.lock().unwrap();
        for new_attachment in new_attachments {
            attachments.push(new_attachment.clone());
        }
        Ok(warp::http::StatusCode::OK)
    }

    pub fn get_stacker_sets() -> Vec<(StacksBlockId, u64, RewardSet)> {
        STACKER_SETS.lock().unwrap().clone()
    }

    pub fn get_memtxs() -> Vec<String> {
        MEMTXS.lock().unwrap().clone()
    }

    pub fn get_memtx_drops() -> Vec<(String, String)> {
        MEMTXS_DROPPED.lock().unwrap().clone()
    }

    pub fn get_blocks() -> Vec<serde_json::Value> {
        NEW_BLOCKS.lock().unwrap().clone()
    }

    pub fn get_microblocks() -> Vec<serde_json::Value> {
        NEW_MICROBLOCKS.lock().unwrap().clone()
    }

    pub fn get_burn_blocks() -> Vec<serde_json::Value> {
        BURN_BLOCKS.lock().unwrap().clone()
    }

    pub fn get_attachments() -> Vec<serde_json::Value> {
        ATTACHMENTS.lock().unwrap().clone()
    }

    pub fn get_mined_blocks() -> Vec<MinedBlockEvent> {
        MINED_BLOCKS.lock().unwrap().clone()
    }

    pub fn get_mined_microblocks() -> Vec<MinedMicroblockEvent> {
        MINED_MICROBLOCKS.lock().unwrap().clone()
    }

    pub fn get_mined_nakamoto_blocks() -> Vec<MinedNakamotoBlockEvent> {
        MINED_NAKAMOTO_BLOCKS.lock().unwrap().clone()
    }

    pub fn get_stackerdb_chunks() -> Vec<StackerDBChunksEvent> {
        NEW_STACKERDB_CHUNKS.lock().unwrap().clone()
    }

    pub fn get_proposal_responses() -> Vec<BlockValidateResponse> {
        PROPOSAL_RESPONSES.lock().unwrap().clone()
    }

    /// each path here should correspond to one of the paths listed in `event_dispatcher.rs`
    async fn serve(port: u16) {
        let new_blocks = warp::path!("new_block")
            .and(warp::post())
            .and(warp::body::json())
            .and_then(handle_block);
        let mempool_txs = warp::path!("new_mempool_tx")
            .and(warp::post())
            .and(warp::body::json())
            .and_then(handle_mempool_txs);
        let mempool_drop_txs = warp::path!("drop_mempool_tx")
            .and(warp::post())
            .and(warp::body::json())
            .and_then(handle_mempool_drop_txs);
        let new_burn_blocks = warp::path!("new_burn_block")
            .and(warp::post())
            .and(warp::body::json())
            .and_then(handle_burn_block);
        let new_attachments = warp::path!("attachments" / "new")
            .and(warp::post())
            .and(warp::body::json())
            .and_then(handle_attachments);
        let new_microblocks = warp::path!("new_microblocks")
            .and(warp::post())
            .and(warp::body::json())
            .and_then(handle_microblocks);
        let mined_blocks = warp::path!("mined_block")
            .and(warp::post())
            .and(warp::body::json())
            .and_then(handle_mined_block);
        let mined_nakamoto_blocks = warp::path!("mined_nakamoto_block")
            .and(warp::post())
            .and(warp::body::json())
            .and_then(handle_mined_nakamoto_block);
        let mined_microblocks = warp::path!("mined_microblock")
            .and(warp::post())
            .and(warp::body::json())
            .and_then(handle_mined_microblock);
        let new_stackerdb_chunks = warp::path!("stackerdb_chunks")
            .and(warp::post())
            .and(warp::body::json())
            .and_then(handle_stackerdb_chunks);
        let block_proposals = warp::path!("proposal_response")
            .and(warp::post())
            .and(warp::body::json())
            .and_then(handle_proposal_response);
        let stacker_sets = warp::path!("new_pox_set")
            .and(warp::post())
            .and(warp::body::json())
            .and_then(handle_pox_stacker_set);

        info!("Spawning event-observer warp server");
        warp::serve(
            new_blocks
                .or(mempool_txs)
                .or(mempool_drop_txs)
                .or(new_burn_blocks)
                .or(new_attachments)
                .or(new_microblocks)
                .or(mined_blocks)
                .or(mined_microblocks)
                .or(mined_nakamoto_blocks)
                .or(new_stackerdb_chunks)
                .or(block_proposals)
                .or(stacker_sets),
        )
        .run(([127, 0, 0, 1], port))
        .await
    }

    pub fn spawn() {
        clear();
        thread::spawn(|| {
            let rt = tokio::runtime::Runtime::new().expect("Failed to initialize tokio");
            rt.block_on(serve(EVENT_OBSERVER_PORT));
        });
    }

    pub fn spawn_at(port: u16) {
        clear();
        thread::spawn(move || {
            let rt = tokio::runtime::Runtime::new().expect("Failed to initialize tokio");
            rt.block_on(serve(port));
        });
    }

    pub fn clear() {
        NEW_BLOCKS.lock().unwrap().clear();
        MINED_BLOCKS.lock().unwrap().clear();
        MINED_MICROBLOCKS.lock().unwrap().clear();
        NEW_MICROBLOCKS.lock().unwrap().clear();
        NEW_STACKERDB_CHUNKS.lock().unwrap().clear();
        BURN_BLOCKS.lock().unwrap().clear();
        MEMTXS.lock().unwrap().clear();
        MEMTXS_DROPPED.lock().unwrap().clear();
        ATTACHMENTS.lock().unwrap().clear();
        PROPOSAL_RESPONSES.lock().unwrap().clear();
    }
}

const PANIC_TIMEOUT_SECS: u64 = 600;

/// Returns `false` on a timeout, true otherwise.
pub fn next_block_and_wait(
    btc_controller: &mut BitcoinRegtestController,
    blocks_processed: &Arc<AtomicU64>,
) -> bool {
    next_block_and_wait_with_timeout(btc_controller, blocks_processed, PANIC_TIMEOUT_SECS)
}

/// Returns `false` on a timeout, true otherwise.
pub fn next_block_and_wait_with_timeout(
    btc_controller: &mut BitcoinRegtestController,
    blocks_processed: &Arc<AtomicU64>,
    timeout: u64,
) -> bool {
    let current = blocks_processed.load(Ordering::SeqCst);
    info!(
        "Issuing block at {}, waiting for bump ({})",
        get_epoch_time_secs(),
        current
    );
    btc_controller.build_next_block(1);
    let start = Instant::now();
    while blocks_processed.load(Ordering::SeqCst) <= current {
        if start.elapsed() > Duration::from_secs(timeout) {
            error!("Timed out waiting for block to process, trying to continue test");
            return false;
        }
        thread::sleep(Duration::from_millis(100));
    }
    info!(
        "Block bumped at {} ({})",
        get_epoch_time_secs(),
        blocks_processed.load(Ordering::SeqCst)
    );
    true
}

/// Returns `false` on a timeout, true otherwise.
pub fn next_block_and_iterate(
    btc_controller: &mut BitcoinRegtestController,
    blocks_processed: &Arc<AtomicU64>,
    iteration_delay_ms: u64,
) -> bool {
    let current = blocks_processed.load(Ordering::SeqCst);
    eprintln!(
        "Issuing block at {}, waiting for bump ({})",
        get_epoch_time_secs(),
        current
    );
    btc_controller.build_next_block(1);
    let start = Instant::now();
    while blocks_processed.load(Ordering::SeqCst) <= current {
        if start.elapsed() > Duration::from_secs(PANIC_TIMEOUT_SECS) {
            error!("Timed out waiting for block to process, trying to continue test");
            return false;
        }
        thread::sleep(Duration::from_millis(iteration_delay_ms));
        btc_controller.build_next_block(1);
    }
    eprintln!(
        "Block bumped at {} ({})",
        get_epoch_time_secs(),
        blocks_processed.load(Ordering::SeqCst)
    );
    true
}

/// This function will call `next_block_and_wait` until the burnchain height underlying `BitcoinRegtestController`
/// reaches *exactly* `target_height`.
///
/// Returns `false` if `next_block_and_wait` times out.
pub fn run_until_burnchain_height(
    btc_regtest_controller: &mut BitcoinRegtestController,
    blocks_processed: &Arc<AtomicU64>,
    target_height: u64,
    conf: &Config,
) -> bool {
    let tip_info = get_chain_info(&conf);
    let mut current_height = tip_info.burn_block_height;

    while current_height < target_height {
        eprintln!(
            "run_until_burnchain_height: Issuing block at {}, current_height burnchain height is ({})",
            get_epoch_time_secs(),
            current_height
        );
        let next_result = next_block_and_wait(btc_regtest_controller, &blocks_processed);
        if !next_result {
            return false;
        }
        let tip_info = get_chain_info(&conf);
        current_height = tip_info.burn_block_height;
    }

    assert_eq!(current_height, target_height);
    true
}

pub fn wait_for_runloop(blocks_processed: &Arc<AtomicU64>) {
    let start = Instant::now();
    while blocks_processed.load(Ordering::SeqCst) == 0 {
        if start.elapsed() > Duration::from_secs(PANIC_TIMEOUT_SECS) {
            panic!("Timed out waiting for run loop to start");
        }
        thread::sleep(Duration::from_millis(100));
    }
}

/// Wait for at least one microblock to be mined, up to a given timeout (in seconds).
/// Returns true if the microblock was mined; false if we timed out.
pub fn wait_for_microblocks(microblocks_processed: &Arc<AtomicU64>, timeout: u64) -> bool {
    let mut current = microblocks_processed.load(Ordering::SeqCst);
    let start = Instant::now();
    info!("Waiting for next microblock (current = {})", &current);
    loop {
        let now = microblocks_processed.load(Ordering::SeqCst);
        if now == 0 && current != 0 {
            // wrapped around -- a new epoch started
            info!(
                "New microblock epoch started while waiting (originally {})",
                current
            );
            current = 0;
        }

        if now > current {
            break;
        }

        if start.elapsed() > Duration::from_secs(timeout) {
            warn!("Timed out waiting for microblocks to process ({})", timeout);
            return false;
        }

        thread::sleep(Duration::from_millis(100));
    }
    info!("Next microblock acknowledged");
    return true;
}

/// returns Txid string
pub fn submit_tx(http_origin: &str, tx: &Vec<u8>) -> String {
    let client = reqwest::blocking::Client::new();
    let path = format!("{}/v2/transactions", http_origin);
    let res = client
        .post(&path)
        .header("Content-Type", "application/octet-stream")
        .body(tx.clone())
        .send()
        .unwrap();
    if res.status().is_success() {
        let res: String = res.json().unwrap();
        assert_eq!(
            res,
            StacksTransaction::consensus_deserialize(&mut &tx[..])
                .unwrap()
                .txid()
                .to_string()
        );
        return res;
    } else {
        eprintln!("Submit tx error: {}", res.text().unwrap());
        panic!("");
    }
}

pub fn get_unconfirmed_tx(http_origin: &str, txid: &Txid) -> Option<String> {
    let client = reqwest::blocking::Client::new();
    let path = format!("{}/v2/transactions/unconfirmed/{}", http_origin, txid);
    let res = client.get(&path).send().unwrap();

    if res.status().is_success() {
        let res: UnconfirmedTransactionResponse = res.json().unwrap();
        Some(res.tx)
    } else {
        None
    }
}

pub fn submit_block(
    http_origin: &str,
    consensus_hash: &ConsensusHash,
    block: &Vec<u8>,
) -> StacksBlockAcceptedData {
    let client = reqwest::blocking::Client::new();
    let path = format!("{}/v2/blocks/upload/{}", http_origin, consensus_hash);
    let res = client
        .post(&path)
        .header("Content-Type", "application/octet-stream")
        .body(block.clone())
        .send()
        .unwrap();

    if res.status().is_success() {
        let res: StacksBlockAcceptedData = res.json().unwrap();
        assert_eq!(
            res.stacks_block_id,
            StacksBlockId::new(
                consensus_hash,
                &StacksBlock::consensus_deserialize(&mut &block[..])
                    .unwrap()
                    .block_hash()
            )
        );
        return res;
    } else {
        eprintln!("{}", res.text().unwrap());
        panic!("");
    }
}

pub fn submit_microblock(http_origin: &str, mblock: &Vec<u8>) -> BlockHeaderHash {
    let client = reqwest::blocking::Client::new();
    let microblock = StacksMicroblock::consensus_deserialize(&mut &mblock[..]).unwrap();
    let path = format!("{}/v2/microblocks/{}", http_origin, microblock.block_hash());
    let res = client
        .post(&path)
        .header("Content-Type", "application/octet-stream")
        .body(mblock.clone())
        .send()
        .unwrap();

    if res.status().is_success() {
        let res: BlockHeaderHash = res.json().unwrap();
        assert_eq!(
            res,
            StacksMicroblock::consensus_deserialize(&mut &mblock[..])
                .unwrap()
                .block_hash()
        );
        return res;
    } else {
        eprintln!("{}", res.text().unwrap());
        panic!("");
    }
}

pub fn get_block(http_origin: &str, block_id: &StacksBlockId) -> Option<StacksBlock> {
    let client = reqwest::blocking::Client::new();
    let path = format!("{}/v2/blocks/{}", http_origin, block_id);
    let res = client.get(&path).send().unwrap();

    if res.status().is_success() {
        let res: Vec<u8> = res.bytes().unwrap().to_vec();
        let block = StacksBlock::consensus_deserialize(&mut &res[..]).unwrap();
        Some(block)
    } else {
        None
    }
}

pub fn get_chain_info_result(conf: &Config) -> Result<RPCPeerInfoData, reqwest::Error> {
    let http_origin = format!("http://{}", &conf.node.rpc_bind);
    let client = reqwest::blocking::Client::new();

    // get the canonical chain tip
    let path = format!("{http_origin}/v2/info");
    client.get(&path).send().unwrap().json::<RPCPeerInfoData>()
}

pub fn get_chain_info_opt(conf: &Config) -> Option<RPCPeerInfoData> {
    get_chain_info_result(conf).ok()
}

pub fn get_chain_info(conf: &Config) -> RPCPeerInfoData {
    get_chain_info_result(conf).unwrap()
}

pub fn get_tip_anchored_block(conf: &Config) -> (ConsensusHash, StacksBlock) {
    let tip_info = get_chain_info(conf);

    // get the canonical chain tip
    let stacks_tip = tip_info.stacks_tip;
    let stacks_tip_consensus_hash = tip_info.stacks_tip_consensus_hash;

    let stacks_id_tip =
        StacksBlockHeader::make_index_block_hash(&stacks_tip_consensus_hash, &stacks_tip);

    // get the associated anchored block
    let http_origin = format!("http://{}", &conf.node.rpc_bind);
    let client = reqwest::blocking::Client::new();
    let path = format!("{}/v2/blocks/{}", &http_origin, &stacks_id_tip);
    let block_bytes = client.get(&path).send().unwrap().bytes().unwrap();
    let block = StacksBlock::consensus_deserialize(&mut block_bytes.as_ref()).unwrap();

    (stacks_tip_consensus_hash, block)
}

fn find_microblock_privkey(
    conf: &Config,
    pubkey_hash: &Hash160,
    max_tries: u64,
) -> Option<StacksPrivateKey> {
    let mut keychain = Keychain::default(conf.node.seed.clone());
    for ix in 0..max_tries {
        // the first rotation occurs at 203.
        let privk =
            keychain.make_microblock_secret_key(203 + ix, &((203 + ix) as u64).to_be_bytes());
        let pubkh = Hash160::from_node_public_key(&StacksPublicKey::from_private(&privk));
        if pubkh == *pubkey_hash {
            return Some(privk);
        }
    }
    return None;
}

/// Returns true iff `b` is within `0.1%` of `a`.
fn is_close_f64(a: f64, b: f64) -> bool {
    let error = (a - b).abs() / a.abs();
    error < 0.001
}

#[test]
#[ignore]
fn bitcoind_integration_test() {
    if env::var("BITCOIND_TEST") != Ok("1".into()) {
        return;
    }

    let (mut conf, miner_account) = neon_integration_test_conf();
    let prom_bind = format!("{}:{}", "127.0.0.1", 6000);
    conf.node.prometheus_bind = Some(prom_bind.clone());

    conf.burnchain.max_rbf = 1000000;

    test_observer::spawn();

    conf.events_observers.insert(EventObserverConfig {
        endpoint: format!("localhost:{}", test_observer::EVENT_OBSERVER_PORT),
        events_keys: vec![EventKeyType::AnyEvent],
    });

    let mut btcd_controller = BitcoinCoreController::new(conf.clone());
    btcd_controller
        .start_bitcoind()
        .map_err(|_e| ())
        .expect("Failed starting bitcoind");

    let mut btc_regtest_controller = BitcoinRegtestController::new(conf.clone(), None);
    let http_origin = format!("http://{}", &conf.node.rpc_bind);

    btc_regtest_controller.bootstrap_chain(201);

    eprintln!("Chain bootstrapped...");

    let mut run_loop = neon::RunLoop::new(conf);
    let blocks_processed = run_loop.get_blocks_processed_arc();

    let channel = run_loop.get_coordinator_channel().unwrap();

    thread::spawn(move || run_loop.start(None, 0));

    // give the run loop some time to start up!
    wait_for_runloop(&blocks_processed);

    // first block wakes up the run loop
    next_block_and_wait(&mut btc_regtest_controller, &blocks_processed);

    // first block will hold our VRF registration
    next_block_and_wait(&mut btc_regtest_controller, &blocks_processed);

    // second block will be the first mined Stacks block
    next_block_and_wait(&mut btc_regtest_controller, &blocks_processed);

    // let's query the miner's account nonce:

    eprintln!("Miner account: {}", miner_account);

    let account = get_account(&http_origin, &miner_account);
    assert_eq!(account.balance, 0);
    assert_eq!(account.nonce, 1);

    next_block_and_wait(&mut btc_regtest_controller, &blocks_processed);
    sleep_ms(4_000);

    let burn_blocks_observed = test_observer::get_burn_blocks();
    let burn_blocks_with_burns: Vec<_> = burn_blocks_observed
        .into_iter()
        .filter(|block| block.get("burn_amount").unwrap().as_u64().unwrap() > 0)
        .collect();
    assert!(
        burn_blocks_with_burns.len() >= 1,
        "Burn block sortitions {} should be >= 1",
        burn_blocks_with_burns.len()
    );

    // query for prometheus metrics
    #[cfg(feature = "monitoring_prom")]
    {
        let prom_http_origin = format!("http://{}", prom_bind);
        let client = reqwest::blocking::Client::new();
        let res = client
            .get(&prom_http_origin)
            .send()
            .unwrap()
            .text()
            .unwrap();
        assert!(res.contains("stacks_node_computed_miner_commitment_high 0"));
        assert!(res.contains("stacks_node_computed_miner_commitment_low 20000"));
        assert!(res.contains("stacks_node_computed_relative_miner_score 100"));
        assert!(res.contains("stacks_node_miner_current_median_commitment_high 0"));
        assert!(res.contains("stacks_node_miner_current_median_commitment_low 20000"));
        assert!(res.contains("stacks_node_active_miners_total 1"));

        assert!(res.contains("stacks_node_last_block_read_count 0"));
        assert!(res.contains("stacks_node_last_block_read_length 0"));
        assert!(res.contains("stacks_node_last_block_write_count 0"));
        assert!(res.contains("stacks_node_last_block_write_length 0"));
        assert!(res.contains("stacks_node_last_block_runtime 0"));
        assert!(res.contains("stacks_node_last_block_transaction_count 1"));

        assert!(res.contains("stacks_node_last_mined_block_read_count 0"));
        assert!(res.contains("stacks_node_last_mined_block_read_length 0"));
        assert!(res.contains("stacks_node_last_mined_block_write_count 0"));
        assert!(res.contains("stacks_node_last_mined_block_write_length 0"));
        assert!(res.contains("stacks_node_last_mined_block_runtime 0"));
        assert!(res.contains("stacks_node_last_mined_block_transaction_count 1"));
    }
    test_observer::clear();
    channel.stop_chains_coordinator();
}

#[test]
#[ignore]
/// Test that the RBF/ongoing_ops mechanism can detect that a submitted
/// tx has been confirmed even if the burnchaindb doesn't parse it.
/// This test forces the neon_node to submit a block commit with bad
///  magic bytes, and then checks if mining can continue afterwards.
fn confirm_unparsed_ongoing_ops() {
    if env::var("BITCOIND_TEST") != Ok("1".into()) {
        return;
    }

    let (mut conf, miner_account) = neon_integration_test_conf();
    conf.node.wait_time_for_blocks = 1000;
    conf.burnchain.pox_reward_length = Some(500);
    conf.burnchain.max_rbf = 1000000;

    test_observer::spawn();

    conf.events_observers.insert(EventObserverConfig {
        endpoint: format!("localhost:{}", test_observer::EVENT_OBSERVER_PORT),
        events_keys: vec![EventKeyType::AnyEvent],
    });

    let mut btcd_controller = BitcoinCoreController::new(conf.clone());
    btcd_controller
        .start_bitcoind()
        .map_err(|_e| ())
        .expect("Failed starting bitcoind");

    let mut btc_regtest_controller = BitcoinRegtestController::new(conf.clone(), None);
    let http_origin = format!("http://{}", &conf.node.rpc_bind);

    btc_regtest_controller.bootstrap_chain(201);

    eprintln!("Chain bootstrapped...");

    let mut run_loop = neon::RunLoop::new(conf);
    let blocks_processed = run_loop.get_blocks_processed_arc();

    let channel = run_loop.get_coordinator_channel().unwrap();

    thread::spawn(move || run_loop.start(None, 0));

    // give the run loop some time to start up!
    wait_for_runloop(&blocks_processed);

    // first block wakes up the run loop
    next_block_and_wait(&mut btc_regtest_controller, &blocks_processed);

    // this block will hold our VRF registration
    next_block_and_wait(&mut btc_regtest_controller, &blocks_processed);

    // second bitcoin block will contain the first mined Stacks block, and then issue a 2nd valid commit
    next_block_and_wait(&mut btc_regtest_controller, &blocks_processed);

    // now, let's alter the miner's magic bytes
    bitcoin_regtest_controller::TEST_MAGIC_BYTES
        .lock()
        .unwrap()
        .replace(['Z' as u8, 'Z' as u8]);

    // let's trigger another mining loop: this should create an invalid block commit.
    // this bitcoin block will contain the valid commit created before (so, a second stacks block)
    next_block_and_wait(&mut btc_regtest_controller, &blocks_processed);

    // reset the miner's magic bytes
    bitcoin_regtest_controller::TEST_MAGIC_BYTES
        .lock()
        .unwrap()
        .take()
        .unwrap();

    // trigger another mining loop: this will mine the invalid block commit into a bitcoin block
    //  if the block wasn't created in 25 seconds, just timeout -- the test will fail
    //  at the final checks
    // in correct behavior, this will create a 3rd valid block commit
    next_block_and_wait_with_timeout(&mut btc_regtest_controller, &blocks_processed, 25);

    // trigger another mining loop: this will mine the last valid block commit. after this,
    //  the node *should* see 3 stacks blocks.
    next_block_and_wait_with_timeout(&mut btc_regtest_controller, &blocks_processed, 25);

    // query the miner's account nonce

    eprintln!("Miner account: {}", miner_account);

    let account = get_account(&http_origin, &miner_account);
    assert_eq!(account.balance, 0);
    assert_eq!(
        account.nonce, 3,
        "Miner should have mined 3 coinbases -- one should be invalid"
    );

    test_observer::clear();
    channel.stop_chains_coordinator();
}

#[test]
#[ignore]
fn most_recent_utxo_integration_test() {
    if env::var("BITCOIND_TEST") != Ok("1".into()) {
        return;
    }

    let (conf, _) = neon_integration_test_conf();

    let mut btcd_controller = BitcoinCoreController::new(conf.clone());
    btcd_controller
        .start_bitcoind()
        .map_err(|_e| ())
        .expect("Failed starting bitcoind");

    let mut btc_regtest_controller = BitcoinRegtestController::new(conf.clone(), None);

    btc_regtest_controller.bootstrap_chain(201);

    eprintln!("Chain bootstrapped...");

    let mut run_loop = neon::RunLoop::new(conf.clone());
    let blocks_processed = run_loop.get_blocks_processed_arc();

    let channel = run_loop.get_coordinator_channel().unwrap();

    thread::spawn(move || run_loop.start(None, 0));

    // give the run loop some time to start up!
    wait_for_runloop(&blocks_processed);

    // first block wakes up the run loop
    next_block_and_wait(&mut btc_regtest_controller, &blocks_processed);

    // first block will hold our VRF registration
    next_block_and_wait(&mut btc_regtest_controller, &blocks_processed);

    // second block will be the first mined Stacks block
    next_block_and_wait(&mut btc_regtest_controller, &blocks_processed);

    let mut miner_signer = Keychain::default(conf.node.seed.clone()).generate_op_signer();
    let pubkey = miner_signer.get_public_key();
    let utxos_before = btc_regtest_controller.get_all_utxos(&pubkey);

    let mut last_utxo: Option<UTXO> = None;
    let mut smallest_utxo: Option<UTXO> = None; // smallest non-dust UTXO
    let mut biggest_utxo: Option<UTXO> = None;
    for utxo in utxos_before.iter() {
        if let Some(last) = last_utxo {
            if utxo.confirmations < last.confirmations {
                last_utxo = Some(utxo.clone());
            } else {
                last_utxo = Some(last);
            }
        } else {
            last_utxo = Some(utxo.clone());
        }

        if let Some(smallest) = smallest_utxo {
            if utxo.amount > 5500 && utxo.amount < smallest.amount {
                smallest_utxo = Some(utxo.clone());
            } else {
                smallest_utxo = Some(smallest);
            }
        } else {
            smallest_utxo = Some(utxo.clone());
        }

        if let Some(biggest) = biggest_utxo {
            if utxo.amount > biggest.amount {
                biggest_utxo = Some(utxo.clone());
            } else {
                biggest_utxo = Some(biggest);
            }
        } else {
            biggest_utxo = Some(utxo.clone());
        }
    }

    let last_utxo = last_utxo.unwrap();
    let smallest_utxo = smallest_utxo.unwrap();
    let mut biggest_utxo = biggest_utxo.unwrap();

    eprintln!("Last-spent UTXO is {:?}", &last_utxo);
    eprintln!("Smallest UTXO is {:?}", &smallest_utxo);
    eprintln!("Biggest UTXO is {:?}", &biggest_utxo);

    assert_eq!(last_utxo, smallest_utxo);
    assert_ne!(biggest_utxo, last_utxo);
    assert_ne!(biggest_utxo, smallest_utxo);

    // third block will be the second mined Stacks block, and mining it should *not* spend the
    // biggest UTXO, but should spend the *smallest non-dust* UTXO
    next_block_and_wait(&mut btc_regtest_controller, &blocks_processed);

    let utxos_after = btc_regtest_controller.get_all_utxos(&pubkey);

    // last UTXO was spent, which would also have been the smallest.
    let mut has_biggest = false;
    for utxo in utxos_after.into_iter() {
        assert_ne!(utxo, last_utxo);
        assert_ne!(utxo, smallest_utxo);

        // don't care about confirmations here
        biggest_utxo.confirmations = utxo.confirmations;
        if utxo == biggest_utxo {
            has_biggest = true;
        }
    }

    // biggest UTXO is *not* spent
    assert!(has_biggest);

    channel.stop_chains_coordinator();
}

pub fn get_balance<F: std::fmt::Display>(http_origin: &str, account: &F) -> u128 {
    get_account(http_origin, account).balance
}

#[derive(Debug)]
pub struct Account {
    pub balance: u128,
    pub locked: u128,
    pub nonce: u64,
}

pub fn get_account<F: std::fmt::Display>(http_origin: &str, account: &F) -> Account {
    let client = reqwest::blocking::Client::new();
    let path = format!("{}/v2/accounts/{}?proof=0", http_origin, account);
    let res = client
        .get(&path)
        .send()
        .unwrap()
        .json::<AccountEntryResponse>()
        .unwrap();
    info!("Account response: {:#?}", res);
    Account {
        balance: u128::from_str_radix(&res.balance[2..], 16).unwrap(),
        locked: u128::from_str_radix(&res.locked[2..], 16).unwrap(),
        nonce: res.nonce,
    }
}

pub fn get_pox_info(http_origin: &str) -> Option<RPCPoxInfoData> {
    let client = reqwest::blocking::Client::new();
    let path = format!("{}/v2/pox", http_origin);
    client.get(&path).send().ok()?.json::<RPCPoxInfoData>().ok()
}

fn get_chain_tip(http_origin: &str) -> (ConsensusHash, BlockHeaderHash) {
    let client = reqwest::blocking::Client::new();
    let path = format!("{}/v2/info", http_origin);
    let res = client
        .get(&path)
        .send()
        .unwrap()
        .json::<serde_json::Value>()
        .unwrap();
    (
        ConsensusHash::from_hex(
            res.get("stacks_tip_consensus_hash")
                .unwrap()
                .as_str()
                .unwrap(),
        )
        .unwrap(),
        BlockHeaderHash::from_hex(res.get("stacks_tip").unwrap().as_str().unwrap()).unwrap(),
    )
}

fn get_chain_tip_height(http_origin: &str) -> u64 {
    let client = reqwest::blocking::Client::new();
    let path = format!("{}/v2/info", http_origin);
    let res = client
        .get(&path)
        .send()
        .unwrap()
        .json::<RPCPeerInfoData>()
        .unwrap();

    res.stacks_tip_height
}

pub fn get_contract_src(
    http_origin: &str,
    contract_addr: StacksAddress,
    contract_name: String,
    use_latest_tip: bool,
) -> Result<String, String> {
    let client = reqwest::blocking::Client::new();
    let query_string = if use_latest_tip {
        "?tip=latest".to_string()
    } else {
        "".to_string()
    };
    let path = format!(
        "{}/v2/contracts/source/{}/{}{}",
        http_origin, contract_addr, contract_name, query_string
    );
    let res = client.get(&path).send().unwrap();

    if res.status().is_success() {
        let contract_src_res = res.json::<ContractSrcResponse>().unwrap();
        Ok(contract_src_res.source)
    } else {
        let err_str = res.text().unwrap();
        Err(err_str)
    }
}

#[test]
#[ignore]
fn deep_contract() {
    if env::var("BITCOIND_TEST") != Ok("1".into()) {
        return;
    }

    let stack_limit = (AST_CALL_STACK_DEPTH_BUFFER + (MAX_CALL_STACK_DEPTH as u64) + 1) as usize;
    let exceeds_stack_depth_list = format!(
        "{}u1 {}",
        "(list ".repeat(stack_limit + 1),
        ")".repeat(stack_limit + 1)
    );

    let spender_sk = StacksPrivateKey::new();
    let spender_addr = to_addr(&spender_sk);
    let spender_princ: PrincipalData = spender_addr.into();

    let (mut conf, _miner_account) = neon_integration_test_conf();

    test_observer::spawn();

    conf.events_observers.insert(EventObserverConfig {
        endpoint: format!("localhost:{}", test_observer::EVENT_OBSERVER_PORT),
        events_keys: vec![EventKeyType::AnyEvent],
    });

    let spender_bal = 10_000_000_000 * (core::MICROSTACKS_PER_STACKS as u64);

    conf.initial_balances.push(InitialBalance {
        address: spender_princ.clone(),
        amount: spender_bal,
    });

    let mut btcd_controller = BitcoinCoreController::new(conf.clone());
    btcd_controller
        .start_bitcoind()
        .map_err(|_e| ())
        .expect("Failed starting bitcoind");

    let burnchain_config = Burnchain::regtest(&conf.get_burn_db_path());

    let mut btc_regtest_controller = BitcoinRegtestController::with_burnchain(
        conf.clone(),
        None,
        Some(burnchain_config.clone()),
        None,
    );
    let http_origin = format!("http://{}", &conf.node.rpc_bind);

    btc_regtest_controller.bootstrap_chain(201);

    eprintln!("Chain bootstrapped...");

    let mut run_loop = neon::RunLoop::new(conf.clone());
    let blocks_processed = run_loop.get_blocks_processed_arc();
    let _client = reqwest::blocking::Client::new();
    let channel = run_loop.get_coordinator_channel().unwrap();

    thread::spawn(move || run_loop.start(Some(burnchain_config), 0));

    // give the run loop some time to start up!
    wait_for_runloop(&blocks_processed);

    // first block wakes up the run loop
    next_block_and_wait(&mut btc_regtest_controller, &blocks_processed);

    // first block will hold our VRF registration
    next_block_and_wait(&mut btc_regtest_controller, &blocks_processed);

    // second block will be the first mined Stacks block
    next_block_and_wait(&mut btc_regtest_controller, &blocks_processed);

    let _sort_height = channel.get_sortitions_processed();

    let publish = make_contract_publish(
        &spender_sk,
        0,
        1000,
        "test-publish",
        &exceeds_stack_depth_list,
    );
    submit_tx(&http_origin, &publish);

    test_observer::clear();

    next_block_and_wait(&mut btc_regtest_controller, &blocks_processed);
    next_block_and_wait(&mut btc_regtest_controller, &blocks_processed);
    next_block_and_wait(&mut btc_regtest_controller, &blocks_processed);

    let blocks = test_observer::get_blocks();
    let mut included_smart_contract = false;
    for block in blocks {
        let transactions = block.get("transactions").unwrap().as_array().unwrap();
        for tx in transactions.iter() {
            let raw_tx = tx.get("raw_tx").unwrap().as_str().unwrap();
            if raw_tx == "0x00" {
                continue;
            }
            let tx_bytes = hex_bytes(&raw_tx[2..]).unwrap();
            let parsed = StacksTransaction::consensus_deserialize(&mut &tx_bytes[..]).unwrap();
            if let TransactionPayload::SmartContract(..) = parsed.payload {
                included_smart_contract = true;
            }
        }
    }

    assert!(
        !included_smart_contract,
        "No smart contract publish transaction should be included"
    );

    test_observer::clear();
}

#[test]
#[ignore]
fn bad_microblock_pubkey() {
    if env::var("BITCOIND_TEST") != Ok("1".into()) {
        return;
    }

    let (mut conf, _miner_account) = neon_integration_test_conf();

    test_observer::spawn();

    conf.events_observers.insert(EventObserverConfig {
        endpoint: format!("localhost:{}", test_observer::EVENT_OBSERVER_PORT),
        events_keys: vec![EventKeyType::AnyEvent],
    });

    let mut btcd_controller = BitcoinCoreController::new(conf.clone());
    btcd_controller
        .start_bitcoind()
        .map_err(|_e| ())
        .expect("Failed starting bitcoind");

    let burnchain_config = Burnchain::regtest(&conf.get_burn_db_path());

    let mut btc_regtest_controller = BitcoinRegtestController::with_burnchain(
        conf.clone(),
        None,
        Some(burnchain_config.clone()),
        None,
    );

    btc_regtest_controller.bootstrap_chain(201);

    eprintln!("Chain bootstrapped...");

    let mut run_loop = neon::RunLoop::new(conf.clone());
    let blocks_processed = run_loop.get_blocks_processed_arc();
    let channel = run_loop.get_coordinator_channel().unwrap();

    thread::spawn(move || run_loop.start(Some(burnchain_config), 0));

    // give the run loop some time to start up!
    wait_for_runloop(&blocks_processed);

    // first block wakes up the run loop
    next_block_and_wait(&mut btc_regtest_controller, &blocks_processed);

    // first block will hold our VRF registration
    next_block_and_wait(&mut btc_regtest_controller, &blocks_processed);

    // second block will be the first mined Stacks block
    next_block_and_wait(&mut btc_regtest_controller, &blocks_processed);

    // fault injection
    env::set_var(
        "STACKS_MICROBLOCK_PUBKEY_HASH",
        "0000000000000000000000000000000000000000",
    );
    for _i in 0..10 {
        next_block_and_wait(&mut btc_regtest_controller, &blocks_processed);
    }
    env::set_var("STACKS_MICROBLOCK_PUBKEY_HASH", "");

    next_block_and_wait(&mut btc_regtest_controller, &blocks_processed);
    next_block_and_wait(&mut btc_regtest_controller, &blocks_processed);
    next_block_and_wait(&mut btc_regtest_controller, &blocks_processed);

    let blocks = test_observer::get_blocks();
    assert!(blocks.len() >= 5);
    assert!(blocks.len() <= 6);

    channel.stop_chains_coordinator();
    test_observer::clear();
}

#[test]
#[ignore]
fn liquid_ustx_integration() {
    if env::var("BITCOIND_TEST") != Ok("1".into()) {
        return;
    }

    // the contract that we'll test the costs of
    let caller_src = "
    (define-public (execute)
       (ok stx-liquid-supply))
    ";

    let spender_sk = StacksPrivateKey::new();
    let spender_addr = to_addr(&spender_sk);
    let spender_princ: PrincipalData = spender_addr.into();

    let (mut conf, _miner_account) = neon_integration_test_conf();

    test_observer::spawn();

    conf.events_observers.insert(EventObserverConfig {
        endpoint: format!("localhost:{}", test_observer::EVENT_OBSERVER_PORT),
        events_keys: vec![EventKeyType::AnyEvent],
    });

    let spender_bal = 10_000_000_000 * (core::MICROSTACKS_PER_STACKS as u64);

    conf.initial_balances.push(InitialBalance {
        address: spender_princ.clone(),
        amount: spender_bal,
    });

    let mut btcd_controller = BitcoinCoreController::new(conf.clone());
    btcd_controller
        .start_bitcoind()
        .map_err(|_e| ())
        .expect("Failed starting bitcoind");

    let burnchain_config = Burnchain::regtest(&conf.get_burn_db_path());

    let mut btc_regtest_controller = BitcoinRegtestController::with_burnchain(
        conf.clone(),
        None,
        Some(burnchain_config.clone()),
        None,
    );
    let http_origin = format!("http://{}", &conf.node.rpc_bind);

    btc_regtest_controller.bootstrap_chain(201);

    eprintln!("Chain bootstrapped...");

    let mut run_loop = neon::RunLoop::new(conf.clone());
    let blocks_processed = run_loop.get_blocks_processed_arc();
    let _client = reqwest::blocking::Client::new();
    let channel = run_loop.get_coordinator_channel().unwrap();

    thread::spawn(move || run_loop.start(Some(burnchain_config), 0));

    // give the run loop some time to start up!
    wait_for_runloop(&blocks_processed);

    // first block wakes up the run loop
    next_block_and_wait(&mut btc_regtest_controller, &blocks_processed);

    // first block will hold our VRF registration
    next_block_and_wait(&mut btc_regtest_controller, &blocks_processed);

    // second block will be the first mined Stacks block
    next_block_and_wait(&mut btc_regtest_controller, &blocks_processed);

    let _sort_height = channel.get_sortitions_processed();

    let publish = make_contract_publish(&spender_sk, 0, 1000, "caller", caller_src);

    let replaced_txid = submit_tx(&http_origin, &publish);

    let publish = make_contract_publish(&spender_sk, 0, 1100, "caller", caller_src);
    submit_tx(&http_origin, &publish);

    let dropped_txs = test_observer::get_memtx_drops();
    assert_eq!(dropped_txs.len(), 1);
    assert_eq!(&dropped_txs[0].1, "ReplaceByFee");
    assert_eq!(&dropped_txs[0].0, &format!("0x{}", replaced_txid));

    // mine 1 burn block for the miner to issue the next block
    next_block_and_wait(&mut btc_regtest_controller, &blocks_processed);
    // mine next burn block for the miner to win
    next_block_and_wait(&mut btc_regtest_controller, &blocks_processed);

    let call_tx = make_contract_call(
        &spender_sk,
        1,
        1000,
        &spender_addr,
        "caller",
        "execute",
        &[],
    );

    submit_tx(&http_origin, &call_tx);

    next_block_and_wait(&mut btc_regtest_controller, &blocks_processed);

    // clear and mine another burnchain block, so that the new winner is seen by the observer
    //   (the observer is logically "one block behind" the miner
    test_observer::clear();
    next_block_and_wait(&mut btc_regtest_controller, &blocks_processed);

    let mut blocks = test_observer::get_blocks();
    // should have produced 1 new block
    assert_eq!(blocks.len(), 1);
    let block = blocks.pop().unwrap();
    let transactions = block.get("transactions").unwrap().as_array().unwrap();
    eprintln!("{}", transactions.len());
    let mut tested = false;
    for tx in transactions.iter() {
        let raw_tx = tx.get("raw_tx").unwrap().as_str().unwrap();
        if raw_tx == "0x00" {
            continue;
        }
        let tx_bytes = hex_bytes(&raw_tx[2..]).unwrap();
        let parsed = StacksTransaction::consensus_deserialize(&mut &tx_bytes[..]).unwrap();
        if let TransactionPayload::ContractCall(contract_call) = parsed.payload {
            eprintln!("{}", contract_call.function_name.as_str());
            if contract_call.function_name.as_str() == "execute" {
                let raw_result = tx.get("raw_result").unwrap().as_str().unwrap();
                let parsed = Value::try_deserialize_hex_untyped(&raw_result[2..]).unwrap();
                let liquid_ustx = parsed.expect_result_ok().unwrap().expect_u128().unwrap();
                assert!(liquid_ustx > 0, "Should be more liquid ustx than 0");
                tested = true;
            }
        }
    }
    assert!(tested, "Should have found a contract call tx");
}

#[test]
#[ignore]
fn lockup_integration() {
    if env::var("BITCOIND_TEST") != Ok("1".into()) {
        return;
    }

    let (mut conf, _miner_account) = neon_integration_test_conf();

    test_observer::spawn();

    conf.events_observers.insert(EventObserverConfig {
        endpoint: format!("localhost:{}", test_observer::EVENT_OBSERVER_PORT),
        events_keys: vec![EventKeyType::AnyEvent],
    });

    let mut btcd_controller = BitcoinCoreController::new(conf.clone());
    btcd_controller
        .start_bitcoind()
        .map_err(|_e| ())
        .expect("Failed starting bitcoind");

    let burnchain_config = Burnchain::regtest(&conf.get_burn_db_path());

    let mut btc_regtest_controller = BitcoinRegtestController::with_burnchain(
        conf.clone(),
        None,
        Some(burnchain_config.clone()),
        None,
    );
    let http_origin = format!("http://{}", &conf.node.rpc_bind);

    btc_regtest_controller.bootstrap_chain(201);

    eprintln!("Chain bootstrapped...");

    let mut run_loop = neon::RunLoop::new(conf.clone());
    let blocks_processed = run_loop.get_blocks_processed_arc();
    let _client = reqwest::blocking::Client::new();

    thread::spawn(move || run_loop.start(Some(burnchain_config), 0));

    // give the run loop some time to start up!
    wait_for_runloop(&blocks_processed);

    // first block wakes up the run loop
    next_block_and_wait(&mut btc_regtest_controller, &blocks_processed);

    // let's query an account that unlocked STX
    // Looking at chainstate-test.txt,
    // 3QsabRcGFfw3B9rNpEcW9rN6twjZGwNz5s,13888888889,1
    // 3QsabRcGFfw3B9rNpEcW9rN6twjZGwNz5s,13888888889,3
    // 3QsabRcGFfw3B9rNpEcW9rN6twjZGwNz5s,13888888889,3
    // 3QsabRcGFfw3B9rNpEcW9rN6twjZGwNz5s -> SN3Z4MMRJ29FVZB38FGYPE94N1D8ZGF55R7YWH00A
    let recipient_addr_str = "SN3Z4MMRJ29FVZB38FGYPE94N1D8ZGF55R7YWH00A";
    let recipient = StacksAddress::from_string(recipient_addr_str).unwrap();

    // first block will hold our VRF registration
    next_block_and_wait(&mut btc_regtest_controller, &blocks_processed);

    // block #1 should be unlocking STX
    next_block_and_wait(&mut btc_regtest_controller, &blocks_processed);
    assert_eq!(get_balance(&http_origin, &recipient), 13888888889);
    let blocks = test_observer::get_blocks();
    let chain_tip = blocks.last().unwrap();

    let events = chain_tip.get("events").unwrap().as_array().unwrap();
    let mut found = false;
    for event in events.iter() {
        if event.get("type").unwrap().as_str().unwrap() == "stx_mint_event" {
            let payload = event.get("stx_mint_event").unwrap().as_object().unwrap();
            let address = payload.get("recipient").unwrap().as_str().unwrap();
            let amount = payload.get("amount").unwrap().as_str().unwrap();
            if address == recipient_addr_str && amount == "13888888889" {
                found = true;
            }
        }
    }
    assert_eq!(found, true);

    // block #2 won't unlock STX
    next_block_and_wait(&mut btc_regtest_controller, &blocks_processed);

    // block #3 should be unlocking STX
    next_block_and_wait(&mut btc_regtest_controller, &blocks_processed);
    assert_eq!(get_balance(&http_origin, &recipient), 13888888889 * 3);

    // now let's ensure that the last block received by the event observer contains the lockup receipt
    let blocks = test_observer::get_blocks();
    let chain_tip = blocks.last().unwrap();

    let events = chain_tip.get("events").unwrap().as_array().unwrap();
    assert_eq!(events.len(), 2);
    for event in events {
        assert_eq!(
            event.get("type").unwrap().as_str().unwrap(),
            "stx_mint_event"
        );
    }

    test_observer::clear();
}

#[test]
#[ignore]
fn stx_transfer_btc_integration_test() {
    if env::var("BITCOIND_TEST") != Ok("1".into()) {
        return;
    }

    let spender_sk = StacksPrivateKey::from_hex(SK_1).unwrap();
    let spender_stx_addr: StacksAddress = to_addr(&spender_sk);
    let spender_addr: PrincipalData = spender_stx_addr.clone().into();
    let _spender_btc_addr = BitcoinAddress::from_bytes_legacy(
        BitcoinNetworkType::Regtest,
        LegacyBitcoinAddressType::PublicKeyHash,
        &spender_stx_addr.bytes.0,
    )
    .unwrap();

    let spender_2_sk = StacksPrivateKey::from_hex(SK_2).unwrap();
    let spender_2_stx_addr: StacksAddress = to_addr(&spender_2_sk);
    let spender_2_addr: PrincipalData = spender_2_stx_addr.clone().into();

    let (mut conf, _miner_account) = neon_integration_test_conf();

    test_observer::spawn();
    conf.events_observers.insert(EventObserverConfig {
        endpoint: format!("localhost:{}", test_observer::EVENT_OBSERVER_PORT),
        events_keys: vec![EventKeyType::AnyEvent],
    });

    conf.initial_balances.push(InitialBalance {
        address: spender_addr.clone(),
        amount: 100300,
    });

    conf.initial_balances.push(InitialBalance {
        address: spender_2_addr.clone(),
        amount: 100300,
    });

    let mut btcd_controller = BitcoinCoreController::new(conf.clone());
    btcd_controller
        .start_bitcoind()
        .map_err(|_e| ())
        .expect("Failed starting bitcoind");

    let mut btc_regtest_controller = BitcoinRegtestController::new(conf.clone(), None);
    let http_origin = format!("http://{}", &conf.node.rpc_bind);

    btc_regtest_controller.bootstrap_chain(201);

    eprintln!("Chain bootstrapped...");

    let mut run_loop = neon::RunLoop::new(conf.clone());
    let blocks_processed = run_loop.get_blocks_processed_arc();

    let channel = run_loop.get_coordinator_channel().unwrap();

    thread::spawn(move || run_loop.start(None, 0));

    // give the run loop some time to start up!
    wait_for_runloop(&blocks_processed);

    // first block wakes up the run loop
    next_block_and_wait(&mut btc_regtest_controller, &blocks_processed);

    // first block will hold our VRF registration
    next_block_and_wait(&mut btc_regtest_controller, &blocks_processed);

    // second block will be the first mined Stacks block
    next_block_and_wait(&mut btc_regtest_controller, &blocks_processed);

    test_observer::clear();

    // let's query the spender's account:
    assert_eq!(get_balance(&http_origin, &spender_addr), 100300);

    // okay, let's send a pre-stx op.
    let pre_stx_op = PreStxOp {
        output: spender_stx_addr.clone(),
        // to be filled in
        txid: Txid([0u8; 32]),
        vtxindex: 0,
        block_height: 0,
        burn_header_hash: BurnchainHeaderHash([0u8; 32]),
    };

    let mut miner_signer = Keychain::default(conf.node.seed.clone()).generate_op_signer();

    assert!(
        btc_regtest_controller
            .submit_operation(
                StacksEpochId::Epoch2_05,
                BlockstackOperationType::PreStx(pre_stx_op),
                &mut miner_signer,
                1
            )
            .is_some(),
        "Pre-stx operation should submit successfully"
    );

    next_block_and_wait(&mut btc_regtest_controller, &blocks_processed);
    // let's fire off our transfer op.
    let recipient_sk = StacksPrivateKey::new();
    let recipient_addr = to_addr(&recipient_sk);
    let transfer_stx_op = TransferStxOp {
        sender: spender_stx_addr.clone(),
        recipient: recipient_addr.clone(),
        transfered_ustx: 100_000,
        memo: vec![],
        // to be filled in
        txid: Txid([0u8; 32]),
        vtxindex: 0,
        block_height: 0,
        burn_header_hash: BurnchainHeaderHash([0u8; 32]),
    };

    let mut spender_signer = BurnchainOpSigner::new(spender_sk.clone(), false);

    assert!(
        btc_regtest_controller
            .submit_operation(
                StacksEpochId::Epoch2_05,
                BlockstackOperationType::TransferStx(transfer_stx_op),
                &mut spender_signer,
                1
            )
            .is_some(),
        "Transfer operation should submit successfully"
    );
    // should be elected in the same block as the transfer, so balances should be unchanged.
    next_block_and_wait(&mut btc_regtest_controller, &blocks_processed);
    assert_eq!(get_balance(&http_origin, &spender_addr), 100300);
    assert_eq!(get_balance(&http_origin, &recipient_addr), 0);

    // this block should process the transfer
    next_block_and_wait(&mut btc_regtest_controller, &blocks_processed);

    assert_eq!(get_balance(&http_origin, &spender_addr), 300);
    assert_eq!(get_balance(&http_origin, &recipient_addr), 100_000);
    assert_eq!(get_balance(&http_origin, &spender_2_addr), 100_300);

    // now let's do a pre-stx-op and a transfer op in the same burnchain block...
    // NOTE: bitcoind really doesn't want to return the utxo from the first op for some reason,
    //    so we have to get a little creative...

    // okay, let's send a pre-stx op.
    let pre_stx_op = PreStxOp {
        output: spender_2_stx_addr.clone(),
        // to be filled in
        txid: Txid([0u8; 32]),
        vtxindex: 0,
        block_height: 0,
        burn_header_hash: BurnchainHeaderHash([0u8; 32]),
    };

    let mut miner_signer = Keychain::default(conf.node.seed.clone()).generate_op_signer();

    let pre_stx_tx = btc_regtest_controller
        .submit_manual(
            StacksEpochId::Epoch2_05,
            BlockstackOperationType::PreStx(pre_stx_op),
            &mut miner_signer,
            None,
        )
        .expect("Pre-stx operation should submit successfully");

    let transfer_stx_utxo = UTXO {
        txid: pre_stx_tx.txid(),
        vout: 1,
        script_pub_key: pre_stx_tx.output[1].script_pubkey.clone(),
        amount: pre_stx_tx.output[1].value,
        confirmations: 0,
    };

    // let's fire off our transfer op.
    let transfer_stx_op = TransferStxOp {
        sender: spender_2_stx_addr.clone(),
        recipient: recipient_addr.clone(),
        transfered_ustx: 100_000,
        memo: vec![],
        // to be filled in
        txid: Txid([0u8; 32]),
        vtxindex: 0,
        block_height: 0,
        burn_header_hash: BurnchainHeaderHash([0u8; 32]),
    };

    let mut spender_signer = BurnchainOpSigner::new(spender_2_sk.clone(), false);

    btc_regtest_controller
        .submit_manual(
            StacksEpochId::Epoch2_05,
            BlockstackOperationType::TransferStx(transfer_stx_op),
            &mut spender_signer,
            Some(transfer_stx_utxo),
        )
        .expect("Transfer operation should submit successfully");

    // should be elected in the same block as the transfer, so balances should be unchanged.
    next_block_and_wait(&mut btc_regtest_controller, &blocks_processed);

    assert_eq!(get_balance(&http_origin, &spender_addr), 300);
    assert_eq!(get_balance(&http_origin, &recipient_addr), 100_000);
    assert_eq!(get_balance(&http_origin, &spender_2_addr), 100_300);

    // should process the transfer
    next_block_and_wait(&mut btc_regtest_controller, &blocks_processed);

    assert_eq!(get_balance(&http_origin, &spender_addr), 300);
    assert_eq!(get_balance(&http_origin, &recipient_addr), 200_000);
    assert_eq!(get_balance(&http_origin, &spender_2_addr), 300);

    let mut found_btc_tx = false;
    let blocks = test_observer::get_blocks();
    for block in blocks {
        let transactions = block.get("transactions").unwrap().as_array().unwrap();
        for tx in transactions.iter() {
            let raw_tx = tx.get("raw_tx").unwrap().as_str().unwrap();
            if raw_tx == "0x00" {
                let burnchain_op = tx.get("burnchain_op").unwrap().as_object().unwrap();
                if !burnchain_op.contains_key("transfer_stx") {
                    panic!("unexpected btc transaction type");
                }
                found_btc_tx = true;
            }
        }
    }
    assert!(found_btc_tx);

    channel.stop_chains_coordinator();
}

#[test]
#[ignore]
fn stx_delegate_btc_integration_test() {
    if env::var("BITCOIND_TEST") != Ok("1".into()) {
        return;
    }

    let spender_sk = StacksPrivateKey::from_hex(SK_1).unwrap();
    let spender_stx_addr: StacksAddress = to_addr(&spender_sk);
    let spender_addr: PrincipalData = spender_stx_addr.clone().into();

    let recipient_sk = StacksPrivateKey::new();
    let recipient_addr = to_addr(&recipient_sk);
    let pox_pubkey = Secp256k1PublicKey::from_hex(
        "02f006a09b59979e2cb8449f58076152af6b124aa29b948a3714b8d5f15aa94ede",
    )
    .unwrap();
    let pox_pubkey_hash = bytes_to_hex(
        &Hash160::from_node_public_key(&pox_pubkey)
            .to_bytes()
            .to_vec(),
    );

    let (mut conf, _miner_account) = neon_integration_test_conf();

    conf.initial_balances.push(InitialBalance {
        address: spender_addr.clone(),
        amount: 100300,
    });
    conf.initial_balances.push(InitialBalance {
        address: recipient_addr.clone().into(),
        amount: 300,
    });

    // update epoch info so that Epoch 2.1 takes effect
    conf.burnchain.epochs = Some(vec![
        StacksEpoch {
            epoch_id: StacksEpochId::Epoch20,
            start_height: 0,
            end_height: 1,
            block_limit: BLOCK_LIMIT_MAINNET_20.clone(),
            network_epoch: PEER_VERSION_EPOCH_2_0,
        },
        StacksEpoch {
            epoch_id: StacksEpochId::Epoch2_05,
            start_height: 1,
            end_height: 2,
            block_limit: BLOCK_LIMIT_MAINNET_205.clone(),
            network_epoch: PEER_VERSION_EPOCH_2_05,
        },
        StacksEpoch {
            epoch_id: StacksEpochId::Epoch21,
            start_height: 2,
            end_height: 9223372036854775807,
            block_limit: BLOCK_LIMIT_MAINNET_21.clone(),
            network_epoch: PEER_VERSION_EPOCH_2_1,
        },
    ]);
    conf.burnchain.pox_2_activation = Some(3);

    test_observer::spawn();
    conf.events_observers.insert(EventObserverConfig {
        endpoint: format!("localhost:{}", test_observer::EVENT_OBSERVER_PORT),
        events_keys: vec![EventKeyType::AnyEvent],
    });

    let mut btcd_controller = BitcoinCoreController::new(conf.clone());
    btcd_controller
        .start_bitcoind()
        .map_err(|_e| ())
        .expect("Failed starting bitcoind");

    let mut burnchain_config = Burnchain::regtest(&conf.get_burn_db_path());

    // reward cycle length = 5, so 3 reward cycle slots + 2 prepare-phase burns
    let reward_cycle_len = 5;
    let prepare_phase_len = 2;
    let pox_constants = PoxConstants::new(
        reward_cycle_len,
        prepare_phase_len,
        2,
        5,
        15,
        (16 * reward_cycle_len - 1).into(),
        (17 * reward_cycle_len).into(),
        u32::MAX,
        u32::MAX,
        u32::MAX,
        u32::MAX,
    );
    burnchain_config.pox_constants = pox_constants.clone();

    let mut btc_regtest_controller = BitcoinRegtestController::with_burnchain(
        conf.clone(),
        None,
        Some(burnchain_config.clone()),
        None,
    );
    let http_origin = format!("http://{}", &conf.node.rpc_bind);

    btc_regtest_controller.bootstrap_chain(201);

    eprintln!("Chain bootstrapped...");

    let mut run_loop = neon::RunLoop::new(conf.clone());
    let blocks_processed = run_loop.get_blocks_processed_arc();

    let channel = run_loop.get_coordinator_channel().unwrap();

    thread::spawn(move || run_loop.start(None, 0));

    // give the run loop some time to start up!
    wait_for_runloop(&blocks_processed);

    next_block_and_wait(&mut btc_regtest_controller, &blocks_processed);
    next_block_and_wait(&mut btc_regtest_controller, &blocks_processed);
    next_block_and_wait(&mut btc_regtest_controller, &blocks_processed);

    test_observer::clear();

    // Mine a few more blocks so that Epoch 2.1 (and thus pox-2) can take effect.
    next_block_and_wait(&mut btc_regtest_controller, &blocks_processed);
    next_block_and_wait(&mut btc_regtest_controller, &blocks_processed);
    next_block_and_wait(&mut btc_regtest_controller, &blocks_processed);

    // okay, let's send a pre-stx op.
    let pre_stx_op = PreStxOp {
        output: spender_stx_addr.clone(),
        // to be filled in
        txid: Txid([0u8; 32]),
        vtxindex: 0,
        block_height: 0,
        burn_header_hash: BurnchainHeaderHash([0u8; 32]),
    };

    let mut miner_signer = Keychain::default(conf.node.seed.clone()).generate_op_signer();

    assert!(
        btc_regtest_controller
            .submit_operation(
                StacksEpochId::Epoch21,
                BlockstackOperationType::PreStx(pre_stx_op),
                &mut miner_signer,
                1
            )
            .is_some(),
        "Pre-stx operation should submit successfully"
    );

    next_block_and_wait(&mut btc_regtest_controller, &blocks_processed);

    // let's fire off our delegate op.
    let del_stx_op = DelegateStxOp {
        sender: spender_stx_addr.clone(),
        delegate_to: recipient_addr.clone(),
        reward_addr: None,
        delegated_ustx: 100_000,
        // to be filled in
        txid: Txid([0u8; 32]),
        vtxindex: 0,
        block_height: 0,
        burn_header_hash: BurnchainHeaderHash([0u8; 32]),
        until_burn_height: None,
    };

    let mut spender_signer = BurnchainOpSigner::new(spender_sk.clone(), false);
    assert!(
        btc_regtest_controller
            .submit_operation(
                StacksEpochId::Epoch21,
                BlockstackOperationType::DelegateStx(del_stx_op),
                &mut spender_signer,
                1
            )
            .is_some(),
        "Delegate operation should submit successfully"
    );

    // the second block should process the delegation, after which the balaces should be unchanged
    next_block_and_wait(&mut btc_regtest_controller, &blocks_processed);
    next_block_and_wait(&mut btc_regtest_controller, &blocks_processed);

    assert_eq!(get_balance(&http_origin, &spender_addr), 100300);
    assert_eq!(get_balance(&http_origin, &recipient_addr), 300);

    // send a delegate-stack-stx transaction
    let sort_height = channel.get_sortitions_processed();
    let tx = make_contract_call(
        &recipient_sk,
        0,
        293,
        &StacksAddress::from_string("ST000000000000000000002AMW42H").unwrap(),
        "pox-2",
        "delegate-stack-stx",
        &[
            Value::Principal(spender_addr.clone()),
            Value::UInt(100_000),
            execute(
                &format!("{{ hashbytes: 0x{}, version: 0x00 }}", pox_pubkey_hash),
                ClarityVersion::Clarity2,
            )
            .unwrap()
            .unwrap(),
            Value::UInt(sort_height as u128),
            Value::UInt(6),
        ],
    );

    // push the stacking transaction
    submit_tx(&http_origin, &tx);

    // let's mine until the next reward cycle starts ...
    next_block_and_wait(&mut btc_regtest_controller, &blocks_processed);
    next_block_and_wait(&mut btc_regtest_controller, &blocks_processed);
    next_block_and_wait(&mut btc_regtest_controller, &blocks_processed);
    next_block_and_wait(&mut btc_regtest_controller, &blocks_processed);
    next_block_and_wait(&mut btc_regtest_controller, &blocks_processed);

    // check the locked amount for the spender account
    let account = get_account(&http_origin, &spender_stx_addr);
    assert_eq!(account.locked, 100_000);

    let mut delegate_stack_stx_found = false;
    let mut delegate_stx_found = false;
    let blocks = test_observer::get_blocks();
    for block in blocks.iter() {
        let events = block.get("events").unwrap().as_array().unwrap();
        for event in events.iter() {
            let event_type = event.get("type").unwrap().as_str().unwrap();
            if event_type == "contract_event" {
                let contract_event = event.get("contract_event").unwrap().as_object().unwrap();

                // Check that it is a print event
                let sub_type = contract_event.get("topic").unwrap().as_str().unwrap();
                assert_eq!(sub_type, "print");

                // Ensure that the function name is as expected
                // This verifies that there were print events for delegate-stack-stx and delegate-stx
                let name_field =
                    &contract_event["value"]["Response"]["data"]["Tuple"]["data_map"]["name"];
                let name_data = name_field["Sequence"]["String"]["ASCII"]["data"]
                    .as_array()
                    .unwrap();
                let ascii_vec = name_data
                    .iter()
                    .map(|num| num.as_u64().unwrap() as u8)
                    .collect();
                let name = String::from_utf8(ascii_vec).unwrap();
                if name == "delegate-stack-stx" {
                    delegate_stack_stx_found = true;
                } else if name == "delegate-stx" {
                    delegate_stx_found = true;
                }
            }
        }
    }
    assert!(delegate_stx_found);
    assert!(delegate_stack_stx_found);

    test_observer::clear();
    channel.stop_chains_coordinator();
}

#[test]
#[ignore]
fn bitcoind_resubmission_test() {
    if env::var("BITCOIND_TEST") != Ok("1".into()) {
        return;
    }

    let (mut conf, _miner_account) = neon_integration_test_conf();

    let spender_sk = StacksPrivateKey::from_hex(SK_1).unwrap();
    let spender_addr: PrincipalData = to_addr(&spender_sk).into();

    conf.initial_balances.push(InitialBalance {
        address: spender_addr.clone(),
        amount: 100300,
    });

    let mut btcd_controller = BitcoinCoreController::new(conf.clone());
    btcd_controller
        .start_bitcoind()
        .map_err(|_e| ())
        .expect("Failed starting bitcoind");

    let mut btc_regtest_controller = BitcoinRegtestController::new(conf.clone(), None);
    let http_origin = format!("http://{}", &conf.node.rpc_bind);

    btc_regtest_controller.bootstrap_chain(201);

    eprintln!("Chain bootstrapped...");

    let mut run_loop = neon::RunLoop::new(conf.clone());
    let blocks_processed = run_loop.get_blocks_processed_arc();

    let channel = run_loop.get_coordinator_channel().unwrap();

    thread::spawn(move || run_loop.start(None, 0));

    // give the run loop some time to start up!
    wait_for_runloop(&blocks_processed);

    // first block wakes up the run loop
    next_block_and_wait(&mut btc_regtest_controller, &blocks_processed);

    // first block will hold our VRF registration
    next_block_and_wait(&mut btc_regtest_controller, &blocks_processed);

    // next block, issue a commit
    next_block_and_wait(&mut btc_regtest_controller, &blocks_processed);

    next_block_and_wait(&mut btc_regtest_controller, &blocks_processed);

    next_block_and_wait(&mut btc_regtest_controller, &blocks_processed);

    // let's figure out the current chain tip
    let chain_tip = get_chain_tip(&http_origin);

    // HACK: this test relies on manually inserting a bad microblock into the chain state.
    //  this behavior is not guaranteed to continue to work like this, so at some point this
    //  test will need to be updated to handle that.
    {
        let (mut chainstate, _) = StacksChainState::open(
            false,
            conf.burnchain.chain_id,
            &conf.get_chainstate_path_str(),
            None,
        )
        .unwrap();
        let mut tx = chainstate.db_tx_begin().unwrap();

        let (consensus_hash, stacks_block) = get_tip_anchored_block(&conf);

        let ublock_privk =
            find_microblock_privkey(&conf, &stacks_block.header.microblock_pubkey_hash, 1024)
                .unwrap();

        let garbage_tx = make_stacks_transfer_mblock_only(
            &spender_sk,
            0,
            100,
            &PrincipalData::from(StacksAddress::burn_address(false)),
            1000,
        );
        let mut garbage_block = StacksMicroblock::first_unsigned(
            &chain_tip.1,
            vec![StacksTransaction::consensus_deserialize(&mut garbage_tx.as_slice()).unwrap()],
        );
        garbage_block.header.prev_block = BlockHeaderHash([3; 32]);
        garbage_block.header.sequence = 1;
        garbage_block.sign(&ublock_privk).unwrap();

        eprintln!("Minting microblock at {}/{}", &chain_tip.0, &chain_tip.1);
        StacksChainState::store_staging_microblock(
            &mut tx,
            &consensus_hash,
            &stacks_block.header.block_hash(),
            &garbage_block,
        )
        .unwrap();
        tx.commit().unwrap();
    }

    thread::sleep(Duration::from_secs(30));

    next_block_and_wait(&mut btc_regtest_controller, &blocks_processed);

    let burnchain_db = BurnchainDB::open(
        &btc_regtest_controller
            .get_burnchain()
            .get_burnchaindb_path(),
        false,
    )
    .unwrap();

    let burn_tip = burnchain_db.get_canonical_chain_tip().unwrap();
    let last_burn_block =
        BurnchainDB::get_burnchain_block(burnchain_db.conn(), &burn_tip.block_hash).unwrap();

    assert_eq!(
        last_burn_block.ops.len(),
        1,
        "Should only have ONE operation in the last burn block"
    );

    channel.stop_chains_coordinator();
}

#[test]
#[ignore]
fn bitcoind_forking_test() {
    if env::var("BITCOIND_TEST") != Ok("1".into()) {
        return;
    }

    let (conf, miner_account) = neon_integration_test_conf();

    let mut btcd_controller = BitcoinCoreController::new(conf.clone());
    btcd_controller
        .start_bitcoind()
        .map_err(|_e| ())
        .expect("Failed starting bitcoind");

    let mut btc_regtest_controller = BitcoinRegtestController::new(conf.clone(), None);
    let http_origin = format!("http://{}", &conf.node.rpc_bind);

    btc_regtest_controller.bootstrap_chain(201);

    eprintln!("Chain bootstrapped...");

    let mut run_loop = neon::RunLoop::new(conf);
    let blocks_processed = run_loop.get_blocks_processed_arc();

    let channel = run_loop.get_coordinator_channel().unwrap();

    thread::spawn(move || run_loop.start(None, 0));

    // give the run loop some time to start up!
    wait_for_runloop(&blocks_processed);

    // first block wakes up the run loop
    next_block_and_wait(&mut btc_regtest_controller, &blocks_processed);

    // first block will hold our VRF registration
    next_block_and_wait(&mut btc_regtest_controller, &blocks_processed);

    let mut sort_height = channel.get_sortitions_processed();
    eprintln!("Sort height: {}", sort_height);

    while sort_height < 210 {
        next_block_and_wait(&mut btc_regtest_controller, &blocks_processed);
        sort_height = channel.get_sortitions_processed();
        eprintln!("Sort height: {}", sort_height);
    }
    // let's query the miner's account nonce:

    eprintln!("Miner account: {}", miner_account);

    let account = get_account(&http_origin, &miner_account);

    // N.B. rewards mature after 2 confirmations...
    assert_eq!(account.balance, 4 * (1_000_000_000 + 20_400_000));
    assert_eq!(account.nonce, 7);

    // okay, let's figure out the burn block we want to fork away.
    let burn_header_hash_to_fork = btc_regtest_controller.get_block_hash(206);
    btc_regtest_controller.invalidate_block(&burn_header_hash_to_fork);
    btc_regtest_controller.build_next_block(5);

    thread::sleep(Duration::from_secs(50));
    eprintln!("Wait for block off of shallow fork");
    next_block_and_wait(&mut btc_regtest_controller, &blocks_processed);

    let account = get_account(&http_origin, &miner_account);

    // N.B. rewards mature after 2 confirmations...
    assert_eq!(account.balance, 0);
    assert_eq!(account.nonce, 2);

    next_block_and_wait(&mut btc_regtest_controller, &blocks_processed);

    let account = get_account(&http_origin, &miner_account);

    // N.B. rewards mature after 2 confirmations...
    assert_eq!(account.balance, 0);
    // but we're able to keep on mining
    assert_eq!(account.nonce, 3);

    // Let's create another fork, deeper
    let burn_header_hash_to_fork = btc_regtest_controller.get_block_hash(206);
    eprintln!("Instigate 10-block deep fork");
    btc_regtest_controller.invalidate_block(&burn_header_hash_to_fork);
    btc_regtest_controller.build_next_block(10);

    thread::sleep(Duration::from_secs(50));
    eprintln!("Wait for block off of deep fork");
    next_block_and_wait(&mut btc_regtest_controller, &blocks_processed);

    let account = get_account(&http_origin, &miner_account);
    assert_eq!(account.balance, 0);
    assert_eq!(account.nonce, 3);

    next_block_and_wait(&mut btc_regtest_controller, &blocks_processed);

    let account = get_account(&http_origin, &miner_account);

    // but we're able to keep on mining
    assert!(account.nonce >= 3);

    eprintln!("End of test");
    channel.stop_chains_coordinator();
}

#[test]
#[ignore]
fn should_fix_2771() {
    if env::var("BITCOIND_TEST") != Ok("1".into()) {
        return;
    }

    let (conf, _miner_account) = neon_integration_test_conf();

    let mut btcd_controller = BitcoinCoreController::new(conf.clone());
    btcd_controller
        .start_bitcoind()
        .map_err(|_e| ())
        .expect("Failed starting bitcoind");

    let mut btc_regtest_controller = BitcoinRegtestController::new(conf.clone(), None);

    btc_regtest_controller.bootstrap_chain(201);

    eprintln!("Chain bootstrapped...");

    let mut run_loop = neon::RunLoop::new(conf);
    let blocks_processed = run_loop.get_blocks_processed_arc();

    let channel = run_loop.get_coordinator_channel().unwrap();

    thread::spawn(move || run_loop.start(None, 0));

    // give the run loop some time to start up!
    wait_for_runloop(&blocks_processed);

    // first block wakes up the run loop
    next_block_and_wait(&mut btc_regtest_controller, &blocks_processed);

    // first block will hold our VRF registration
    next_block_and_wait(&mut btc_regtest_controller, &blocks_processed);

    let mut sort_height = channel.get_sortitions_processed();
    eprintln!("Sort height: {}", sort_height);

    while sort_height < 210 {
        next_block_and_wait(&mut btc_regtest_controller, &blocks_processed);
        sort_height = channel.get_sortitions_processed();
        eprintln!("Sort height: {}", sort_height);
    }

    // okay, let's figure out the burn block we want to fork away.
    let reorg_height = 208;
    warn!("Will trigger re-org at block {}", reorg_height);
    let burn_header_hash_to_fork = btc_regtest_controller.get_block_hash(reorg_height);
    btc_regtest_controller.invalidate_block(&burn_header_hash_to_fork);
    btc_regtest_controller.build_next_block(1);
    thread::sleep(Duration::from_secs(5));

    // The test here consists in producing a canonical chain with 210 blocks.
    // Once done, we invalidate the block 208, and instead of rebuilding directly
    // a longer fork with N blocks (as done in the bitcoind_forking_test)
    // we slowly add some more blocks.
    // Without the patch, this behavior ends up crashing the node with errors like:
    // WARN [1626791307.078061] [src/chainstate/coordinator/mod.rs:535] [chains-coordinator] ChainsCoordinator: could not retrieve  block burnhash=40bdbf0dda349642bdf4dd30dd31af4f0c9979ce12a7c17485245d0a6ddd970b
    // WARN [1626791307.078098] [src/chainstate/coordinator/mod.rs:308] [chains-coordinator] Error processing new burn block: NonContiguousBurnchainBlock(UnknownBlock(40bdbf0dda349642bdf4dd30dd31af4f0c9979ce12a7c17485245d0a6ddd970b))
    // And the burnchain db ends up in the same state we ended up while investigating 2771.
    // With this patch, the node is able to entirely register this new canonical fork, and then able to make progress and finish successfully.
    for _i in 0..3 {
        btc_regtest_controller.build_next_block(1);
        thread::sleep(Duration::from_secs(30));
    }

    channel.stop_chains_coordinator();
}

/// Returns a StacksMicroblock with the given transactions, sequence, and parent block that is
/// signed with the given private key.
fn make_signed_microblock(
    block_privk: &StacksPrivateKey,
    txs: Vec<StacksTransaction>,
    parent_block: BlockHeaderHash,
    seq: u16,
) -> StacksMicroblock {
    let mut rng = rand::thread_rng();

    let txid_vecs = txs.iter().map(|tx| tx.txid().as_bytes().to_vec()).collect();
    let merkle_tree = MerkleTree::<Sha512Trunc256Sum>::new(&txid_vecs);
    let tx_merkle_root = merkle_tree.root();

    let mut mblock = StacksMicroblock {
        header: StacksMicroblockHeader {
            version: rng.gen(),
            sequence: seq,
            prev_block: parent_block,
            tx_merkle_root: tx_merkle_root,
            signature: MessageSignature([0u8; 65]),
        },
        txs: txs,
    };
    mblock.sign(block_privk).unwrap();
    mblock
}

#[test]
#[ignore]
fn microblock_fork_poison_integration_test() {
    if env::var("BITCOIND_TEST") != Ok("1".into()) {
        return;
    }

    let spender_sk = StacksPrivateKey::from_hex(SK_1).unwrap();
    let spender_addr: PrincipalData = to_addr(&spender_sk).into();
    let second_spender_sk = StacksPrivateKey::from_hex(SK_2).unwrap();
    let second_spender_addr: PrincipalData = to_addr(&second_spender_sk).into();

    let (mut conf, _) = neon_integration_test_conf();

    conf.initial_balances.push(InitialBalance {
        address: spender_addr.clone(),
        amount: 100300,
    });
    conf.initial_balances.push(InitialBalance {
        address: second_spender_addr.clone(),
        amount: 10000,
    });

    // we'll manually post a forked stream to the node
    conf.node.mine_microblocks = false;
    conf.burnchain.max_rbf = 1000000;
    conf.node.wait_time_for_microblocks = 0;
    conf.node.microblock_frequency = 1_000;
    conf.miner.first_attempt_time_ms = 2_000;
    conf.miner.subsequent_attempt_time_ms = 5_000;
    conf.node.wait_time_for_blocks = 1_000;

    conf.miner.first_attempt_time_ms = i64::max_value() as u64;
    conf.miner.subsequent_attempt_time_ms = i64::max_value() as u64;

    test_observer::spawn();

    conf.events_observers.insert(EventObserverConfig {
        endpoint: format!("localhost:{}", test_observer::EVENT_OBSERVER_PORT),
        events_keys: vec![EventKeyType::AnyEvent],
    });

    let mut btcd_controller = BitcoinCoreController::new(conf.clone());
    btcd_controller
        .start_bitcoind()
        .map_err(|_e| ())
        .expect("Failed starting bitcoind");

    let mut btc_regtest_controller = BitcoinRegtestController::new(conf.clone(), None);
    let http_origin = format!("http://{}", &conf.node.rpc_bind);

    btc_regtest_controller.bootstrap_chain(201);

    eprintln!("Chain bootstrapped...");

    let mut run_loop = neon::RunLoop::new(conf.clone());
    let blocks_processed = run_loop.get_blocks_processed_arc();
    let client = reqwest::blocking::Client::new();
    let miner_status = run_loop.get_miner_status();

    let channel = run_loop.get_coordinator_channel().unwrap();

    thread::spawn(move || run_loop.start(None, 0));

    // give the run loop some time to start up!
    wait_for_runloop(&blocks_processed);

    // first block wakes up the run loop
    next_block_and_wait(&mut btc_regtest_controller, &blocks_processed);

    // first block will hold our VRF registration
    next_block_and_wait(&mut btc_regtest_controller, &blocks_processed);

    // second block will be the first mined Stacks block
    next_block_and_wait(&mut btc_regtest_controller, &blocks_processed);
    sleep_ms(10_000);

    // turn off the miner for now, so we can ensure both of these get accepted and preprocessed
    // before we try and mine an anchor block that confirms them
    eprintln!("Disable miner");
    signal_mining_blocked(miner_status.clone());
    sleep_ms(10_000);

    // our first spender
    let account = get_account(&http_origin, &spender_addr);
    assert_eq!(account.balance, 100300);
    assert_eq!(account.nonce, 0);

    // our second spender
    let account = get_account(&http_origin, &second_spender_addr);
    assert_eq!(account.balance, 10000);
    assert_eq!(account.nonce, 0);

    info!("Test microblock");

    let recipient = StacksAddress::from_string(ADDR_4).unwrap();
    let unconfirmed_tx_bytes =
        make_stacks_transfer_mblock_only(&spender_sk, 0, 1000, &recipient.into(), 1000);
    let unconfirmed_tx =
        StacksTransaction::consensus_deserialize(&mut &unconfirmed_tx_bytes[..]).unwrap();
    let second_unconfirmed_tx_bytes =
        make_stacks_transfer_mblock_only(&second_spender_sk, 0, 1000, &recipient.into(), 1500);
    let second_unconfirmed_tx =
        StacksTransaction::consensus_deserialize(&mut &second_unconfirmed_tx_bytes[..]).unwrap();

    // TODO (hack) instantiate the sortdb in the burnchain
    let _ = btc_regtest_controller.sortdb_mut();

    // put each into a microblock
    let (first_microblock, second_microblock) = {
        let tip_info = get_chain_info(&conf);
        let stacks_tip = tip_info.stacks_tip;

        let (consensus_hash, stacks_block) = get_tip_anchored_block(&conf);
        let tip_hash =
            StacksBlockHeader::make_index_block_hash(&consensus_hash, &stacks_block.block_hash());
        let privk =
            find_microblock_privkey(&conf, &stacks_block.header.microblock_pubkey_hash, 1024)
                .unwrap();
        let (mut chainstate, _) = StacksChainState::open(
            false,
            CHAIN_ID_TESTNET,
            &conf.get_chainstate_path_str(),
            None,
        )
        .unwrap();

        chainstate
            .reload_unconfirmed_state(&btc_regtest_controller.sortdb_ref().index_conn(), tip_hash)
            .unwrap();
        let first_microblock = make_microblock(
            &privk,
            &mut chainstate,
            &btc_regtest_controller.sortdb_ref().index_conn(),
            consensus_hash,
            stacks_block.clone(),
            vec![unconfirmed_tx],
        );

        eprintln!(
            "Created first microblock: {}: {:?}",
            &first_microblock.block_hash(),
            &first_microblock
        );

        // NOTE: this microblock conflicts because it has the same parent as the first microblock,
        // even though it's seq is different.
        let second_microblock =
            make_signed_microblock(&privk, vec![second_unconfirmed_tx], stacks_tip, 1);

        eprintln!(
            "Created second conflicting microblock: {}: {:?}",
            &second_microblock.block_hash(),
            &second_microblock
        );
        (first_microblock, second_microblock)
    };

    let mut microblock_bytes = vec![];
    first_microblock
        .consensus_serialize(&mut microblock_bytes)
        .unwrap();

    // post the first microblock
    let path = format!("{}/v2/microblocks", &http_origin);
    let res: String = client
        .post(&path)
        .header("Content-Type", "application/octet-stream")
        .body(microblock_bytes.clone())
        .send()
        .unwrap()
        .json()
        .unwrap();

    assert_eq!(res, format!("{}", &first_microblock.block_hash()));

    let mut second_microblock_bytes = vec![];
    second_microblock
        .consensus_serialize(&mut second_microblock_bytes)
        .unwrap();

    // post the second microblock
    let path = format!("{}/v2/microblocks", &http_origin);
    let res: String = client
        .post(&path)
        .header("Content-Type", "application/octet-stream")
        .body(second_microblock_bytes.clone())
        .send()
        .unwrap()
        .json()
        .unwrap();

    assert_eq!(res, format!("{}", &second_microblock.block_hash()));

    eprintln!("Wait 10s and re-enable miner");
    sleep_ms(10_000);

    // resume mining
    eprintln!("Enable miner");
    signal_mining_ready(miner_status.clone());
    sleep_ms(10_000);

    eprintln!("Attempt to mine poison-microblock");
    let mut found = false;
    for _i in 0..10 {
        if found {
            break;
        }
        next_block_and_wait(&mut btc_regtest_controller, &blocks_processed);
        let blocks = test_observer::get_blocks();
        for block in blocks.iter() {
            let transactions = block.get("transactions").unwrap().as_array().unwrap();
            for tx in transactions.iter() {
                let raw_tx = tx.get("raw_tx").unwrap().as_str().unwrap();
                if raw_tx == "0x00" {
                    continue;
                }
                let tx_bytes = hex_bytes(&raw_tx[2..]).unwrap();
                let parsed = StacksTransaction::consensus_deserialize(&mut &tx_bytes[..]).unwrap();

                if let TransactionPayload::PoisonMicroblock(..) = &parsed.payload {
                    found = true;
                    break;
                }
            }
        }
    }

    assert!(
        found,
        "Did not find poison microblock tx in any mined block"
    );

    test_observer::clear();
    channel.stop_chains_coordinator();
}

#[test]
#[ignore]
fn microblock_integration_test() {
    if env::var("BITCOIND_TEST") != Ok("1".into()) {
        return;
    }

    let spender_sk = StacksPrivateKey::from_hex(SK_1).unwrap();
    let spender_addr: PrincipalData = to_addr(&spender_sk).into();
    let second_spender_sk = StacksPrivateKey::from_hex(SK_2).unwrap();
    let second_spender_addr: PrincipalData = to_addr(&second_spender_sk).into();

    let (mut conf, miner_account) = neon_integration_test_conf();

    conf.miner.wait_for_block_download = false;
    conf.initial_balances.push(InitialBalance {
        address: spender_addr.clone(),
        amount: 100300,
    });
    conf.initial_balances.push(InitialBalance {
        address: second_spender_addr.clone(),
        amount: 10000,
    });

    conf.node.mine_microblocks = true;
    conf.node.microblock_frequency = 1_000;
    conf.miner.microblock_attempt_time_ms = 1_000;
    conf.node.wait_time_for_microblocks = 0;

    test_observer::spawn();

    conf.events_observers.insert(EventObserverConfig {
        endpoint: format!("localhost:{}", test_observer::EVENT_OBSERVER_PORT),
        events_keys: vec![EventKeyType::AnyEvent],
    });

    let mut btcd_controller = BitcoinCoreController::new(conf.clone());
    btcd_controller
        .start_bitcoind()
        .map_err(|_e| ())
        .expect("Failed starting bitcoind");

    let mut btc_regtest_controller = BitcoinRegtestController::new(conf.clone(), None);
    let http_origin = format!("http://{}", &conf.node.rpc_bind);

    btc_regtest_controller.bootstrap_chain(201);

    eprintln!("Chain bootstrapped...");

    let mut run_loop = neon::RunLoop::new(conf.clone());
    let blocks_processed = run_loop.get_blocks_processed_arc();
    let client = reqwest::blocking::Client::new();

    let channel = run_loop.get_coordinator_channel().unwrap();

    thread::spawn(move || run_loop.start(None, 0));

    // give the run loop some time to start up!
    wait_for_runloop(&blocks_processed);

    // first block wakes up the run loop
    next_block_and_wait(&mut btc_regtest_controller, &blocks_processed);

    // first block will hold our VRF registration
    next_block_and_wait(&mut btc_regtest_controller, &blocks_processed);

    // second block will be the first mined Stacks block
    next_block_and_wait(&mut btc_regtest_controller, &blocks_processed);

    // let's query the miner's account nonce:
    info!("Miner account: {}", miner_account);
    let account = get_account(&http_origin, &miner_account);
    assert_eq!(account.balance, 0);
    assert_eq!(account.nonce, 1);

    // and our first spender
    let account = get_account(&http_origin, &spender_addr);
    assert_eq!(account.balance, 100300);
    assert_eq!(account.nonce, 0);

    // and our second spender
    let account = get_account(&http_origin, &second_spender_addr);
    assert_eq!(account.balance, 10000);
    assert_eq!(account.nonce, 0);

    // okay, let's push a transaction that is marked microblock only!
    let recipient = StacksAddress::from_string(ADDR_4).unwrap();
    let tx = make_stacks_transfer_mblock_only(&spender_sk, 0, 1000, &recipient.into(), 1000);
    submit_tx(&http_origin, &tx);

    info!("Try to mine a microblock-only tx");

    // now let's mine a couple blocks, and then check the sender's nonce.
    // this one wakes up our node, so that it'll mine a microblock _and_ an anchor block.
    next_block_and_wait(&mut btc_regtest_controller, &blocks_processed);
    sleep_ms(10_000);

    // this one will contain the sortition from above anchor block,
    //    which *should* have also confirmed the microblock.
    info!("Wait for second block");
    next_block_and_wait(&mut btc_regtest_controller, &blocks_processed);
    sleep_ms(10_000);

    // I guess let's push another block for good measure?
    info!("Wait for third block");
    next_block_and_wait(&mut btc_regtest_controller, &blocks_processed);
    sleep_ms(10_000);

    info!("Test microblock");

    // microblock must have bumped our nonce
    // and our spender
    let account = get_account(&http_origin, &spender_addr);
    assert_eq!(account.nonce, 1);

    // push another two transactions that are marked microblock only
    let recipient = StacksAddress::from_string(ADDR_4).unwrap();
    let unconfirmed_tx_bytes =
        make_stacks_transfer_mblock_only(&spender_sk, 1, 1000, &recipient.into(), 1000);
    let unconfirmed_tx =
        StacksTransaction::consensus_deserialize(&mut &unconfirmed_tx_bytes[..]).unwrap();
    let second_unconfirmed_tx_bytes =
        make_stacks_transfer_mblock_only(&second_spender_sk, 0, 1000, &recipient.into(), 1500);
    let second_unconfirmed_tx =
        StacksTransaction::consensus_deserialize(&mut &second_unconfirmed_tx_bytes[..]).unwrap();

    // TODO (hack) instantiate the sortdb in the burnchain
    let _ = btc_regtest_controller.sortdb_mut();

    // put each into a microblock
    let (first_microblock, second_microblock) = {
        let (consensus_hash, stacks_block) = get_tip_anchored_block(&conf);
        let tip_hash =
            StacksBlockHeader::make_index_block_hash(&consensus_hash, &stacks_block.block_hash());
        let privk =
            find_microblock_privkey(&conf, &stacks_block.header.microblock_pubkey_hash, 1024)
                .unwrap();
        let (mut chainstate, _) = StacksChainState::open(
            false,
            CHAIN_ID_TESTNET,
            &conf.get_chainstate_path_str(),
            None,
        )
        .unwrap();

        chainstate
            .reload_unconfirmed_state(&btc_regtest_controller.sortdb_ref().index_conn(), tip_hash)
            .unwrap();
        let first_microblock = make_microblock(
            &privk,
            &mut chainstate,
            &btc_regtest_controller.sortdb_ref().index_conn(),
            consensus_hash,
            stacks_block.clone(),
            vec![unconfirmed_tx],
        );

        eprintln!(
            "Created first microblock: {}: {:?}",
            &first_microblock.block_hash(),
            &first_microblock
        );
        /*
        let second_microblock =
            make_signed_microblock(&privk, vec![second_unconfirmed_tx], stacks_tip, 1);
        */
        let second_microblock = make_signed_microblock(
            &privk,
            vec![second_unconfirmed_tx],
            first_microblock.block_hash(),
            1,
        );
        eprintln!(
            "Created second microblock: {}: {:?}",
            &second_microblock.block_hash(),
            &second_microblock
        );
        (first_microblock, second_microblock)
    };

    let mut microblock_bytes = vec![];
    first_microblock
        .consensus_serialize(&mut microblock_bytes)
        .unwrap();

    // post the first microblock
    let path = format!("{}/v2/microblocks", &http_origin);
    let res: String = client
        .post(&path)
        .header("Content-Type", "application/octet-stream")
        .body(microblock_bytes.clone())
        .send()
        .unwrap()
        .json()
        .unwrap();

    assert_eq!(res, format!("{}", &first_microblock.block_hash()));

    eprintln!("\n\nBegin testing\nmicroblock: {:?}\n\n", &first_microblock);

    let account = get_account(&http_origin, &spender_addr);
    assert_eq!(account.nonce, 1);
    assert_eq!(account.balance, 98300);

    let mut second_microblock_bytes = vec![];
    second_microblock
        .consensus_serialize(&mut second_microblock_bytes)
        .unwrap();

    // post the second microblock
    let path = format!("{}/v2/microblocks", &http_origin);
    let res: String = client
        .post(&path)
        .header("Content-Type", "application/octet-stream")
        .body(second_microblock_bytes.clone())
        .send()
        .unwrap()
        .json()
        .unwrap();

    assert_eq!(res, format!("{}", &second_microblock.block_hash()));

    sleep_ms(5_000);

    let mut iter_count = 0;
    let tip_info = loop {
        let tip_info = get_chain_info(&conf);
        eprintln!("{:#?}", tip_info);
        match tip_info.unanchored_tip {
            None => {
                iter_count += 1;
                assert!(
                    iter_count < 10,
                    "Hit retry count while waiting for net module to process pushed microblock"
                );
                sleep_ms(5_000);
                continue;
            }
            Some(_tip) => break tip_info,
        }
    };

    assert!(tip_info.stacks_tip_height >= 3);
    let stacks_tip = tip_info.stacks_tip;
    let stacks_tip_consensus_hash = tip_info.stacks_tip_consensus_hash;
    let stacks_id_tip =
        StacksBlockHeader::make_index_block_hash(&stacks_tip_consensus_hash, &stacks_tip);

    // todo - pipe in the PoxSyncWatchdog to the RunLoop struct to avoid flakiness here
    // wait at least two p2p refreshes so it can produce the microblock
    for i in 0..30 {
        info!(
            "wait {} more seconds for microblock miner to find our transaction...",
            30 - i
        );
        sleep_ms(1000);
    }

    // check event observer for new microblock event (expect at least 2)
    let mut microblock_events = test_observer::get_microblocks();
    assert!(microblock_events.len() >= 2);

    // this microblock should correspond to `second_microblock`
    let microblock = microblock_events.pop().unwrap();
    let transactions = microblock.get("transactions").unwrap().as_array().unwrap();
    assert_eq!(transactions.len(), 1);
    let tx_sequence = transactions[0]
        .get("microblock_sequence")
        .unwrap()
        .as_u64()
        .unwrap();
    assert_eq!(tx_sequence, 1);
    let microblock_hash = transactions[0]
        .get("microblock_hash")
        .unwrap()
        .as_str()
        .unwrap();
    assert_eq!(
        microblock_hash[2..],
        format!("{}", second_microblock.header.block_hash())
    );
    let microblock_associated_hash = microblock
        .get("parent_index_block_hash")
        .unwrap()
        .as_str()
        .unwrap();
    let index_block_hash_bytes = hex_bytes(&microblock_associated_hash[2..]).unwrap();
    assert_eq!(
        StacksBlockId::from_vec(&index_block_hash_bytes),
        Some(stacks_id_tip)
    );
    // make sure we have stats for the burn block
    let _burn_block_hash = microblock.get("burn_block_hash").unwrap().as_str().unwrap();
    let _burn_block_height = microblock
        .get("burn_block_height")
        .unwrap()
        .as_u64()
        .unwrap();
    let _burn_block_timestamp = microblock
        .get("burn_block_timestamp")
        .unwrap()
        .as_u64()
        .unwrap();

    // this microblock should correspond to the first microblock that was posted
    let microblock = microblock_events.pop().unwrap();
    let transactions = microblock.get("transactions").unwrap().as_array().unwrap();
    assert_eq!(transactions.len(), 1);
    let tx_sequence = transactions[0]
        .get("microblock_sequence")
        .unwrap()
        .as_u64()
        .unwrap();
    assert_eq!(tx_sequence, 0);

    // check mempool tx events
    let memtx_events = test_observer::get_memtxs();
    assert_eq!(memtx_events.len(), 1);
    assert_eq!(&memtx_events[0], &format!("0x{}", &bytes_to_hex(&tx)));

    // let's make sure the returned blocks all point at each other.
    let blocks_observed = test_observer::get_blocks();
    // we at least mined 5 blocks
    assert!(
        blocks_observed.len() >= 3,
        "Blocks observed {} should be >= 3",
        blocks_observed.len()
    );
    assert_eq!(blocks_observed.len() as u64, tip_info.stacks_tip_height + 1);

    let burn_blocks_observed = test_observer::get_burn_blocks();
    let burn_blocks_with_burns: Vec<_> = burn_blocks_observed
        .into_iter()
        .filter(|block| block.get("burn_amount").unwrap().as_u64().unwrap() > 0)
        .collect();
    assert!(
        burn_blocks_with_burns.len() >= 3,
        "Burn block sortitions {} should be >= 3",
        burn_blocks_with_burns.len()
    );
    for burn_block in burn_blocks_with_burns {
        eprintln!("{}", burn_block);
    }

    let mut prior = None;
    for block in blocks_observed.iter() {
        let parent_index_hash = block
            .get("parent_index_block_hash")
            .unwrap()
            .as_str()
            .unwrap()
            .to_string();
        let my_index_hash = block
            .get("index_block_hash")
            .unwrap()
            .as_str()
            .unwrap()
            .to_string();
        if let Some(ref previous_index_hash) = prior {
            assert_eq!(&parent_index_hash, previous_index_hash);
        }

        // make sure we have a burn_block_hash, burn_block_height and miner_txid

        let _burn_block_hash = block.get("burn_block_hash").unwrap().as_str().unwrap();

        let _burn_block_height = block.get("burn_block_height").unwrap().as_u64().unwrap();

        let _miner_txid = block.get("miner_txid").unwrap().as_str().unwrap();

        // make sure we have stats for the previous burn block
        let _parent_burn_block_hash = block
            .get("parent_burn_block_hash")
            .unwrap()
            .as_str()
            .unwrap();

        let _parent_burn_block_height = block
            .get("parent_burn_block_height")
            .unwrap()
            .as_u64()
            .unwrap();

        let _parent_burn_block_timestamp = block
            .get("parent_burn_block_timestamp")
            .unwrap()
            .as_u64()
            .unwrap();

        prior = Some(my_index_hash);
    }

    // we can query unconfirmed state from the microblock we announced
    let path = format!(
        "{}/v2/accounts/{}?proof=0&tip={}",
        &http_origin,
        &spender_addr,
        &tip_info.unanchored_tip.unwrap()
    );

    eprintln!("{:?}", &path);

    let mut iter_count = 0;
    let res = loop {
        let http_resp = client.get(&path).send().unwrap();

        info!("{:?}", http_resp);

        match http_resp.json::<AccountEntryResponse>() {
            Ok(x) => break x,
            Err(e) => {
                warn!("Failed to query {}; will try again. Err = {:?}", &path, e);
                iter_count += 1;
                assert!(iter_count < 10, "Retry limit reached querying account");
                sleep_ms(1000);
                continue;
            }
        };
    };

    info!("Account Response = {:#?}", res);
    assert_eq!(res.nonce, 2);
    assert_eq!(u128::from_str_radix(&res.balance[2..], 16).unwrap(), 96300);

    // limited by chaining
    for next_nonce in 2..5 {
        // verify that the microblock miner can automatically pick up transactions
        debug!(
            "Try to send unconfirmed tx from {} to {} nonce {}",
            &spender_addr, &recipient, next_nonce
        );
        let unconfirmed_tx_bytes = make_stacks_transfer_mblock_only(
            &spender_sk,
            next_nonce,
            1000,
            &recipient.into(),
            1000,
        );

        let path = format!("{}/v2/transactions", &http_origin);
        let res = client
            .post(&path)
            .header("Content-Type", "application/octet-stream")
            .body(unconfirmed_tx_bytes.clone())
            .send()
            .unwrap();
        eprintln!("{:#?}", res);
        if res.status().is_success() {
            let res: String = res.json().unwrap();
            assert_eq!(
                res,
                StacksTransaction::consensus_deserialize(&mut &unconfirmed_tx_bytes[..])
                    .unwrap()
                    .txid()
                    .to_string()
            );
            eprintln!("Sent {}", &res);
        } else {
            eprintln!("{}", res.text().unwrap());
            panic!("");
        }

        // wait at least two p2p refreshes
        // so it can produce the microblock
        for i in 0..30 {
            debug!(
                "wait {} more seconds for microblock miner to find our transaction...",
                30 - i
            );
            sleep_ms(1000);
        }

        // we can query _new_ unconfirmed state from the microblock we announced
        let path = format!(
            "{}/v2/accounts/{}?proof=0&tip={}",
            &http_origin,
            &spender_addr,
            &tip_info.unanchored_tip.unwrap()
        );

        let res_text = client.get(&path).send().unwrap().text().unwrap();

        eprintln!("text of {}\n{}", &path, &res_text);

        let res = client
            .get(&path)
            .send()
            .unwrap()
            .json::<AccountEntryResponse>()
            .unwrap();
        eprintln!("{:?}", &path);
        eprintln!("{:#?}", res);

        // advanced!
        assert_eq!(res.nonce, next_nonce + 1);
        assert_eq!(
            u128::from_str_radix(&res.balance[2..], 16).unwrap(),
            (96300 - 2000 * (next_nonce - 1)) as u128
        );
    }

    test_observer::clear();
    channel.stop_chains_coordinator();
}

#[test]
#[ignore]
fn filter_low_fee_tx_integration_test() {
    if env::var("BITCOIND_TEST") != Ok("1".into()) {
        return;
    }

    let spender_sks: Vec<_> = (0..10)
        .into_iter()
        .map(|_| StacksPrivateKey::new())
        .collect();
    let spender_addrs: Vec<PrincipalData> = spender_sks.iter().map(|x| to_addr(x).into()).collect();

    let txs: Vec<_> = spender_sks
        .iter()
        .enumerate()
        .map(|(ix, spender_sk)| {
            let recipient = StacksAddress::from_string(ADDR_4).unwrap();

            if ix < 5 {
                // low-fee
                make_stacks_transfer(&spender_sk, 0, 1000 + (ix as u64), &recipient.into(), 1000)
            } else {
                // high-fee
                make_stacks_transfer(&spender_sk, 0, 2000 + (ix as u64), &recipient.into(), 1000)
            }
        })
        .collect();

    let (mut conf, _) = neon_integration_test_conf();
    for spender_addr in spender_addrs.iter() {
        conf.initial_balances.push(InitialBalance {
            address: spender_addr.clone(),
            amount: 1049230,
        });
    }

    let mut btcd_controller = BitcoinCoreController::new(conf.clone());
    btcd_controller
        .start_bitcoind()
        .map_err(|_e| ())
        .expect("Failed starting bitcoind");

    let mut btc_regtest_controller = BitcoinRegtestController::new(conf.clone(), None);
    let http_origin = format!("http://{}", &conf.node.rpc_bind);

    btc_regtest_controller.bootstrap_chain(201);

    eprintln!("Chain bootstrapped...");

    let mut run_loop = neon::RunLoop::new(conf);
    let blocks_processed = run_loop.get_blocks_processed_arc();

    let channel = run_loop.get_coordinator_channel().unwrap();

    thread::spawn(move || run_loop.start(None, 0));

    // give the run loop some time to start up!
    wait_for_runloop(&blocks_processed);

    // first block wakes up the run loop
    next_block_and_wait(&mut btc_regtest_controller, &blocks_processed);

    // first block will hold our VRF registration
    next_block_and_wait(&mut btc_regtest_controller, &blocks_processed);

    // second block will be the first mined Stacks block
    next_block_and_wait(&mut btc_regtest_controller, &blocks_processed);

    for tx in txs.iter() {
        submit_tx(&http_origin, tx);
    }

    // mine a couple more blocks
    next_block_and_wait(&mut btc_regtest_controller, &blocks_processed);
    next_block_and_wait(&mut btc_regtest_controller, &blocks_processed);
    next_block_and_wait(&mut btc_regtest_controller, &blocks_processed);

    // First five accounts have a transaction. The miner will consider low fee transactions,
    //  but rank by estimated fee rate.
    for i in 0..5 {
        let account = get_account(&http_origin, &spender_addrs[i]);
        assert_eq!(account.nonce, 1);
    }

    // last five accounts have transaction
    for i in 5..10 {
        let account = get_account(&http_origin, &spender_addrs[i]);
        assert_eq!(account.nonce, 1);
    }

    channel.stop_chains_coordinator();
}

#[test]
#[ignore]
fn filter_long_runtime_tx_integration_test() {
    if env::var("BITCOIND_TEST") != Ok("1".into()) {
        return;
    }

    let spender_sks: Vec<_> = (0..10)
        .into_iter()
        .map(|_| StacksPrivateKey::new())
        .collect();
    let spender_addrs: Vec<PrincipalData> = spender_sks.iter().map(|x| to_addr(x).into()).collect();

    let txs: Vec<_> = spender_sks
        .iter()
        .enumerate()
        .map(|(ix, spender_sk)| {
            let recipient = StacksAddress::from_string(ADDR_4).unwrap();
            make_stacks_transfer(&spender_sk, 0, 1000 + (ix as u64), &recipient.into(), 1000)
        })
        .collect();

    let (mut conf, _) = neon_integration_test_conf();
    for spender_addr in spender_addrs.iter() {
        conf.initial_balances.push(InitialBalance {
            address: spender_addr.clone(),
            amount: 1049230,
        });
    }

    // ...but none of them will be mined since we allot zero ms to do so
    conf.miner.first_attempt_time_ms = 0;
    conf.miner.subsequent_attempt_time_ms = 0;

    let mut btcd_controller = BitcoinCoreController::new(conf.clone());
    btcd_controller
        .start_bitcoind()
        .map_err(|_e| ())
        .expect("Failed starting bitcoind");

    let mut btc_regtest_controller = BitcoinRegtestController::new(conf.clone(), None);
    let http_origin = format!("http://{}", &conf.node.rpc_bind);

    btc_regtest_controller.bootstrap_chain(201);

    eprintln!("Chain bootstrapped...");

    let mut run_loop = neon::RunLoop::new(conf);
    let blocks_processed = run_loop.get_blocks_processed_arc();

    let channel = run_loop.get_coordinator_channel().unwrap();

    thread::spawn(move || run_loop.start(None, 0));

    // give the run loop some time to start up!
    wait_for_runloop(&blocks_processed);

    // first block wakes up the run loop
    next_block_and_wait(&mut btc_regtest_controller, &blocks_processed);

    // first block will hold our VRF registration
    next_block_and_wait(&mut btc_regtest_controller, &blocks_processed);

    // second block will be the first mined Stacks block
    next_block_and_wait(&mut btc_regtest_controller, &blocks_processed);

    for tx in txs.iter() {
        submit_tx(&http_origin, tx);
    }

    // mine a couple more blocks
    next_block_and_wait(&mut btc_regtest_controller, &blocks_processed);
    next_block_and_wait(&mut btc_regtest_controller, &blocks_processed);
    next_block_and_wait(&mut btc_regtest_controller, &blocks_processed);

    // no transactions mined
    for i in 0..10 {
        let account = get_account(&http_origin, &spender_addrs[i]);
        assert_eq!(account.nonce, 0);
    }

    channel.stop_chains_coordinator();
}

#[test]
#[ignore]
fn miner_submit_twice() {
    if env::var("BITCOIND_TEST") != Ok("1".into()) {
        return;
    }

    let spender_sk = StacksPrivateKey::new();
    let spender_addr: PrincipalData = to_addr(&spender_sk).into();
    let contract_content = "
       (define-public (foo (a int))
         (ok (* 2 (+ a 1))))
       (define-private (bar)
         (foo 56))
    ";
    let tx_1 = make_contract_publish(&spender_sk, 0, 50_000, "first-contract", contract_content);
    let tx_2 = make_contract_publish(&spender_sk, 1, 50_000, "second-contract", contract_content);

    let (mut conf, _) = neon_integration_test_conf();
    conf.initial_balances.push(InitialBalance {
        address: spender_addr.clone(),
        amount: 1049230,
    });

    conf.node.mine_microblocks = false;
    // one should be mined in first attempt, and two should be in second attempt
    conf.miner.first_attempt_time_ms = 20;
    conf.miner.subsequent_attempt_time_ms = 30_000;

    // note: this test depends on timing of how long it takes to assemble a block,
    //  but it won't flake if the miner behaves correctly: a correct miner should
    //  always be able to mine both transactions by the end of this test. an incorrect
    //  miner may sometimes pass this test though, if they can successfully mine a
    //  2-transaction block in 20 ms *OR* if they are slow enough that they mine a
    //  0-transaction block in that time (because this would trigger a re-attempt, which
    //  is exactly what this test is measuring).
    //
    // The "fixed" behavior is the corner case where a miner did a "first attempt", which
    //  included 1 or more transaction, but they could have made a second attempt with
    //  more transactions.

    let mut btcd_controller = BitcoinCoreController::new(conf.clone());
    btcd_controller
        .start_bitcoind()
        .map_err(|_e| ())
        .expect("Failed starting bitcoind");

    let mut btc_regtest_controller = BitcoinRegtestController::new(conf.clone(), None);
    let http_origin = format!("http://{}", &conf.node.rpc_bind);

    btc_regtest_controller.bootstrap_chain(201);

    eprintln!("Chain bootstrapped...");

    let mut run_loop = neon::RunLoop::new(conf);
    let blocks_processed = run_loop.get_blocks_processed_arc();

    let channel = run_loop.get_coordinator_channel().unwrap();

    thread::spawn(move || run_loop.start(None, 0));

    // give the run loop some time to start up!
    wait_for_runloop(&blocks_processed);

    // first block wakes up the run loop
    next_block_and_wait(&mut btc_regtest_controller, &blocks_processed);

    // first block will hold our VRF registration
    next_block_and_wait(&mut btc_regtest_controller, &blocks_processed);

    // second block will be the first mined Stacks block
    next_block_and_wait(&mut btc_regtest_controller, &blocks_processed);

    submit_tx(&http_origin, &tx_1);
    submit_tx(&http_origin, &tx_2);

    // mine a couple more blocks
    // waiting enough time between them that a second attempt could be made.
    next_block_and_wait(&mut btc_regtest_controller, &blocks_processed);
    thread::sleep(Duration::from_secs(15));
    next_block_and_wait(&mut btc_regtest_controller, &blocks_processed);

    // 1 transaction mined
    let account = get_account(&http_origin, &spender_addr);
    assert_eq!(account.nonce, 2);

    channel.stop_chains_coordinator();
}

#[test]
#[ignore]
fn size_check_integration_test() {
    if env::var("BITCOIND_TEST") != Ok("1".into()) {
        return;
    }

    let mut giant_contract = "(define-public (f) (ok 1))".to_string();
    for _i in 0..(1024 * 1024 + 500) {
        giant_contract.push_str(" ");
    }

    let spender_sks: Vec<_> = (0..10)
        .into_iter()
        .map(|_| StacksPrivateKey::new())
        .collect();
    let spender_addrs: Vec<PrincipalData> = spender_sks.iter().map(|x| to_addr(x).into()).collect();

    // make a bunch of txs that will only fit one per block.
    let txs: Vec<_> = spender_sks
        .iter()
        .enumerate()
        .map(|(ix, spender_sk)| {
            if ix % 2 == 0 {
                make_contract_publish(spender_sk, 0, 1049230, "large-0", &giant_contract)
            } else {
                let tx = make_contract_publish_microblock_only(
                    spender_sk,
                    0,
                    1049230,
                    "large-0",
                    &giant_contract,
                );
                let parsed_tx = StacksTransaction::consensus_deserialize(&mut &tx[..]).unwrap();
                debug!("Mine transaction {} in a microblock", &parsed_tx.txid());
                tx
            }
        })
        .collect();

    let (mut conf, miner_account) = neon_integration_test_conf();

    for spender_addr in spender_addrs.iter() {
        conf.initial_balances.push(InitialBalance {
            address: spender_addr.clone(),
            amount: 1049230,
        });
    }

    conf.node.mine_microblocks = true;
    conf.node.wait_time_for_microblocks = 5000;
    conf.node.microblock_frequency = 5000;
    conf.miner.microblock_attempt_time_ms = 120_000;

    conf.miner.first_attempt_time_ms = i64::max_value() as u64;
    conf.miner.subsequent_attempt_time_ms = i64::max_value() as u64;

    let mut btcd_controller = BitcoinCoreController::new(conf.clone());
    btcd_controller
        .start_bitcoind()
        .map_err(|_e| ())
        .expect("Failed starting bitcoind");

    let mut btc_regtest_controller = BitcoinRegtestController::new(conf.clone(), None);
    let http_origin = format!("http://{}", &conf.node.rpc_bind);

    btc_regtest_controller.bootstrap_chain(201);

    eprintln!("Chain bootstrapped...");

    let mut run_loop = neon::RunLoop::new(conf);
    let blocks_processed = run_loop.get_blocks_processed_arc();

    let channel = run_loop.get_coordinator_channel().unwrap();

    thread::spawn(move || run_loop.start(None, 0));

    // give the run loop some time to start up!
    wait_for_runloop(&blocks_processed);

    // first block wakes up the run loop
    next_block_and_wait(&mut btc_regtest_controller, &blocks_processed);

    // first block will hold our VRF registration
    next_block_and_wait(&mut btc_regtest_controller, &blocks_processed);

    // second block will be the first mined Stacks block
    next_block_and_wait(&mut btc_regtest_controller, &blocks_processed);

    // let's query the miner's account nonce:
    let account = get_account(&http_origin, &miner_account);
    assert_eq!(account.nonce, 1);
    assert_eq!(account.balance, 0);
    // and our potential spenders:

    for spender_addr in spender_addrs.iter() {
        let account = get_account(&http_origin, &spender_addr);
        assert_eq!(account.nonce, 0);
        assert_eq!(account.balance, 1049230);
    }

    for tx in txs.iter() {
        // okay, let's push a bunch of transactions that can only fit one per block!
        submit_tx(&http_origin, tx);
    }

    let mut micro_block_txs = 0;
    let mut anchor_block_txs = 0;

    for i in 0..100 {
        // now let's mine a couple blocks, and then check the sender's nonce.
        //  at the end of mining three blocks, there should be _at least one_ transaction from the microblock
        //  only set that got mined (since the block before this one was empty, a microblock can
        //  be added),
        //  and a number of transactions from equal to the number anchor blocks will get mined.
        //
        // this one wakes up our node, so that it'll mine a microblock _and_ an anchor block.
        next_block_and_wait(&mut btc_regtest_controller, &blocks_processed);
        // this one will contain the sortition from above anchor block,
        //    which *should* have also confirmed the microblock.
        sleep_ms(10_000 * i);

        micro_block_txs = 0;
        anchor_block_txs = 0;

        // let's figure out how many micro-only and anchor-only txs got accepted
        //   by examining our account nonces:
        for (ix, spender_addr) in spender_addrs.iter().enumerate() {
            let res = get_account(&http_origin, &spender_addr);
            if res.nonce == 1 {
                if ix % 2 == 0 {
                    anchor_block_txs += 1;
                } else {
                    micro_block_txs += 1;
                }
            } else if res.nonce != 0 {
                panic!("Spender address nonce incremented past 1");
            }

            debug!("Spender {},{}: {:?}", ix, &spender_addr, &res);
        }

        eprintln!(
            "anchor_block_txs: {}, micro_block_txs: {}",
            anchor_block_txs, micro_block_txs
        );

        if anchor_block_txs >= 2 && micro_block_txs >= 2 {
            break;
        }
    }

    assert!(anchor_block_txs >= 2);
    assert!(micro_block_txs >= 2);

    test_observer::clear();
    channel.stop_chains_coordinator();
}

// if a microblock consumes the majority of the block budget, then _only_ a microblock will be
// mined for an epoch.
#[test]
#[ignore]
fn size_overflow_unconfirmed_microblocks_integration_test() {
    if env::var("BITCOIND_TEST") != Ok("1".into()) {
        return;
    }

    // stuff a gigantic contract into the anchored block
    let mut giant_contract = "(define-public (f) (ok 1))".to_string();
    for _i in 0..(1024 * 1024 + 500) {
        giant_contract.push_str(" ");
    }

    // small-sized contracts for microblocks
    let mut small_contract = "(define-public (f) (ok 1))".to_string();
    for _i in 0..(1024 * 1024 + 500) {
        small_contract.push_str(" ");
    }

    let spender_sks: Vec<_> = (0..5)
        .into_iter()
        .map(|_| StacksPrivateKey::new())
        .collect();
    let spender_addrs: Vec<PrincipalData> = spender_sks.iter().map(|x| to_addr(x).into()).collect();

    let txs: Vec<Vec<_>> = spender_sks
        .iter()
        .enumerate()
        .map(|(ix, spender_sk)| {
            if ix % 2 == 0 {
                // almost fills a whole block
                vec![make_contract_publish(
                    spender_sk,
                    0,
                    1100000,
                    "large-0",
                    &giant_contract,
                )]
            } else {
                let mut ret = vec![];
                for i in 0..25 {
                    let tx = make_contract_publish_microblock_only(
                        spender_sk,
                        i as u64,
                        1100000,
                        &format!("small-{}", i),
                        &small_contract,
                    );
                    ret.push(tx);
                }
                ret
            }
        })
        .collect();

    let (mut conf, miner_account) = neon_integration_test_conf();

    for spender_addr in spender_addrs.iter() {
        conf.initial_balances.push(InitialBalance {
            address: spender_addr.clone(),
            amount: 10492300000,
        });
    }

    conf.node.mine_microblocks = true;
    conf.node.wait_time_for_microblocks = 5_000;
    conf.node.microblock_frequency = 5_000;
    conf.miner.microblock_attempt_time_ms = 120_000;

    conf.miner.first_attempt_time_ms = i64::max_value() as u64;
    conf.miner.subsequent_attempt_time_ms = i64::max_value() as u64;

    test_observer::spawn();
    conf.events_observers.insert(EventObserverConfig {
        endpoint: format!("localhost:{}", test_observer::EVENT_OBSERVER_PORT),
        events_keys: vec![EventKeyType::AnyEvent],
    });

    let mut btcd_controller = BitcoinCoreController::new(conf.clone());
    btcd_controller
        .start_bitcoind()
        .map_err(|_e| ())
        .expect("Failed starting bitcoind");

    let mut btc_regtest_controller = BitcoinRegtestController::new(conf.clone(), None);
    let http_origin = format!("http://{}", &conf.node.rpc_bind);

    btc_regtest_controller.bootstrap_chain(201);

    eprintln!("Chain bootstrapped...");

    let mut run_loop = neon::RunLoop::new(conf);
    let blocks_processed = run_loop.get_blocks_processed_arc();
    let microblocks_processed = run_loop.get_microblocks_processed_arc();

    let channel = run_loop.get_coordinator_channel().unwrap();

    thread::spawn(move || run_loop.start(None, 0));

    // give the run loop some time to start up!
    wait_for_runloop(&blocks_processed);

    // first block wakes up the run loop
    next_block_and_wait(&mut btc_regtest_controller, &blocks_processed);

    // first block will hold our VRF registration
    next_block_and_wait(&mut btc_regtest_controller, &blocks_processed);

    // second block will be the first mined Stacks block
    next_block_and_wait(&mut btc_regtest_controller, &blocks_processed);

    // let's query the miner's account nonce:
    let account = get_account(&http_origin, &miner_account);
    assert_eq!(account.nonce, 1);
    assert_eq!(account.balance, 0);
    // and our potential spenders:

    for spender_addr in spender_addrs.iter() {
        let account = get_account(&http_origin, &spender_addr);
        assert_eq!(account.nonce, 0);
        assert_eq!(account.balance, 10492300000);
    }

    for tx_batch in txs.iter() {
        for tx in tx_batch.iter() {
            // okay, let's push a bunch of transactions that can only fit one per block!
            submit_tx(&http_origin, tx);
        }
    }

    while wait_for_microblocks(&microblocks_processed, 120) {
        info!("Waiting for microblocks to no longer be processed");
    }

    // now let's mine a couple blocks, and then check the sender's nonce.
    //  at the end of mining three blocks, there should be _two_ transactions from the microblock
    //  only set that got mined (since the block before this one was empty, a microblock can
    //  be added),
    //  and _two_ transactions from the two anchor blocks that got mined (and processed)
    //
    // this one wakes up our node, so that it'll mine a microblock _and_ an anchor block.
    next_block_and_wait(&mut btc_regtest_controller, &blocks_processed);
    // this one will contain the sortition from above anchor block,
    //    which *should* have also confirmed the microblock.

    while wait_for_microblocks(&microblocks_processed, 120) {
        info!("Waiting for microblocks to no longer be processed");
    }

    next_block_and_wait(&mut btc_regtest_controller, &blocks_processed);

    sleep_ms(30_000);

    let blocks = test_observer::get_blocks();
    assert_eq!(blocks.len(), 4); // genesis block + 3 blocks

    let mut max_big_txs_per_block = 0;
    let mut max_big_txs_per_microblock = 0;
    let mut total_big_txs_per_block = 0;
    let mut total_big_txs_per_microblock = 0;

    for block in blocks {
        let transactions = block.get("transactions").unwrap().as_array().unwrap();
        eprintln!("{}", transactions.len());

        let mut num_big_anchored_txs = 0;
        let mut num_big_microblock_txs = 0;

        for tx in transactions.iter() {
            let raw_tx = tx.get("raw_tx").unwrap().as_str().unwrap();
            if raw_tx == "0x00" {
                continue;
            }
            let tx_bytes = hex_bytes(&raw_tx[2..]).unwrap();
            let parsed = StacksTransaction::consensus_deserialize(&mut &tx_bytes[..]).unwrap();
            if let TransactionPayload::SmartContract(tsc, ..) = parsed.payload {
                if tsc.name.to_string().find("large-").is_some() {
                    num_big_anchored_txs += 1;
                    total_big_txs_per_block += 1;
                } else if tsc.name.to_string().find("small").is_some() {
                    num_big_microblock_txs += 1;
                    total_big_txs_per_microblock += 1;
                }
            }
        }

        if num_big_anchored_txs > max_big_txs_per_block {
            max_big_txs_per_block = num_big_anchored_txs;
        }
        if num_big_microblock_txs > max_big_txs_per_microblock {
            max_big_txs_per_microblock = num_big_microblock_txs;
        }
    }

    eprintln!(
        "max_big_txs_per_microblock: {}, max_big_txs_per_block: {}, total_big_txs_per_block: {}, total_big_txs_per_microblock: {}",
        max_big_txs_per_microblock, max_big_txs_per_block, total_big_txs_per_block, total_big_txs_per_microblock
    );

    assert!(max_big_txs_per_block > 0);
    assert!(max_big_txs_per_microblock > 0);
    assert!(total_big_txs_per_block > 0);
    assert!(total_big_txs_per_microblock > 0);

    // can't have too many
    assert!(max_big_txs_per_microblock <= 3);
    assert!(max_big_txs_per_block <= 1);

    // NOTE: last-mined blocks aren't counted by the observer
    assert!(total_big_txs_per_block <= 2);
    assert!(total_big_txs_per_microblock <= 3);

    test_observer::clear();
    channel.stop_chains_coordinator();
}

// mine a stream of microblocks, and verify that the miner won't let us overflow the size
#[test]
#[ignore]
fn size_overflow_unconfirmed_stream_microblocks_integration_test() {
    if env::var("BITCOIND_TEST") != Ok("1".into()) {
        return;
    }

    let mut small_contract = "(define-public (f) (ok 1))".to_string();
    for _i in 0..((1024 * 1024 + 500) / 3) {
        small_contract.push_str(" ");
    }

    let spender_sks: Vec<_> = (0..20)
        .into_iter()
        .map(|_| StacksPrivateKey::new())
        .collect();
    let spender_addrs: Vec<PrincipalData> = spender_sks.iter().map(|x| to_addr(x).into()).collect();

    let txs: Vec<_> = spender_sks
        .iter()
        .map(|spender_sk| {
            let tx = make_contract_publish_microblock_only(
                spender_sk,
                0,
                600000,
                "small",
                &small_contract,
            );
            tx
        })
        .collect();

    let (mut conf, miner_account) = neon_integration_test_conf();

    for spender_addr in spender_addrs.iter() {
        conf.initial_balances.push(InitialBalance {
            address: spender_addr.clone(),
            amount: 10492300000,
        });
    }

    conf.node.mine_microblocks = true;
    conf.node.wait_time_for_microblocks = 1000;
    conf.node.microblock_frequency = 1000;
    conf.miner.microblock_attempt_time_ms = 120_000;
    conf.node.max_microblocks = 65536;
    conf.burnchain.max_rbf = 1000000;

    conf.miner.first_attempt_time_ms = i64::max_value() as u64;
    conf.miner.subsequent_attempt_time_ms = i64::max_value() as u64;

    test_observer::spawn();
    conf.events_observers.insert(EventObserverConfig {
        endpoint: format!("localhost:{}", test_observer::EVENT_OBSERVER_PORT),
        events_keys: vec![EventKeyType::AnyEvent],
    });

    let mut btcd_controller = BitcoinCoreController::new(conf.clone());
    btcd_controller
        .start_bitcoind()
        .map_err(|_e| ())
        .expect("Failed starting bitcoind");

    let mut btc_regtest_controller = BitcoinRegtestController::new(conf.clone(), None);
    let http_origin = format!("http://{}", &conf.node.rpc_bind);

    btc_regtest_controller.bootstrap_chain(201);

    eprintln!("Chain bootstrapped...");

    let mut run_loop = neon::RunLoop::new(conf);
    let blocks_processed = run_loop.get_blocks_processed_arc();
    let microblocks_processed = run_loop.get_microblocks_processed_arc();

    let channel = run_loop.get_coordinator_channel().unwrap();

    thread::spawn(move || run_loop.start(None, 0));

    // give the run loop some time to start up!
    wait_for_runloop(&blocks_processed);

    // first block wakes up the run loop
    next_block_and_wait(&mut btc_regtest_controller, &blocks_processed);

    // first block will hold our VRF registration
    next_block_and_wait(&mut btc_regtest_controller, &blocks_processed);

    // second block will be the first mined Stacks block
    next_block_and_wait(&mut btc_regtest_controller, &blocks_processed);

    // let's query the miner's account nonce:
    let account = get_account(&http_origin, &miner_account);
    assert_eq!(account.nonce, 1);
    assert_eq!(account.balance, 0);

    for spender_addr in spender_addrs.iter() {
        let account = get_account(&http_origin, &spender_addr);
        assert_eq!(account.nonce, 0);
        assert_eq!(account.balance, 10492300000);
    }

    let mut ctr = 0;
    while ctr < txs.len() {
        submit_tx(&http_origin, &txs[ctr]);
        if !wait_for_microblocks(&microblocks_processed, 60) {
            // we time out if we *can't* mine any more microblocks
            break;
        }
        ctr += 1;
    }

    // should be able to fit 5 transactions in, in 5 microblocks
    assert_eq!(ctr, 5);
    sleep_ms(5_000);

    next_block_and_wait(&mut btc_regtest_controller, &blocks_processed);

    eprintln!("First confirmed microblock stream!");

    microblocks_processed.store(0, Ordering::SeqCst);

    while ctr < txs.len() {
        submit_tx(&http_origin, &txs[ctr]);
        ctr += 1;
    }
    wait_for_microblocks(&microblocks_processed, 60);

    next_block_and_wait(&mut btc_regtest_controller, &blocks_processed);

    eprintln!("Second confirmed microblock stream!");

    wait_for_microblocks(&microblocks_processed, 60);

    // confirm it
    next_block_and_wait(&mut btc_regtest_controller, &blocks_processed);
    next_block_and_wait(&mut btc_regtest_controller, &blocks_processed);

    // this test can sometimes miss a mine block event.
    next_block_and_wait(&mut btc_regtest_controller, &blocks_processed);

    let blocks = test_observer::get_blocks();
    assert!(blocks.len() >= 5, "Should have produced at least 5 blocks");

    let mut max_big_txs_per_microblock = 0;
    let mut total_big_txs_per_microblock = 0;

    // NOTE: this only counts the number of txs per stream, not in each microblock
    for block in blocks {
        let transactions = block.get("transactions").unwrap().as_array().unwrap();
        eprintln!("{}", transactions.len());

        let mut num_big_microblock_txs = 0;

        for tx in transactions.iter() {
            let raw_tx = tx.get("raw_tx").unwrap().as_str().unwrap();
            if raw_tx == "0x00" {
                continue;
            }
            let tx_bytes = hex_bytes(&raw_tx[2..]).unwrap();
            let parsed = StacksTransaction::consensus_deserialize(&mut &tx_bytes[..]).unwrap();
            if let TransactionPayload::SmartContract(tsc, ..) = parsed.payload {
                if tsc.name.to_string().find("small").is_some() {
                    num_big_microblock_txs += 1;
                    total_big_txs_per_microblock += 1;
                }
            }
        }
        if num_big_microblock_txs > max_big_txs_per_microblock {
            max_big_txs_per_microblock = num_big_microblock_txs;
        }
    }

    eprintln!(
        "max_big_txs_per_microblock: {}, total_big_txs_per_microblock: {}",
        max_big_txs_per_microblock, total_big_txs_per_microblock
    );

    assert_eq!(max_big_txs_per_microblock, 5);
    assert!(total_big_txs_per_microblock >= 10);

    test_observer::clear();
    channel.stop_chains_coordinator();
}

// Mine a too-long microblock stream, and verify that the anchored block miner truncates it down to
// the longest prefix of the stream that can be mined.
#[test]
#[ignore]
fn size_overflow_unconfirmed_invalid_stream_microblocks_integration_test() {
    if env::var("BITCOIND_TEST") != Ok("1".into()) {
        return;
    }

    // create microblock streams that are too big
    env::set_var(core::FAULT_DISABLE_MICROBLOCKS_BYTES_CHECK, "1");
    env::set_var(core::FAULT_DISABLE_MICROBLOCKS_COST_CHECK, "1");

    let mut small_contract = "(define-public (f) (ok 1))".to_string();
    for _i in 0..((1024 * 1024 + 500) / 8) {
        small_contract.push_str(" ");
    }

    let spender_sks: Vec<_> = (0..25)
        .into_iter()
        .map(|_| StacksPrivateKey::new())
        .collect();
    let spender_addrs: Vec<PrincipalData> = spender_sks.iter().map(|x| to_addr(x).into()).collect();

    let txs: Vec<Vec<_>> = spender_sks
        .iter()
        .map(|spender_sk| {
            let tx = make_contract_publish_microblock_only(
                spender_sk,
                0,
                1149230,
                "small",
                &small_contract,
            );
            tx
        })
        .collect();

    let (mut conf, miner_account) = neon_integration_test_conf();

    for spender_addr in spender_addrs.iter() {
        conf.initial_balances.push(InitialBalance {
            address: spender_addr.clone(),
            amount: 10492300000,
        });
    }

    conf.node.mine_microblocks = true;
    conf.node.wait_time_for_microblocks = 5_000;
    conf.node.microblock_frequency = 1_000;
    conf.miner.microblock_attempt_time_ms = 120_000;
    conf.node.max_microblocks = 65536;
    conf.burnchain.max_rbf = 1000000;

    let mut epochs = core::STACKS_EPOCHS_REGTEST.to_vec();
    epochs[1].block_limit = core::BLOCK_LIMIT_MAINNET_20;
    conf.burnchain.epochs = Some(epochs);

    conf.miner.first_attempt_time_ms = i64::max_value() as u64;
    conf.miner.subsequent_attempt_time_ms = i64::max_value() as u64;

    test_observer::spawn();
    conf.events_observers.insert(EventObserverConfig {
        endpoint: format!("localhost:{}", test_observer::EVENT_OBSERVER_PORT),
        events_keys: vec![EventKeyType::AnyEvent],
    });

    let mut btcd_controller = BitcoinCoreController::new(conf.clone());
    btcd_controller
        .start_bitcoind()
        .map_err(|_e| ())
        .expect("Failed starting bitcoind");

    let mut btc_regtest_controller = BitcoinRegtestController::new(conf.clone(), None);
    let http_origin = format!("http://{}", &conf.node.rpc_bind);

    btc_regtest_controller.bootstrap_chain(201);

    eprintln!("Chain bootstrapped...");

    let mut run_loop = neon::RunLoop::new(conf);
    let blocks_processed = run_loop.get_blocks_processed_arc();
    let microblocks_processed = run_loop.get_microblocks_processed_arc();

    let channel = run_loop.get_coordinator_channel().unwrap();

    thread::spawn(move || run_loop.start(None, 0));

    // give the run loop some time to start up!
    wait_for_runloop(&blocks_processed);

    // first block wakes up the run loop
    next_block_and_wait(&mut btc_regtest_controller, &blocks_processed);

    // first block will hold our VRF registration
    next_block_and_wait(&mut btc_regtest_controller, &blocks_processed);

    // second block will be the first mined Stacks block
    next_block_and_wait(&mut btc_regtest_controller, &blocks_processed);

    // let's query the miner's account nonce:
    let account = get_account(&http_origin, &miner_account);
    assert_eq!(account.nonce, 1);
    assert_eq!(account.balance, 0);

    for spender_addr in spender_addrs.iter() {
        let account = get_account(&http_origin, &spender_addr);
        assert_eq!(account.nonce, 0);
        assert_eq!(account.balance, 10492300000);
    }

    let mut ctr = 0;
    for _i in 0..6 {
        submit_tx(&http_origin, &txs[ctr]);
        if !wait_for_microblocks(&microblocks_processed, 60) {
            break;
        }
        ctr += 1;
    }

    // confirm that we were able to use the fault-injection to *mine* 6 microblocks
    assert_eq!(ctr, 6);
    sleep_ms(5_000);

    next_block_and_wait(&mut btc_regtest_controller, &blocks_processed);

    eprintln!("First confirmed microblock stream!");

    // confirm it
    next_block_and_wait(&mut btc_regtest_controller, &blocks_processed);

    let blocks = test_observer::get_blocks();
    assert_eq!(blocks.len(), 4); // genesis block + 3 blocks

    let mut max_big_txs_per_microblock = 0;
    let mut total_big_txs_per_microblock = 0;

    // NOTE: this only counts the number of txs per stream, not in each microblock
    for block in blocks {
        let transactions = block.get("transactions").unwrap().as_array().unwrap();
        eprintln!("{}", transactions.len());

        let mut num_big_microblock_txs = 0;

        for tx in transactions.iter() {
            let raw_tx = tx.get("raw_tx").unwrap().as_str().unwrap();
            if raw_tx == "0x00" {
                continue;
            }
            let tx_bytes = hex_bytes(&raw_tx[2..]).unwrap();
            let parsed = StacksTransaction::consensus_deserialize(&mut &tx_bytes[..]).unwrap();
            if let TransactionPayload::SmartContract(tsc, ..) = parsed.payload {
                if tsc.name.to_string().find("small").is_some() {
                    num_big_microblock_txs += 1;
                    total_big_txs_per_microblock += 1;
                }
            }
        }
        if num_big_microblock_txs > max_big_txs_per_microblock {
            max_big_txs_per_microblock = num_big_microblock_txs;
        }
    }

    eprintln!(
        "max_big_txs_per_microblock: {}, total_big_txs_per_microblock: {}",
        max_big_txs_per_microblock, total_big_txs_per_microblock
    );

    assert_eq!(max_big_txs_per_microblock, 3);
    assert!(total_big_txs_per_microblock <= 6);

    test_observer::clear();
    channel.stop_chains_coordinator();
}

#[test]
#[ignore]
fn runtime_overflow_unconfirmed_microblocks_integration_test() {
    if env::var("BITCOIND_TEST") != Ok("1".into()) {
        return;
    }

    let spender_sks: Vec<_> = (0..4)
        .into_iter()
        .map(|_| StacksPrivateKey::new())
        .collect();
    let spender_addrs: Vec<PrincipalData> = spender_sks.iter().map(|x| to_addr(x).into()).collect();
    let spender_addrs_c32: Vec<StacksAddress> =
        spender_sks.iter().map(|x| to_addr(x).into()).collect();

    let txs: Vec<Vec<_>> = spender_sks
        .iter()
        .enumerate()
        .map(|(ix, spender_sk)| {
            if ix % 2 == 0 {
                // almost fills a whole block
                vec![make_contract_publish(
                    spender_sk,
                    0,
                    1049230,
                    &format!("large-{}", ix),
                    &format!("
                        ;; a single one of these transactions consumes over half the runtime budget
                        (define-constant BUFF_TO_BYTE (list
                           0x00 0x01 0x02 0x03 0x04 0x05 0x06 0x07 0x08 0x09 0x0a 0x0b 0x0c 0x0d 0x0e 0x0f
                           0x10 0x11 0x12 0x13 0x14 0x15 0x16 0x17 0x18 0x19 0x1a 0x1b 0x1c 0x1d 0x1e 0x1f
                           0x20 0x21 0x22 0x23 0x24 0x25 0x26 0x27 0x28 0x29 0x2a 0x2b 0x2c 0x2d 0x2e 0x2f
                           0x30 0x31 0x32 0x33 0x34 0x35 0x36 0x37 0x38 0x39 0x3a 0x3b 0x3c 0x3d 0x3e 0x3f
                           0x40 0x41 0x42 0x43 0x44 0x45 0x46 0x47 0x48 0x49 0x4a 0x4b 0x4c 0x4d 0x4e 0x4f
                           0x50 0x51 0x52 0x53 0x54 0x55 0x56 0x57 0x58 0x59 0x5a 0x5b 0x5c 0x5d 0x5e 0x5f
                           0x60 0x61 0x62 0x63 0x64 0x65 0x66 0x67 0x68 0x69 0x6a 0x6b 0x6c 0x6d 0x6e 0x6f
                           0x70 0x71 0x72 0x73 0x74 0x75 0x76 0x77 0x78 0x79 0x7a 0x7b 0x7c 0x7d 0x7e 0x7f
                           0x80 0x81 0x82 0x83 0x84 0x85 0x86 0x87 0x88 0x89 0x8a 0x8b 0x8c 0x8d 0x8e 0x8f
                           0x90 0x91 0x92 0x93 0x94 0x95 0x96 0x97 0x98 0x99 0x9a 0x9b 0x9c 0x9d 0x9e 0x9f
                           0xa0 0xa1 0xa2 0xa3 0xa4 0xa5 0xa6 0xa7 0xa8 0xa9 0xaa 0xab 0xac 0xad 0xae 0xaf
                           0xb0 0xb1 0xb2 0xb3 0xb4 0xb5 0xb6 0xb7 0xb8 0xb9 0xba 0xbb 0xbc 0xbd 0xbe 0xbf
                           0xc0 0xc1 0xc2 0xc3 0xc4 0xc5 0xc6 0xc7 0xc8 0xc9 0xca 0xcb 0xcc 0xcd 0xce 0xcf
                           0xd0 0xd1 0xd2 0xd3 0xd4 0xd5 0xd6 0xd7 0xd8 0xd9 0xda 0xdb 0xdc 0xdd 0xde 0xdf
                           0xe0 0xe1 0xe2 0xe3 0xe4 0xe5 0xe6 0xe7 0xe8 0xe9 0xea 0xeb 0xec 0xed 0xee 0xef
                           0xf0 0xf1 0xf2 0xf3 0xf4 0xf5 0xf6 0xf7 0xf8 0xf9 0xfa 0xfb 0xfc 0xfd 0xfe 0xff
                        ))
                        (define-private (crash-me-folder (input (buff 1)) (ctr uint))
                            (begin
                                (unwrap-panic (index-of BUFF_TO_BYTE input))
                                (unwrap-panic (index-of BUFF_TO_BYTE input))
                                (unwrap-panic (index-of BUFF_TO_BYTE input))
                                (unwrap-panic (index-of BUFF_TO_BYTE input))
                                (unwrap-panic (index-of BUFF_TO_BYTE input))
                                (unwrap-panic (index-of BUFF_TO_BYTE input))
                                (unwrap-panic (index-of BUFF_TO_BYTE input))
                                (unwrap-panic (index-of BUFF_TO_BYTE input))
                                (+ u1 ctr)
                            )
                        )
                        (define-public (crash-me (name (string-ascii 128)))
                            (begin
                                (fold crash-me-folder BUFF_TO_BYTE u0)
                                (print name)
                                (ok u0)
                            )
                        )
                        (begin
                            (crash-me \"{}\"))
                        ",
                        &format!("large-contract-{}-{}", &spender_addrs_c32[ix], &ix)
                    )
                )]
            } else {
                let mut ret = vec![];
                for i in 0..1 {
                    let tx = make_contract_publish_microblock_only(
                        spender_sk,
                        i as u64,
                        210000,
                        &format!("small-{}-{}", ix, i),
                        &format!("
                            ;; a single one of these transactions consumes over half the runtime budget
                            (define-constant BUFF_TO_BYTE (list
                               0x00 0x01 0x02 0x03 0x04 0x05 0x06 0x07 0x08 0x09 0x0a 0x0b 0x0c 0x0d 0x0e 0x0f
                               0x10 0x11 0x12 0x13 0x14 0x15 0x16 0x17 0x18 0x19 0x1a 0x1b 0x1c 0x1d 0x1e 0x1f
                               0x20 0x21 0x22 0x23 0x24 0x25 0x26 0x27 0x28 0x29 0x2a 0x2b 0x2c 0x2d 0x2e 0x2f
                               0x30 0x31 0x32 0x33 0x34 0x35 0x36 0x37 0x38 0x39 0x3a 0x3b 0x3c 0x3d 0x3e 0x3f
                               0x40 0x41 0x42 0x43 0x44 0x45 0x46 0x47 0x48 0x49 0x4a 0x4b 0x4c 0x4d 0x4e 0x4f
                               0x50 0x51 0x52 0x53 0x54 0x55 0x56 0x57 0x58 0x59 0x5a 0x5b 0x5c 0x5d 0x5e 0x5f
                               0x60 0x61 0x62 0x63 0x64 0x65 0x66 0x67 0x68 0x69 0x6a 0x6b 0x6c 0x6d 0x6e 0x6f
                               0x70 0x71 0x72 0x73 0x74 0x75 0x76 0x77 0x78 0x79 0x7a 0x7b 0x7c 0x7d 0x7e 0x7f
                               0x80 0x81 0x82 0x83 0x84 0x85 0x86 0x87 0x88 0x89 0x8a 0x8b 0x8c 0x8d 0x8e 0x8f
                               0x90 0x91 0x92 0x93 0x94 0x95 0x96 0x97 0x98 0x99 0x9a 0x9b 0x9c 0x9d 0x9e 0x9f
                               0xa0 0xa1 0xa2 0xa3 0xa4 0xa5 0xa6 0xa7 0xa8 0xa9 0xaa 0xab 0xac 0xad 0xae 0xaf
                               0xb0 0xb1 0xb2 0xb3 0xb4 0xb5 0xb6 0xb7 0xb8 0xb9 0xba 0xbb 0xbc 0xbd 0xbe 0xbf
                               0xc0 0xc1 0xc2 0xc3 0xc4 0xc5 0xc6 0xc7 0xc8 0xc9 0xca 0xcb 0xcc 0xcd 0xce 0xcf
                               0xd0 0xd1 0xd2 0xd3 0xd4 0xd5 0xd6 0xd7 0xd8 0xd9 0xda 0xdb 0xdc 0xdd 0xde 0xdf
                               0xe0 0xe1 0xe2 0xe3 0xe4 0xe5 0xe6 0xe7 0xe8 0xe9 0xea 0xeb 0xec 0xed 0xee 0xef
                               0xf0 0xf1 0xf2 0xf3 0xf4 0xf5 0xf6 0xf7 0xf8 0xf9 0xfa 0xfb 0xfc 0xfd 0xfe 0xff
                            ))
                            (define-private (crash-me-folder (input (buff 1)) (ctr uint))
                                (begin
                                    (unwrap-panic (index-of BUFF_TO_BYTE input))
                                    (unwrap-panic (index-of BUFF_TO_BYTE input))
                                    (unwrap-panic (index-of BUFF_TO_BYTE input))
                                    (unwrap-panic (index-of BUFF_TO_BYTE input))
                                    (unwrap-panic (index-of BUFF_TO_BYTE input))
                                    (unwrap-panic (index-of BUFF_TO_BYTE input))
                                    (unwrap-panic (index-of BUFF_TO_BYTE input))
                                    (unwrap-panic (index-of BUFF_TO_BYTE input))
                                    (+ u1 ctr)
                                )
                            )
                            (define-public (crash-me (name (string-ascii 128)))
                                (begin
                                    (fold crash-me-folder BUFF_TO_BYTE u0)
                                    (print name)
                                    (ok u0)
                                )
                            )
                            (begin
                                (crash-me \"{}\"))
                            ", &format!("small-contract-{}-{}-{}", &spender_addrs_c32[ix], &ix, i))
                    );
                    ret.push(tx);
                }
                ret
            }
        })
        .collect();

    let (mut conf, miner_account) = neon_integration_test_conf();

    for spender_addr in spender_addrs.iter() {
        conf.initial_balances.push(InitialBalance {
            address: spender_addr.clone(),
            amount: 1049230,
        });
    }

    conf.node.mine_microblocks = true;
    conf.node.wait_time_for_microblocks = 0;
    conf.node.microblock_frequency = 15000;
    conf.miner.microblock_attempt_time_ms = 120_000;

    conf.miner.first_attempt_time_ms = i64::max_value() as u64;
    conf.miner.subsequent_attempt_time_ms = i64::max_value() as u64;

    let mut epochs = core::STACKS_EPOCHS_REGTEST.to_vec();
    epochs[1].block_limit = core::BLOCK_LIMIT_MAINNET_20;
    conf.burnchain.epochs = Some(epochs);

    test_observer::spawn();
    conf.events_observers.insert(EventObserverConfig {
        endpoint: format!("localhost:{}", test_observer::EVENT_OBSERVER_PORT),
        events_keys: vec![EventKeyType::AnyEvent],
    });

    let mut btcd_controller = BitcoinCoreController::new(conf.clone());
    btcd_controller
        .start_bitcoind()
        .map_err(|_e| ())
        .expect("Failed starting bitcoind");

    let mut btc_regtest_controller = BitcoinRegtestController::new(conf.clone(), None);
    let http_origin = format!("http://{}", &conf.node.rpc_bind);

    btc_regtest_controller.bootstrap_chain(201);

    eprintln!("Chain bootstrapped...");

    let mut run_loop = neon::RunLoop::new(conf);
    let blocks_processed = run_loop.get_blocks_processed_arc();

    let channel = run_loop.get_coordinator_channel().unwrap();

    thread::spawn(move || run_loop.start(None, 0));

    // give the run loop some time to start up!
    wait_for_runloop(&blocks_processed);

    // first block wakes up the run loop
    next_block_and_wait(&mut btc_regtest_controller, &blocks_processed);

    // first block will hold our VRF registration
    next_block_and_wait(&mut btc_regtest_controller, &blocks_processed);

    // second block will be the first mined Stacks block
    next_block_and_wait(&mut btc_regtest_controller, &blocks_processed);

    // let's query the miner's account nonce:
    let account = get_account(&http_origin, &miner_account);
    assert_eq!(account.nonce, 1);
    assert_eq!(account.balance, 0);
    // and our potential spenders:

    for spender_addr in spender_addrs.iter() {
        let account = get_account(&http_origin, &spender_addr);
        assert_eq!(account.nonce, 0);
        assert_eq!(account.balance, 1049230);
    }

    for tx_batch in txs.iter() {
        for tx in tx_batch.iter() {
            // okay, let's push a bunch of transactions that can only fit one per block!
            submit_tx(&http_origin, tx);
        }
    }

    debug!("Wait for 1st microblock to be mined");
    sleep_ms(150_000);

    // now let's mine a couple blocks, and then check the sender's nonce.
    //  at the end of mining three blocks, there should be _two_ transactions from the microblock
    //  only set that got mined (since the block before this one was empty, a microblock can
    //  be added),
    //  and _two_ transactions from the two anchor blocks that got mined (and processed)
    //
    // this one wakes up our node, so that it'll mine a microblock _and_ an anchor block.
    next_block_and_wait(&mut btc_regtest_controller, &blocks_processed);
    // this one will contain the sortition from above anchor block,
    //    which *should* have also confirmed the microblock.

    debug!("Wait for 2nd microblock to be mined");
    sleep_ms(150_000);

    next_block_and_wait(&mut btc_regtest_controller, &blocks_processed);

    debug!("Wait for 3nd microblock to be mined");
    sleep_ms(150_000);

    next_block_and_wait(&mut btc_regtest_controller, &blocks_processed);

    let blocks = test_observer::get_blocks();
    assert_eq!(blocks.len(), 5); // genesis block + 4 blocks

    let mut max_big_txs_per_block = 0;
    let mut max_big_txs_per_microblock = 0;
    let mut total_big_txs_in_blocks = 0;
    let mut total_big_txs_in_microblocks = 0;

    for block in blocks {
        eprintln!("block {:?}", &block);
        let transactions = block.get("transactions").unwrap().as_array().unwrap();

        let mut num_big_anchored_txs = 0;
        let mut num_big_microblock_txs = 0;

        for tx in transactions.iter() {
            let raw_tx = tx.get("raw_tx").unwrap().as_str().unwrap();
            if raw_tx == "0x00" {
                continue;
            }
            let tx_bytes = hex_bytes(&raw_tx[2..]).unwrap();
            let parsed = StacksTransaction::consensus_deserialize(&mut &tx_bytes[..]).unwrap();
            eprintln!("tx: {:?}", &parsed);
            if let TransactionPayload::SmartContract(tsc, ..) = parsed.payload {
                if tsc.name.to_string().find("large-").is_some() {
                    num_big_anchored_txs += 1;
                    total_big_txs_in_blocks += 1;
                } else if tsc.name.to_string().find("small").is_some() {
                    num_big_microblock_txs += 1;
                    total_big_txs_in_microblocks += 1;
                }
            }
        }

        if num_big_anchored_txs > max_big_txs_per_block {
            max_big_txs_per_block = num_big_anchored_txs;
        }
        if num_big_microblock_txs > max_big_txs_per_microblock {
            max_big_txs_per_microblock = num_big_microblock_txs;
        }
    }

    info!(
        "max_big_txs_per_microblock: {}, max_big_txs_per_block: {}",
        max_big_txs_per_microblock, max_big_txs_per_block
    );
    info!(
        "total_big_txs_in_microblocks: {}, total_big_txs_in_blocks: {}",
        total_big_txs_in_microblocks, total_big_txs_in_blocks
    );

    // at most one big tx per block and at most one big tx per stream, always.
    assert_eq!(max_big_txs_per_microblock, 1);
    assert_eq!(max_big_txs_per_block, 1);

    // if the mblock stream has a big tx, the anchored block won't (and vice versa)
    // the changes for miner cost tracking (reset tracker between microblock and block, #2913)
    // altered this test so that one more big tx ends up in an anchored block and one fewer
    // ends up in a microblock
    assert_eq!(total_big_txs_in_blocks, 2);
    assert_eq!(total_big_txs_in_microblocks, 1);

    test_observer::clear();
    channel.stop_chains_coordinator();
}

#[test]
#[ignore]
fn block_replay_integration_test() {
    if env::var("BITCOIND_TEST") != Ok("1".into()) {
        return;
    }

    let spender_sk = StacksPrivateKey::from_hex(SK_1).unwrap();
    let spender_addr: PrincipalData = to_addr(&spender_sk).into();

    let (mut conf, miner_account) = neon_integration_test_conf();

    conf.initial_balances.push(InitialBalance {
        address: spender_addr.clone(),
        amount: 100300,
    });

    conf.node.mine_microblocks = true;
    conf.node.wait_time_for_microblocks = 30000;
    conf.node.microblock_frequency = 5_000;

    conf.miner.first_attempt_time_ms = i64::max_value() as u64;
    conf.miner.subsequent_attempt_time_ms = i64::max_value() as u64;

    test_observer::spawn();

    conf.events_observers.insert(EventObserverConfig {
        endpoint: format!("localhost:{}", test_observer::EVENT_OBSERVER_PORT),
        events_keys: vec![EventKeyType::AnyEvent],
    });

    let mut btcd_controller = BitcoinCoreController::new(conf.clone());
    btcd_controller
        .start_bitcoind()
        .map_err(|_e| ())
        .expect("Failed starting bitcoind");

    let mut btc_regtest_controller = BitcoinRegtestController::new(conf.clone(), None);
    let http_origin = format!("http://{}", &conf.node.rpc_bind);

    btc_regtest_controller.bootstrap_chain(201);

    eprintln!("Chain bootstrapped...");

    let mut run_loop = neon::RunLoop::new(conf.clone());
    let blocks_processed = run_loop.get_blocks_processed_arc();
    let client = reqwest::blocking::Client::new();

    let channel = run_loop.get_coordinator_channel().unwrap();

    thread::spawn(move || run_loop.start(None, 0));

    // give the run loop some time to start up!
    wait_for_runloop(&blocks_processed);

    // first block wakes up the run loop
    next_block_and_wait(&mut btc_regtest_controller, &blocks_processed);

    // first block will hold our VRF registration
    next_block_and_wait(&mut btc_regtest_controller, &blocks_processed);

    // second block will be the first mined Stacks block
    next_block_and_wait(&mut btc_regtest_controller, &blocks_processed);

    // let's query the miner's account nonce:

    info!("Miner account: {}", miner_account);
    let account = get_account(&http_origin, &miner_account);
    assert_eq!(account.balance, 0);
    assert_eq!(account.nonce, 1);

    // and our spender
    let account = get_account(&http_origin, &spender_addr);
    assert_eq!(account.balance, 100300);
    assert_eq!(account.nonce, 0);

    let recipient = StacksAddress::from_string(ADDR_4).unwrap();
    let tx = make_stacks_transfer(&spender_sk, 0, 1000, &recipient.into(), 1000);
    submit_tx(&http_origin, &tx);

    next_block_and_wait(&mut btc_regtest_controller, &blocks_processed);

    next_block_and_wait(&mut btc_regtest_controller, &blocks_processed);

    next_block_and_wait(&mut btc_regtest_controller, &blocks_processed);

    // try and push the mined block back at the node lots of times
    let (tip_consensus_hash, tip_block) = get_tip_anchored_block(&conf);
    let mut tip_block_bytes = vec![];
    tip_block.consensus_serialize(&mut tip_block_bytes).unwrap();

    for i in 0..1024 {
        let path = format!("{}/v2/blocks/upload/{}", &http_origin, &tip_consensus_hash);
        let res_text = client
            .post(&path)
            .header("Content-Type", "application/octet-stream")
            .body(tip_block_bytes.clone())
            .send()
            .unwrap()
            .text()
            .unwrap();

        eprintln!("{}: text of {}\n{}", i, &path, &res_text);
    }

    test_observer::clear();
    channel.stop_chains_coordinator();
}

#[test]
#[ignore]
fn cost_voting_integration() {
    if env::var("BITCOIND_TEST") != Ok("1".into()) {
        return;
    }

    // let's make `<` free...
    let cost_definer_src = "
    (define-read-only (cost-definition-le (size uint))
       {
         runtime: u0, write_length: u0, write_count: u0, read_count: u0, read_length: u0
       })
    ";

    // the contract that we'll test the costs of
    let caller_src = "
    (define-public (execute-2 (a uint))
       (ok (< a a)))
    ";

    let power_vote_src = "
    (define-public (propose-vote-confirm)
      (let
        ((proposal-id (unwrap-panic (contract-call? 'ST000000000000000000002AMW42H.cost-voting submit-proposal
                            'ST000000000000000000002AMW42H.costs \"cost_le\"
                            .cost-definer \"cost-definition-le\")))
         (vote-amount (* u9000000000 u1000000)))
        (try! (contract-call? 'ST000000000000000000002AMW42H.cost-voting vote-proposal proposal-id vote-amount))
        (try! (contract-call? 'ST000000000000000000002AMW42H.cost-voting confirm-votes proposal-id))
        (ok proposal-id)))
    ";

    let spender_sk = StacksPrivateKey::new();
    let spender_addr = to_addr(&spender_sk);
    let spender_princ: PrincipalData = spender_addr.into();

    let (mut conf, miner_account) = neon_integration_test_conf();

    conf.miner.microblock_attempt_time_ms = 1_000;
    conf.node.wait_time_for_microblocks = 0;
    conf.node.microblock_frequency = 1_000;
    conf.miner.first_attempt_time_ms = 2_000;
    conf.miner.subsequent_attempt_time_ms = 5_000;
    conf.burnchain.max_rbf = 10_000_000;
    conf.node.wait_time_for_blocks = 1_000;

    test_observer::spawn();

    conf.events_observers.insert(EventObserverConfig {
        endpoint: format!("localhost:{}", test_observer::EVENT_OBSERVER_PORT),
        events_keys: vec![EventKeyType::AnyEvent],
    });

    let spender_bal = 10_000_000_000 * (core::MICROSTACKS_PER_STACKS as u64);

    conf.initial_balances.push(InitialBalance {
        address: spender_princ.clone(),
        amount: spender_bal,
    });

    let mut btcd_controller = BitcoinCoreController::new(conf.clone());
    btcd_controller
        .start_bitcoind()
        .map_err(|_e| ())
        .expect("Failed starting bitcoind");

    let burnchain_config = Burnchain::regtest(&conf.get_burn_db_path());

    let mut btc_regtest_controller = BitcoinRegtestController::with_burnchain(
        conf.clone(),
        None,
        Some(burnchain_config.clone()),
        None,
    );
    let http_origin = format!("http://{}", &conf.node.rpc_bind);

    btc_regtest_controller.bootstrap_chain(201);

    eprintln!("Chain bootstrapped...");

    let mut run_loop = neon::RunLoop::new(conf.clone());
    let blocks_processed = run_loop.get_blocks_processed_arc();
    let channel = run_loop.get_coordinator_channel().unwrap();

    thread::spawn(move || run_loop.start(Some(burnchain_config), 0));

    // give the run loop some time to start up!
    wait_for_runloop(&blocks_processed);

    // first block wakes up the run loop
    next_block_and_wait(&mut btc_regtest_controller, &blocks_processed);

    // first block will hold our VRF registration
    next_block_and_wait(&mut btc_regtest_controller, &blocks_processed);

    // second block will be the first mined Stacks block
    next_block_and_wait(&mut btc_regtest_controller, &blocks_processed);

    // let's query the miner's account nonce:
    let res = get_account(&http_origin, &miner_account);
    assert_eq!(res.balance, 0);
    assert_eq!(res.nonce, 1);

    // and our spender:
    let res = get_account(&http_origin, &spender_princ);
    assert_eq!(res.balance, spender_bal as u128);
    assert_eq!(res.nonce, 0);

    let transactions = vec![
        make_contract_publish(&spender_sk, 0, 1000, "cost-definer", cost_definer_src),
        make_contract_publish(&spender_sk, 1, 1000, "caller", caller_src),
        make_contract_publish(&spender_sk, 2, 1000, "voter", power_vote_src),
    ];

    for tx in transactions.into_iter() {
        submit_tx(&http_origin, &tx);
    }

    next_block_and_wait(&mut btc_regtest_controller, &blocks_processed);
    next_block_and_wait(&mut btc_regtest_controller, &blocks_processed);

    let vote_tx = make_contract_call(
        &spender_sk,
        3,
        1000,
        &spender_addr,
        "voter",
        "propose-vote-confirm",
        &[],
    );

    let call_le_tx = make_contract_call(
        &spender_sk,
        4,
        1000,
        &spender_addr,
        "caller",
        "execute-2",
        &[Value::UInt(1)],
    );

    submit_tx(&http_origin, &vote_tx);
    submit_tx(&http_origin, &call_le_tx);

    next_block_and_wait(&mut btc_regtest_controller, &blocks_processed);

    // clear and mine another burnchain block, so that the new winner is seen by the observer
    //   (the observer is logically "one block behind" the miner
    test_observer::clear();
    next_block_and_wait(&mut btc_regtest_controller, &blocks_processed);

    let mut blocks = test_observer::get_blocks();
    // should have produced 1 new block
    assert_eq!(blocks.len(), 1);
    let block = blocks.pop().unwrap();
    let transactions = block.get("transactions").unwrap().as_array().unwrap();
    eprintln!("{}", transactions.len());
    let mut tested = false;
    let mut exec_cost = ExecutionCost::zero();
    for tx in transactions.iter() {
        let raw_tx = tx.get("raw_tx").unwrap().as_str().unwrap();
        if raw_tx == "0x00" {
            continue;
        }
        let tx_bytes = hex_bytes(&raw_tx[2..]).unwrap();
        let parsed = StacksTransaction::consensus_deserialize(&mut &tx_bytes[..]).unwrap();
        if let TransactionPayload::ContractCall(contract_call) = parsed.payload {
            eprintln!("{}", contract_call.function_name.as_str());
            if contract_call.function_name.as_str() == "execute-2" {
                exec_cost =
                    serde_json::from_value(tx.get("execution_cost").cloned().unwrap()).unwrap();
            } else if contract_call.function_name.as_str() == "propose-vote-confirm" {
                let raw_result = tx.get("raw_result").unwrap().as_str().unwrap();
                let parsed = Value::try_deserialize_hex_untyped(&raw_result[2..]).unwrap();
                assert_eq!(parsed.to_string(), "(ok u0)");
                tested = true;
            }
        }
    }
    assert!(tested, "Should have found a contract call tx");

    // try to confirm the passed vote (this will fail)
    let confirm_proposal = make_contract_call(
        &spender_sk,
        5,
        1000,
        &StacksAddress::from_string("ST000000000000000000002AMW42H").unwrap(),
        "cost-voting",
        "confirm-miners",
        &[Value::UInt(0)],
    );

    submit_tx(&http_origin, &confirm_proposal);

    next_block_and_wait(&mut btc_regtest_controller, &blocks_processed);

    // clear and mine another burnchain block, so that the new winner is seen by the observer
    //   (the observer is logically "one block behind" the miner
    test_observer::clear();
    next_block_and_wait(&mut btc_regtest_controller, &blocks_processed);

    let mut blocks = test_observer::get_blocks();
    // should have produced 1 new block
    assert_eq!(blocks.len(), 1);
    let block = blocks.pop().unwrap();
    let transactions = block.get("transactions").unwrap().as_array().unwrap();
    eprintln!("{}", transactions.len());
    let mut tested = false;
    for tx in transactions.iter() {
        let raw_tx = tx.get("raw_tx").unwrap().as_str().unwrap();
        if raw_tx == "0x00" {
            continue;
        }
        let tx_bytes = hex_bytes(&raw_tx[2..]).unwrap();
        let parsed = StacksTransaction::consensus_deserialize(&mut &tx_bytes[..]).unwrap();
        if let TransactionPayload::ContractCall(contract_call) = parsed.payload {
            eprintln!("{}", contract_call.function_name.as_str());
            if contract_call.function_name.as_str() == "confirm-miners" {
                let raw_result = tx.get("raw_result").unwrap().as_str().unwrap();
                let parsed = Value::try_deserialize_hex_untyped(&raw_result[2..]).unwrap();
                assert_eq!(parsed.to_string(), "(err 13)");
                tested = true;
            }
        }
    }
    assert!(tested, "Should have found a contract call tx");

    for _i in 0..58 {
        next_block_and_wait(&mut btc_regtest_controller, &blocks_processed);
    }

    // confirm the passed vote
    let confirm_proposal = make_contract_call(
        &spender_sk,
        6,
        1000,
        &StacksAddress::from_string("ST000000000000000000002AMW42H").unwrap(),
        "cost-voting",
        "confirm-miners",
        &[Value::UInt(0)],
    );

    submit_tx(&http_origin, &confirm_proposal);

    next_block_and_wait(&mut btc_regtest_controller, &blocks_processed);
    // clear and mine another burnchain block, so that the new winner is seen by the observer
    //   (the observer is logically "one block behind" the miner
    test_observer::clear();
    next_block_and_wait(&mut btc_regtest_controller, &blocks_processed);

    let mut blocks = test_observer::get_blocks();
    // should have produced 1 new block
    assert_eq!(blocks.len(), 1);
    let block = blocks.pop().unwrap();
    let transactions = block.get("transactions").unwrap().as_array().unwrap();
    eprintln!("{}", transactions.len());
    let mut tested = false;
    for tx in transactions.iter() {
        let raw_tx = tx.get("raw_tx").unwrap().as_str().unwrap();
        if raw_tx == "0x00" {
            continue;
        }
        let tx_bytes = hex_bytes(&raw_tx[2..]).unwrap();
        let parsed = StacksTransaction::consensus_deserialize(&mut &tx_bytes[..]).unwrap();
        if let TransactionPayload::ContractCall(contract_call) = parsed.payload {
            eprintln!("{}", contract_call.function_name.as_str());
            if contract_call.function_name.as_str() == "confirm-miners" {
                let raw_result = tx.get("raw_result").unwrap().as_str().unwrap();
                let parsed = Value::try_deserialize_hex_untyped(&raw_result[2..]).unwrap();
                assert_eq!(parsed.to_string(), "(ok true)");
                tested = true;
            }
        }
    }
    assert!(tested, "Should have found a contract call tx");

    let call_le_tx = make_contract_call(
        &spender_sk,
        7,
        1000,
        &spender_addr,
        "caller",
        "execute-2",
        &[Value::UInt(1)],
    );

    submit_tx(&http_origin, &call_le_tx);

    next_block_and_wait(&mut btc_regtest_controller, &blocks_processed);
    // clear and mine another burnchain block, so that the new winner is seen by the observer
    //   (the observer is logically "one block behind" the miner
    test_observer::clear();
    next_block_and_wait(&mut btc_regtest_controller, &blocks_processed);

    let mut blocks = test_observer::get_blocks();
    // should have produced 1 new block
    assert_eq!(blocks.len(), 1);
    let block = blocks.pop().unwrap();
    let transactions = block.get("transactions").unwrap().as_array().unwrap();

    let mut tested = false;
    let mut new_exec_cost = ExecutionCost::max_value();
    for tx in transactions.iter() {
        let raw_tx = tx.get("raw_tx").unwrap().as_str().unwrap();
        if raw_tx == "0x00" {
            continue;
        }
        let tx_bytes = hex_bytes(&raw_tx[2..]).unwrap();
        let parsed = StacksTransaction::consensus_deserialize(&mut &tx_bytes[..]).unwrap();
        if let TransactionPayload::ContractCall(contract_call) = parsed.payload {
            eprintln!("{}", contract_call.function_name.as_str());
            if contract_call.function_name.as_str() == "execute-2" {
                new_exec_cost =
                    serde_json::from_value(tx.get("execution_cost").cloned().unwrap()).unwrap();
                tested = true;
            }
        }
    }
    assert!(tested, "Should have found a contract call tx");

    assert!(exec_cost.exceeds(&new_exec_cost));

    test_observer::clear();
    channel.stop_chains_coordinator();
}

#[test]
#[ignore]
fn mining_events_integration_test() {
    if env::var("BITCOIND_TEST") != Ok("1".into()) {
        return;
    }

    let small_contract = "(define-public (f) (ok 1))".to_string();

    let spender_sk = StacksPrivateKey::from_hex(SK_1).unwrap();
    let addr = to_addr(&spender_sk);

    let spender_sk_2 = StacksPrivateKey::from_hex(SK_2).unwrap();
    let addr_2 = to_addr(&spender_sk_2);

    let tx = make_contract_publish(&spender_sk, 0, 600000, "small", &small_contract);
    let tx_2 = make_contract_publish(&spender_sk, 1, 610000, "small", &small_contract);
    let mb_tx =
        make_contract_publish_microblock_only(&spender_sk_2, 0, 620000, "small", &small_contract);

    let (mut conf, _) = neon_integration_test_conf();

    conf.initial_balances.push(InitialBalance {
        address: addr.clone().into(),
        amount: 10000000,
    });
    conf.initial_balances.push(InitialBalance {
        address: addr_2.clone().into(),
        amount: 10000000,
    });

    conf.node.mine_microblocks = true;
    conf.node.wait_time_for_microblocks = 1000;
    conf.node.microblock_frequency = 1000;

    conf.miner.first_attempt_time_ms = i64::max_value() as u64;
    conf.miner.subsequent_attempt_time_ms = i64::max_value() as u64;

    test_observer::spawn();

    conf.events_observers.insert(EventObserverConfig {
        endpoint: format!("localhost:{}", test_observer::EVENT_OBSERVER_PORT),
        events_keys: vec![
            EventKeyType::AnyEvent,
            EventKeyType::MinedBlocks,
            EventKeyType::MinedMicroblocks,
        ],
    });

    let mut btcd_controller = BitcoinCoreController::new(conf.clone());
    btcd_controller
        .start_bitcoind()
        .map_err(|_e| ())
        .expect("Failed starting bitcoind");

    let mut btc_regtest_controller = BitcoinRegtestController::new(conf.clone(), None);
    let http_origin = format!("http://{}", &conf.node.rpc_bind);

    btc_regtest_controller.bootstrap_chain(201);

    eprintln!("Chain bootstrapped...");

    let mut run_loop = neon::RunLoop::new(conf);
    let blocks_processed = run_loop.get_blocks_processed_arc();

    let channel = run_loop.get_coordinator_channel().unwrap();

    thread::spawn(move || run_loop.start(None, 0));

    // give the run loop some time to start up!
    wait_for_runloop(&blocks_processed);

    // first block wakes up the run loop
    next_block_and_wait(&mut btc_regtest_controller, &blocks_processed);

    // first block will hold our VRF registration
    next_block_and_wait(&mut btc_regtest_controller, &blocks_processed);

    // second block will be the first mined Stacks block
    next_block_and_wait(&mut btc_regtest_controller, &blocks_processed);

    submit_tx(&http_origin, &tx); // should succeed
    submit_tx(&http_origin, &tx_2); // should fail since it tries to publish contract with same name
    submit_tx(&http_origin, &mb_tx); // should be in microblock bc it is microblock only

    next_block_and_wait(&mut btc_regtest_controller, &blocks_processed);

    next_block_and_wait(&mut btc_regtest_controller, &blocks_processed);

    // check that the nonces have gone up
    let res = get_account(&http_origin, &addr);
    assert_eq!(res.nonce, 1);

    let res = get_account(&http_origin, &addr_2);
    assert_eq!(res.nonce, 1);

    // check mined microblock events
    let mined_microblock_events = test_observer::get_mined_microblocks();
    assert!(mined_microblock_events.len() >= 1);

    // check tx events in the first microblock
    // 1 success: 1 contract publish, 2 error (on chain transactions)
    let microblock_tx_events = &mined_microblock_events[0].tx_events;
    assert_eq!(microblock_tx_events.len(), 1);

    // contract publish
    match &microblock_tx_events[0] {
        TransactionEvent::Success(TransactionSuccessEvent {
            result,
            fee,
            execution_cost,
            ..
        }) => {
            assert_eq!(
                result
                    .clone()
                    .expect_result_ok()
                    .unwrap()
                    .expect_bool()
                    .unwrap(),
                true
            );
            assert_eq!(fee, &620000);
            assert_eq!(
                execution_cost,
                &ExecutionCost {
                    write_length: 35,
                    write_count: 2,
                    read_length: 1,
                    read_count: 1,
                    runtime: 311000
                }
            )
        }
        _ => panic!("unexpected event type"),
    }

    // check mined block events
    let mined_block_events = test_observer::get_mined_blocks();
    assert!(mined_block_events.len() >= 3);

    // check the tx events in the third mined block
    // 2 success: 1 coinbase tx event + 1 contract publish, 1 error (duplicate contract)
    let third_block_tx_events = &mined_block_events[2].tx_events;
    assert_eq!(third_block_tx_events.len(), 3);

    // coinbase event
    match &third_block_tx_events[0] {
        TransactionEvent::Success(TransactionSuccessEvent { txid, result, .. }) => {
            assert_eq!(
                txid.to_string(),
                "3e04ada5426332bfef446ba0a06d124aace4ade5c11840f541bf88e2e919faf6"
            );
            assert_eq!(
                result
                    .clone()
                    .expect_result_ok()
                    .unwrap()
                    .expect_bool()
                    .unwrap(),
                true
            );
        }
        _ => panic!("unexpected event type"),
    }

    // contract publish event
    match &third_block_tx_events[1] {
        TransactionEvent::Success(TransactionSuccessEvent {
            result,
            fee,
            execution_cost,
            ..
        }) => {
            assert_eq!(
                result
                    .clone()
                    .expect_result_ok()
                    .unwrap()
                    .expect_bool()
                    .unwrap(),
                true
            );
            assert_eq!(fee, &600000);
            assert_eq!(
                execution_cost,
                &ExecutionCost {
                    write_length: 35,
                    write_count: 2,
                    read_length: 1,
                    read_count: 1,
                    runtime: 311000
                }
            )
        }
        _ => panic!("unexpected event type"),
    }

    // dupe contract error event
    match &third_block_tx_events[2] {
        TransactionEvent::ProcessingError(TransactionErrorEvent { txid: _, error }) => {
            assert_eq!(
                error,
                "Duplicate contract 'ST3WM51TCWMJYGZS1QFMC28DH5YP86782YGR113C1.small'"
            );
        }
        _ => panic!("unexpected event type"),
    }

    test_observer::clear();
    channel.stop_chains_coordinator();
}

/// This test checks that the limit behavior in the miner works as expected for anchored block
/// building. When we first hit the block limit, the limit behavior switches to
/// `CONTRACT_LIMIT_HIT`, during which stx transfers are still allowed, and contract related
/// transactions are skipped.
/// Note: the test is sensitive to the order in which transactions are mined; it is written
/// expecting that transactions are traversed in the order tx_1, tx_2, tx_3, and tx_4.
#[test]
#[ignore]
fn block_limit_hit_integration_test() {
    if env::var("BITCOIND_TEST") != Ok("1".into()) {
        return;
    }

    // 700 invocations
    let max_contract_src = format!(
         "(define-private (work) (begin {} 1))
         (define-private (times-100) (begin {} 1))
         (define-private (times-200) (begin (times-100) (times-100) 1))
         (define-private (times-500) (begin (times-200) (times-200) (times-100) 1))
         (times-500) (times-200)",
         (0..10)
            .map(|_| format!(
                "(unwrap! (contract-call? '{} submit-proposal '{} \"cost-old\" '{} \"cost-new\") 2)",
                boot_code_id("cost-voting", false),
                boot_code_id("costs", false),
                boot_code_id("costs", false),
            ))
            .collect::<Vec<String>>()
            .join(" "),
         (0..10)
             .map(|_| "(work)".to_string())
             .collect::<Vec<String>>()
             .join(" "),
    );

    // 2900 invocations
    let oversize_contract_src = format!(
        "(define-private (work) (begin {} 1))
         (define-private (times-100) (begin {} 1))
         (define-private (times-200) (begin (times-100) (times-100) 1))
         (define-private (times-500) (begin (times-200) (times-200) (times-100) 1))
         (define-private (times-1000) (begin (times-500) (times-500) 1))
         (times-1000) (times-1000) (times-500) (times-200) (times-200)",
        (0..10)
            .map(|_| format!(
                "(unwrap! (contract-call? '{} submit-proposal '{} \"cost-old\" '{} \"cost-new\") 2)",
                boot_code_id("cost-voting", false),
                boot_code_id("costs", false),
                boot_code_id("costs", false),
            ))
            .collect::<Vec<String>>()
            .join(" "),
        (0..10)
            .map(|_| "(work)".to_string())
            .collect::<Vec<String>>()
            .join(" "),
    );

    let spender_sk = StacksPrivateKey::new();
    let addr = to_addr(&spender_sk);
    let second_spender_sk = StacksPrivateKey::new();
    let second_spender_addr: PrincipalData = to_addr(&second_spender_sk).into();
    let third_spender_sk = StacksPrivateKey::new();
    let third_spender_addr: PrincipalData = to_addr(&third_spender_sk).into();

    // included in first block
    let tx = make_contract_publish(&spender_sk, 0, 555_000, "over", &oversize_contract_src);
    // contract limit hit; included in second block
    let tx_2 = make_contract_publish(&spender_sk, 1, 555_000, "over-2", &oversize_contract_src);
    // skipped over since contract limit was hit; included in second block
    let tx_3 = make_contract_publish(&second_spender_sk, 0, 150_000, "max", &max_contract_src);
    // included in first block
    let tx_4 = make_stacks_transfer(&third_spender_sk, 0, 180, &PrincipalData::from(addr), 100);

    let (mut conf, _miner_account) = neon_integration_test_conf();

    conf.initial_balances.push(InitialBalance {
        address: addr.clone().into(),
        amount: 10_000_000,
    });
    conf.initial_balances.push(InitialBalance {
        address: second_spender_addr.clone(),
        amount: 10_000_000,
    });
    conf.initial_balances.push(InitialBalance {
        address: third_spender_addr.clone(),
        amount: 10_000_000,
    });

    conf.node.mine_microblocks = true;
    conf.node.wait_time_for_microblocks = 30000;
    conf.node.microblock_frequency = 1000;

    conf.miner.first_attempt_time_ms = i64::max_value() as u64;
    conf.miner.subsequent_attempt_time_ms = i64::max_value() as u64;

    test_observer::spawn();

    conf.events_observers.insert(EventObserverConfig {
        endpoint: format!("localhost:{}", test_observer::EVENT_OBSERVER_PORT),
        events_keys: vec![EventKeyType::AnyEvent],
    });

    let mut btcd_controller = BitcoinCoreController::new(conf.clone());
    btcd_controller
        .start_bitcoind()
        .map_err(|_e| ())
        .expect("Failed starting bitcoind");

    let mut btc_regtest_controller = BitcoinRegtestController::new(conf.clone(), None);
    let http_origin = format!("http://{}", &conf.node.rpc_bind);

    btc_regtest_controller.bootstrap_chain(201);

    eprintln!("Chain bootstrapped...");

    let mut run_loop = neon::RunLoop::new(conf);
    let blocks_processed = run_loop.get_blocks_processed_arc();

    let channel = run_loop.get_coordinator_channel().unwrap();

    thread::spawn(move || run_loop.start(None, 0));

    // give the run loop some time to start up!
    wait_for_runloop(&blocks_processed);

    // first block wakes up the run loop
    next_block_and_wait(&mut btc_regtest_controller, &blocks_processed);

    // first block will hold our VRF registration
    next_block_and_wait(&mut btc_regtest_controller, &blocks_processed);

    // second block will be the first mined Stacks block
    next_block_and_wait(&mut btc_regtest_controller, &blocks_processed);

    // submit all the transactions
    let txid_1 = submit_tx(&http_origin, &tx);
    let txid_2 = submit_tx(&http_origin, &tx_2);
    let txid_3 = submit_tx(&http_origin, &tx_3);
    let txid_4 = submit_tx(&http_origin, &tx_4);

    sleep_ms(5_000);

    next_block_and_wait(&mut btc_regtest_controller, &blocks_processed);
    sleep_ms(20_000);

    next_block_and_wait(&mut btc_regtest_controller, &blocks_processed);
    sleep_ms(20_000);

    next_block_and_wait(&mut btc_regtest_controller, &blocks_processed);
    sleep_ms(20_000);

    let res = get_account(&http_origin, &addr);
    assert_eq!(res.nonce, 2);

    let res = get_account(&http_origin, &second_spender_addr);
    assert_eq!(res.nonce, 1);

    let res = get_account(&http_origin, &third_spender_addr);
    assert_eq!(res.nonce, 1);

    let mined_block_events = test_observer::get_blocks();
    assert_eq!(mined_block_events.len(), 5);

    let tx_third_block = mined_block_events[3]
        .get("transactions")
        .unwrap()
        .as_array()
        .unwrap();
    assert_eq!(tx_third_block.len(), 3);
    let txid_1_exp = tx_third_block[1].get("txid").unwrap().as_str().unwrap();
    let txid_4_exp = tx_third_block[2].get("txid").unwrap().as_str().unwrap();
    assert_eq!(format!("0x{}", txid_1), txid_1_exp);
    assert_eq!(format!("0x{}", txid_4), txid_4_exp);

    let tx_fourth_block = mined_block_events[4]
        .get("transactions")
        .unwrap()
        .as_array()
        .unwrap();
    assert_eq!(tx_fourth_block.len(), 3);
    let txid_2_exp = tx_fourth_block[1].get("txid").unwrap().as_str().unwrap();
    let txid_3_exp = tx_fourth_block[2].get("txid").unwrap().as_str().unwrap();
    assert_eq!(format!("0x{}", txid_2), txid_2_exp);
    assert_eq!(format!("0x{}", txid_3), txid_3_exp);

    test_observer::clear();
    channel.stop_chains_coordinator();
}

/// This test checks that the limit behavior in the miner works as expected during microblock
/// building. When we first hit the block limit, the limit behavior switches to
/// `CONTRACT_LIMIT_HIT`, during which stx transfers are still allowed, and contract related
/// transactions are skipped.
/// Note: the test is sensitive to the order in which transactions are mined; it is written
/// expecting that transactions are traversed in the order tx_1, tx_2, tx_3, and tx_4.
#[test]
#[ignore]
fn microblock_limit_hit_integration_test() {
    if env::var("BITCOIND_TEST") != Ok("1".into()) {
        return;
    }

    let max_contract_src = format!(
        "(define-private (work) (begin {} 1))
         (define-private (times-100) (begin {} 1))
         (define-private (times-200) (begin (times-100) (times-100) 1))
         (define-private (times-500) (begin (times-200) (times-200) (times-100) 1))
         (times-500) (times-200)",
        (0..3)
            .map(|_| format!(
                "(unwrap! (contract-call? '{} submit-proposal '{} \"cost-old\" '{} \"cost-new\") 2)",
                boot_code_id("cost-voting", false),
                boot_code_id("costs", false),
                boot_code_id("costs", false),
            ))
            .collect::<Vec<String>>()
            .join(" "),
        (0..3)
            .map(|_| "(work)".to_string())
            .collect::<Vec<String>>()
            .join(" "),
    );

    let oversize_contract_src = format!(
        "(define-private (work) (begin {} 1))
         (define-private (times-100) (begin {} 1))
         (define-private (times-200) (begin (times-100) (times-100) 1))
         (define-private (times-500) (begin (times-200) (times-200) (times-100) 1))
         (define-private (times-1000) (begin (times-500) (times-500) 1))
         (times-1000) (times-1000) (times-500) (times-200) (times-200)",
        (0..3)
            .map(|_| format!(
                "(unwrap! (contract-call? '{} submit-proposal '{} \"cost-old\" '{} \"cost-new\") 2)",
                boot_code_id("cost-voting", false),
                boot_code_id("costs", false),
                boot_code_id("costs", false),
            ))
            .collect::<Vec<String>>()
            .join(" "),
        (0..3)
            .map(|_| "(work)".to_string())
            .collect::<Vec<String>>()
            .join(" "),
    );

    let spender_sk = StacksPrivateKey::new();
    let addr = to_addr(&spender_sk);
    let second_spender_sk = StacksPrivateKey::new();
    let second_spender_addr: PrincipalData = to_addr(&second_spender_sk).into();
    let third_spender_sk = StacksPrivateKey::new();
    let third_spender_addr: PrincipalData = to_addr(&third_spender_sk).into();

    // included in the first block
    let tx = make_contract_publish_microblock_only(
        &spender_sk,
        0,
        555_000,
        "over",
        &oversize_contract_src,
    );
    // contract limit hit; included in second block
    let tx_2 = make_contract_publish_microblock_only(
        &spender_sk,
        1,
        555_000,
        "over-2",
        &oversize_contract_src,
    );
    // skipped over since contract limit was hit; included in second block
    let tx_3 = make_contract_publish_microblock_only(
        &second_spender_sk,
        0,
        150_000,
        "max",
        &max_contract_src,
    );
    // included in first block
    let tx_4 = make_stacks_transfer_mblock_only(
        &third_spender_sk,
        0,
        180,
        &PrincipalData::from(addr),
        100,
    );

    let (mut conf, _) = neon_integration_test_conf();

    conf.initial_balances.push(InitialBalance {
        address: addr.clone().into(),
        amount: 10_000_000,
    });
    conf.initial_balances.push(InitialBalance {
        address: second_spender_addr.clone(),
        amount: 10_000_000,
    });
    conf.initial_balances.push(InitialBalance {
        address: third_spender_addr.clone(),
        amount: 10_000_000,
    });

    conf.node.mine_microblocks = true;
    // conf.node.wait_time_for_microblocks = 30000;
    conf.node.wait_time_for_microblocks = 1000;
    conf.node.microblock_frequency = 1000;

    conf.miner.microblock_attempt_time_ms = i64::max_value() as u64;
    conf.burnchain.max_rbf = 10_000_000;
    conf.node.wait_time_for_blocks = 1_000;

    conf.miner.first_attempt_time_ms = i64::max_value() as u64;
    conf.miner.subsequent_attempt_time_ms = i64::max_value() as u64;

    conf.burnchain.epochs = Some(vec![
        StacksEpoch {
            epoch_id: StacksEpochId::Epoch10,
            start_height: 0,
            end_height: 0,
            block_limit: BLOCK_LIMIT_MAINNET_20.clone(),
            network_epoch: PEER_VERSION_EPOCH_1_0,
        },
        StacksEpoch {
            epoch_id: StacksEpochId::Epoch20,
            start_height: 0,
            end_height: 10_000,
            block_limit: ExecutionCost {
                write_length: 150000000,
                write_count: 50000,
                read_length: 1000000000,
                read_count: 5000, // make read_count smaller so we hit the read_count limit with a smaller tx.
                runtime: 100_000_000_000,
            },
            network_epoch: PEER_VERSION_EPOCH_2_0,
        },
        StacksEpoch {
            epoch_id: StacksEpochId::Epoch2_05,
            start_height: 10_000,
            end_height: 10_002,
            block_limit: BLOCK_LIMIT_MAINNET_205.clone(),
            network_epoch: PEER_VERSION_EPOCH_2_05,
        },
        StacksEpoch {
            epoch_id: StacksEpochId::Epoch21,
            start_height: 10_002,
            end_height: 9223372036854775807,
            block_limit: BLOCK_LIMIT_MAINNET_21.clone(),
            network_epoch: PEER_VERSION_EPOCH_2_1,
        },
    ]);
    conf.burnchain.pox_2_activation = Some(10_003);

    test_observer::spawn();

    conf.events_observers.insert(EventObserverConfig {
        endpoint: format!("localhost:{}", test_observer::EVENT_OBSERVER_PORT),
        events_keys: vec![EventKeyType::AnyEvent],
    });

    let mut btcd_controller = BitcoinCoreController::new(conf.clone());
    btcd_controller
        .start_bitcoind()
        .map_err(|_e| ())
        .expect("Failed starting bitcoind");

    let mut btc_regtest_controller = BitcoinRegtestController::new(conf.clone(), None);
    let http_origin = format!("http://{}", &conf.node.rpc_bind);

    btc_regtest_controller.bootstrap_chain(201);

    eprintln!("Chain bootstrapped...");

    let mut run_loop = neon::RunLoop::new(conf);
    let blocks_processed = run_loop.get_blocks_processed_arc();

    let channel = run_loop.get_coordinator_channel().unwrap();

    thread::spawn(move || run_loop.start(None, 0));

    // give the run loop some time to start up!
    wait_for_runloop(&blocks_processed);

    // first block wakes up the run loop
    next_block_and_wait(&mut btc_regtest_controller, &blocks_processed);

    // first block will hold our VRF registration
    next_block_and_wait(&mut btc_regtest_controller, &blocks_processed);

    // second block will be the first mined Stacks block
    next_block_and_wait(&mut btc_regtest_controller, &blocks_processed);

    // submit all the transactions
    let txid_1 = submit_tx(&http_origin, &tx);
    let txid_2 = submit_tx(&http_origin, &tx_2);
    let txid_3 = submit_tx(&http_origin, &tx_3);
    let txid_4 = submit_tx(&http_origin, &tx_4);

    eprintln!(
        "transactions: {},{},{},{}",
        &txid_1, &txid_2, &txid_3, &txid_4
    );

    sleep_ms(50_000);

    next_block_and_wait(&mut btc_regtest_controller, &blocks_processed);
    sleep_ms(50_000);

    next_block_and_wait(&mut btc_regtest_controller, &blocks_processed);
    sleep_ms(50_000);

    next_block_and_wait(&mut btc_regtest_controller, &blocks_processed);
    sleep_ms(50_000);

    loop {
        let res = get_account(&http_origin, &addr);
        if res.nonce < 2 {
            next_block_and_wait(&mut btc_regtest_controller, &blocks_processed);
            sleep_ms(50_000);
        } else {
            break;
        }
    }

    let res = get_account(&http_origin, &addr);
    assert_eq!(res.nonce, 2);

    let res = get_account(&http_origin, &second_spender_addr);
    assert_eq!(res.nonce, 1);

    let res = get_account(&http_origin, &third_spender_addr);
    assert_eq!(res.nonce, 1);

    let mined_mblock_events = test_observer::get_microblocks();
    assert!(mined_mblock_events.len() >= 2);

    let tx_first_mblock = mined_mblock_events[0]
        .get("transactions")
        .unwrap()
        .as_array()
        .unwrap();
    assert_eq!(tx_first_mblock.len(), 2);
    let txid_1_exp = tx_first_mblock[0].get("txid").unwrap().as_str().unwrap();
    let txid_4_exp = tx_first_mblock[1].get("txid").unwrap().as_str().unwrap();
    assert_eq!(format!("0x{}", txid_1), txid_1_exp);
    assert_eq!(format!("0x{}", txid_4), txid_4_exp);

    let tx_second_mblock = mined_mblock_events[1]
        .get("transactions")
        .unwrap()
        .as_array()
        .unwrap();
    assert_eq!(tx_second_mblock.len(), 2);
    let txid_2_exp = tx_second_mblock[0].get("txid").unwrap().as_str().unwrap();
    let txid_3_exp = tx_second_mblock[1].get("txid").unwrap().as_str().unwrap();
    assert_eq!(format!("0x{}", txid_2), txid_2_exp);
    assert_eq!(format!("0x{}", txid_3), txid_3_exp);

    test_observer::clear();
    channel.stop_chains_coordinator();
}

#[test]
#[ignore]
fn block_large_tx_integration_test() {
    if env::var("BITCOIND_TEST") != Ok("1".into()) {
        return;
    }

    let small_contract_src = format!(
        "(define-public (f) (begin {} (ok 1))) (begin (f))",
        (0..700)
            .map(|_| format!(
                "(unwrap! (contract-call? '{} submit-proposal '{} \"cost-old\" '{} \"cost-new\") (err 1))",
                boot_code_id("cost-voting", false),
                boot_code_id("costs", false),
                boot_code_id("costs", false),
            ))
            .collect::<Vec<String>>()
            .join(" ")
    );

    let oversize_contract_src = format!(
        "(define-public (f) (begin {} (ok 1))) (begin (f))",
        (0..3500)
            .map(|_| format!(
                "(unwrap! (contract-call? '{} submit-proposal '{} \"cost-old\" '{} \"cost-new\") (err 1))",
                boot_code_id("cost-voting", false),
                boot_code_id("costs", false),
                boot_code_id("costs", false),
            ))
            .collect::<Vec<String>>()
            .join(" ")
    );

    let spender_sk = StacksPrivateKey::new();
    let spender_addr = to_addr(&spender_sk);

    // higher fee for tx means it will get mined first
    let tx = make_contract_publish(&spender_sk, 0, 671_000, "small", &small_contract_src);
    let tx_2 = make_contract_publish(&spender_sk, 1, 670_000, "over", &oversize_contract_src);

    let (mut conf, miner_account) = neon_integration_test_conf();
    test_observer::spawn();

    conf.events_observers.insert(EventObserverConfig {
        endpoint: format!("localhost:{}", test_observer::EVENT_OBSERVER_PORT),
        events_keys: vec![EventKeyType::AnyEvent],
    });

    conf.initial_balances.push(InitialBalance {
        address: spender_addr.clone().into(),
        amount: 10000000,
    });

    conf.node.mine_microblocks = true;
    conf.node.wait_time_for_microblocks = 30000;
    conf.node.microblock_frequency = 1000;

    conf.miner.microblock_attempt_time_ms = i64::max_value() as u64;
    conf.burnchain.max_rbf = 10_000_000;
    conf.node.wait_time_for_blocks = 1_000;

    conf.miner.first_attempt_time_ms = i64::max_value() as u64;
    conf.miner.subsequent_attempt_time_ms = i64::max_value() as u64;

    let mut btcd_controller = BitcoinCoreController::new(conf.clone());
    btcd_controller
        .start_bitcoind()
        .map_err(|_e| ())
        .expect("Failed starting bitcoind");

    let mut btc_regtest_controller = BitcoinRegtestController::new(conf.clone(), None);
    let http_origin = format!("http://{}", &conf.node.rpc_bind);

    btc_regtest_controller.bootstrap_chain(201);

    eprintln!("Chain bootstrapped...");

    let mut run_loop = neon::RunLoop::new(conf);
    let blocks_processed = run_loop.get_blocks_processed_arc();

    let channel = run_loop.get_coordinator_channel().unwrap();

    thread::spawn(move || run_loop.start(None, 0));

    // give the run loop some time to start up!
    wait_for_runloop(&blocks_processed);

    // first block wakes up the run loop
    next_block_and_wait(&mut btc_regtest_controller, &blocks_processed);

    // first block will hold our VRF registration
    next_block_and_wait(&mut btc_regtest_controller, &blocks_processed);

    // second block will be the first mined Stacks block
    next_block_and_wait(&mut btc_regtest_controller, &blocks_processed);

    let account = get_account(&http_origin, &miner_account);
    assert_eq!(account.nonce, 1);
    assert_eq!(account.balance, 0);

    let account = get_account(&http_origin, &spender_addr);
    assert_eq!(account.nonce, 0);
    assert_eq!(account.balance, 10000000);

    let normal_txid = submit_tx(&http_origin, &tx);
    let huge_txid = submit_tx(&http_origin, &tx_2);

    eprintln!(
        "Try to mine a too-big tx. Normal = {}, TooBig = {}",
        &normal_txid, &huge_txid
    );
    next_block_and_wait_with_timeout(&mut btc_regtest_controller, &blocks_processed, 1200);

    eprintln!("Finished trying to mine a too-big tx");

    let dropped_txs = test_observer::get_memtx_drops();
    assert_eq!(dropped_txs.len(), 1);
    assert_eq!(&dropped_txs[0].1, "TooExpensive");
    assert_eq!(&dropped_txs[0].0, &format!("0x{}", huge_txid));

    test_observer::clear();
    channel.stop_chains_coordinator();
}

#[test]
#[ignore]
#[allow(non_snake_case)]
fn microblock_large_tx_integration_test_FLAKY() {
    if env::var("BITCOIND_TEST") != Ok("1".into()) {
        return;
    }

    let small_contract_src = format!(
        "(define-public (f) (begin {} (ok 1))) (begin (f))",
        (0..700)
            .map(|_| format!(
                "(unwrap! (contract-call? '{} submit-proposal '{} \"cost-old\" '{} \"cost-new\") (err 1))",
                boot_code_id("cost-voting", false),
                boot_code_id("costs", false),
                boot_code_id("costs", false),
            ))
            .collect::<Vec<String>>()
            .join(" ")
    );

    // publishing this contract takes up >80% of the read_count budget (which is 50000)
    let oversize_contract_src = format!(
        "(define-public (f) (begin {} (ok 1))) (begin (f))",
        (0..3500)
            .map(|_| format!(
                "(unwrap! (contract-call? '{} submit-proposal '{} \"cost-old\" '{} \"cost-new\") (err 1))",
                boot_code_id("cost-voting", false),
                boot_code_id("costs", false),
                boot_code_id("costs", false),
            ))
            .collect::<Vec<String>>()
            .join(" ")
    );

    let spender_sk = StacksPrivateKey::new();
    let addr = to_addr(&spender_sk);

    let tx = make_contract_publish_microblock_only(
        &spender_sk,
        0,
        150_000,
        "small",
        &small_contract_src,
    );
    let tx_2 = make_contract_publish_microblock_only(
        &spender_sk,
        1,
        670_000,
        "over",
        &oversize_contract_src,
    );

    let (mut conf, miner_account) = neon_integration_test_conf();

    test_observer::spawn();

    conf.events_observers.insert(EventObserverConfig {
        endpoint: format!("localhost:{}", test_observer::EVENT_OBSERVER_PORT),
        events_keys: vec![EventKeyType::AnyEvent],
    });

    conf.initial_balances.push(InitialBalance {
        address: addr.clone().into(),
        amount: 10000000,
    });

    conf.node.mine_microblocks = true;
    conf.node.wait_time_for_microblocks = 30000;
    conf.node.microblock_frequency = 1000;

    conf.miner.first_attempt_time_ms = i64::max_value() as u64;
    conf.miner.subsequent_attempt_time_ms = i64::max_value() as u64;

    conf.miner.microblock_attempt_time_ms = 1_000;
    conf.node.wait_time_for_microblocks = 0;
    conf.burnchain.max_rbf = 10_000_000;
    conf.node.wait_time_for_blocks = 1_000;

    let mut btcd_controller = BitcoinCoreController::new(conf.clone());
    btcd_controller
        .start_bitcoind()
        .map_err(|_e| ())
        .expect("Failed starting bitcoind");

    let mut btc_regtest_controller = BitcoinRegtestController::new(conf.clone(), None);
    let http_origin = format!("http://{}", &conf.node.rpc_bind);

    btc_regtest_controller.bootstrap_chain(201);

    eprintln!("Chain bootstrapped...");

    let mut run_loop = neon::RunLoop::new(conf);
    let blocks_processed = run_loop.get_blocks_processed_arc();

    let channel = run_loop.get_coordinator_channel().unwrap();

    thread::spawn(move || run_loop.start(None, 0));

    // give the run loop some time to start up!
    wait_for_runloop(&blocks_processed);

    // first block wakes up the run loop
    next_block_and_wait(&mut btc_regtest_controller, &blocks_processed);

    // first block will hold our VRF registration
    next_block_and_wait(&mut btc_regtest_controller, &blocks_processed);

    // second block will be the first mined Stacks block
    next_block_and_wait(&mut btc_regtest_controller, &blocks_processed);

    let account = get_account(&http_origin, &miner_account);
    assert_eq!(account.nonce, 1);
    assert_eq!(account.balance, 0);

    let account = get_account(&http_origin, &addr);
    assert_eq!(account.nonce, 0);
    assert_eq!(account.balance, 10000000);

    submit_tx(&http_origin, &tx);
    let huge_txid = submit_tx(&http_origin, &tx_2);

    next_block_and_wait(&mut btc_regtest_controller, &blocks_processed);
    sleep_ms(20_000);

    next_block_and_wait(&mut btc_regtest_controller, &blocks_processed);

    // Check that the microblock contains the first tx.
    let microblock_events = test_observer::get_microblocks();
    assert!(microblock_events.len() >= 1);

    let microblock = microblock_events[0].clone();
    let transactions = microblock.get("transactions").unwrap().as_array().unwrap();
    assert_eq!(transactions.len(), 1);
    let status = transactions[0].get("status").unwrap().as_str().unwrap();
    assert_eq!(status, "success");

    // Check that the tx that triggered TransactionTooLargeError when being processed is dropped
    // from the mempool.
    let dropped_txs = test_observer::get_memtx_drops();
    assert_eq!(dropped_txs.len(), 1);
    assert_eq!(&dropped_txs[0].1, "TooExpensive");
    assert_eq!(&dropped_txs[0].0, &format!("0x{}", huge_txid));

    test_observer::clear();
    channel.stop_chains_coordinator();
}

#[test]
#[ignore]
fn pox_integration_test() {
    if env::var("BITCOIND_TEST") != Ok("1".into()) {
        return;
    }

    let spender_sk = StacksPrivateKey::new();
    let spender_addr: PrincipalData = to_addr(&spender_sk).into();

    let spender_2_sk = StacksPrivateKey::new();
    let spender_2_addr: PrincipalData = to_addr(&spender_2_sk).into();

    let spender_3_sk = StacksPrivateKey::new();
    let spender_3_addr: PrincipalData = to_addr(&spender_3_sk).into();

    let pox_pubkey = Secp256k1PublicKey::from_hex(
        "02f006a09b59979e2cb8449f58076152af6b124aa29b948a3714b8d5f15aa94ede",
    )
    .unwrap();
    let pox_pubkey_hash = bytes_to_hex(
        &Hash160::from_node_public_key(&pox_pubkey)
            .to_bytes()
            .to_vec(),
    );

    let pox_2_pubkey = Secp256k1PublicKey::from_private(&StacksPrivateKey::new());
    let pox_2_pubkey_hash = bytes_to_hex(
        &Hash160::from_node_public_key(&pox_2_pubkey)
            .to_bytes()
            .to_vec(),
    );

    let pox_2_address = BitcoinAddress::from_bytes_legacy(
        BitcoinNetworkType::Testnet,
        LegacyBitcoinAddressType::PublicKeyHash,
        &Hash160::from_node_public_key(&pox_2_pubkey).to_bytes(),
    )
    .unwrap();

    let (mut conf, miner_account) = neon_integration_test_conf();

    test_observer::spawn();

    // required for testing post-sunset behavior
    conf.node.always_use_affirmation_maps = false;

    conf.events_observers.insert(EventObserverConfig {
        endpoint: format!("localhost:{}", test_observer::EVENT_OBSERVER_PORT),
        events_keys: vec![EventKeyType::AnyEvent],
    });

    let first_bal = 6_000_000_000 * (core::MICROSTACKS_PER_STACKS as u64);
    let second_bal = 2_000_000_000 * (core::MICROSTACKS_PER_STACKS as u64);
    let third_bal = 2_000_000_000 * (core::MICROSTACKS_PER_STACKS as u64);
    let stacked_bal = 1_000_000_000 * (core::MICROSTACKS_PER_STACKS as u128);

    conf.initial_balances.push(InitialBalance {
        address: spender_addr.clone(),
        amount: first_bal,
    });

    conf.initial_balances.push(InitialBalance {
        address: spender_2_addr.clone(),
        amount: second_bal,
    });

    conf.initial_balances.push(InitialBalance {
        address: spender_3_addr.clone(),
        amount: third_bal,
    });

    conf.miner.microblock_attempt_time_ms = 1_000;
    conf.node.wait_time_for_microblocks = 0;
    conf.node.microblock_frequency = 1_000;
    conf.burnchain.max_rbf = 10_000_000;
    conf.node.wait_time_for_blocks = 1_000;

    let mut btcd_controller = BitcoinCoreController::new(conf.clone());
    btcd_controller
        .start_bitcoind()
        .map_err(|_e| ())
        .expect("Failed starting bitcoind");

    let mut burnchain_config = Burnchain::regtest(&conf.get_burn_db_path());

    // reward cycle length = 15, so 10 reward cycle slots + 5 prepare-phase burns
    let reward_cycle_len = 15;
    let prepare_phase_len = 5;
    let pox_constants = PoxConstants::new(
        reward_cycle_len,
        prepare_phase_len,
        4 * prepare_phase_len / 5,
        5,
        15,
        (16 * reward_cycle_len - 1).into(),
        (17 * reward_cycle_len).into(),
        u32::MAX,
        u32::MAX,
        u32::MAX,
        u32::MAX,
    );
    burnchain_config.pox_constants = pox_constants.clone();

    let mut btc_regtest_controller = BitcoinRegtestController::with_burnchain(
        conf.clone(),
        None,
        Some(burnchain_config.clone()),
        None,
    );
    let http_origin = format!("http://{}", &conf.node.rpc_bind);

    btc_regtest_controller.bootstrap_chain(201);

    eprintln!("Chain bootstrapped...");

    let mut run_loop = neon::RunLoop::new(conf.clone());
    let blocks_processed = run_loop.get_blocks_processed_arc();
    let channel = run_loop.get_coordinator_channel().unwrap();

    thread::spawn(move || run_loop.start(Some(burnchain_config), 0));

    // give the run loop some time to start up!
    wait_for_runloop(&blocks_processed);

    // first block wakes up the run loop
    next_block_and_wait(&mut btc_regtest_controller, &blocks_processed);

    // first block will hold our VRF registration
    next_block_and_wait(&mut btc_regtest_controller, &blocks_processed);

    // second block will be the first mined Stacks block
    next_block_and_wait(&mut btc_regtest_controller, &blocks_processed);

    let sort_height = channel.get_sortitions_processed();

    // let's query the miner's account nonce:
    let account = get_account(&http_origin, &miner_account);
    assert_eq!(account.balance, 0);
    assert_eq!(account.nonce, 1);

    // and our potential spenders:
    let account = get_account(&http_origin, &spender_addr);
    assert_eq!(account.balance, first_bal as u128);
    assert_eq!(account.nonce, 0);

    let pox_info = get_pox_info(&http_origin).unwrap();

    assert_eq!(
        &pox_info.contract_id,
        &format!("ST000000000000000000002AMW42H.pox")
    );
    assert_eq!(pox_info.first_burnchain_block_height, 0);
    assert_eq!(pox_info.next_cycle.min_threshold_ustx, 125080000000000);
    assert_eq!(pox_info.current_cycle.min_threshold_ustx, 125080000000000);
    assert_eq!(pox_info.current_cycle.stacked_ustx, 0);
    assert_eq!(pox_info.current_cycle.is_pox_active, false);
    assert_eq!(pox_info.next_cycle.stacked_ustx, 0);
    assert_eq!(pox_info.reward_slots as u32, pox_constants.reward_slots());
    assert_eq!(pox_info.next_cycle.reward_phase_start_block_height, 210);
    assert_eq!(pox_info.next_cycle.prepare_phase_start_block_height, 205);
    assert_eq!(pox_info.next_cycle.min_increment_ustx, 1250710410920);
    assert_eq!(
        pox_info.prepare_cycle_length as u32,
        pox_constants.prepare_length
    );
    assert_eq!(
        pox_info.rejection_fraction,
        Some(pox_constants.pox_rejection_fraction)
    );
    assert_eq!(pox_info.reward_cycle_id, 0);
    assert_eq!(pox_info.current_cycle.id, 0);
    assert_eq!(pox_info.next_cycle.id, 1);
    assert_eq!(
        pox_info.reward_cycle_length as u32,
        pox_constants.reward_cycle_length
    );
    assert_eq!(pox_info.total_liquid_supply_ustx, 10005683287360023);
    assert_eq!(pox_info.next_reward_cycle_in, 6);

    let tx = make_contract_call(
        &spender_sk,
        0,
        260,
        &StacksAddress::from_string("ST000000000000000000002AMW42H").unwrap(),
        "pox",
        "stack-stx",
        &[
            Value::UInt(stacked_bal),
            execute(
                &format!("{{ hashbytes: 0x{}, version: 0x00 }}", pox_pubkey_hash),
                ClarityVersion::Clarity1,
            )
            .unwrap()
            .unwrap(),
            Value::UInt(sort_height as u128),
            Value::UInt(6),
        ],
    );

    // okay, let's push that stacking transaction!
    submit_tx(&http_origin, &tx);

    let mut sort_height = channel.get_sortitions_processed();
    eprintln!("Sort height: {}", sort_height);
    test_observer::clear();

    // now let's mine until the next reward cycle starts ...
    while sort_height < ((14 * pox_constants.reward_cycle_length) + 1).into() {
        next_block_and_wait(&mut btc_regtest_controller, &blocks_processed);
        sort_height = channel.get_sortitions_processed();
        eprintln!("Sort height: {}", sort_height);
    }

    let pox_info = get_pox_info(&http_origin).unwrap();

    assert_eq!(
        &pox_info.contract_id,
        &format!("ST000000000000000000002AMW42H.pox")
    );
    assert_eq!(pox_info.first_burnchain_block_height, 0);
    assert_eq!(pox_info.next_cycle.min_threshold_ustx, 125080000000000);
    assert_eq!(pox_info.current_cycle.min_threshold_ustx, 125080000000000);
    assert_eq!(pox_info.current_cycle.stacked_ustx, 1000000000000000);
    assert!(pox_info.pox_activation_threshold_ustx > 1500000000000000);
    assert_eq!(pox_info.current_cycle.is_pox_active, false);
    assert_eq!(pox_info.next_cycle.stacked_ustx, 1000000000000000);
    assert_eq!(pox_info.reward_slots as u32, pox_constants.reward_slots());
    assert_eq!(pox_info.next_cycle.reward_phase_start_block_height, 225);
    assert_eq!(pox_info.next_cycle.prepare_phase_start_block_height, 220);
    assert_eq!(
        pox_info.prepare_cycle_length as u32,
        pox_constants.prepare_length
    );
    assert_eq!(
        pox_info.rejection_fraction,
        Some(pox_constants.pox_rejection_fraction)
    );
    assert_eq!(pox_info.reward_cycle_id, 14);
    assert_eq!(pox_info.current_cycle.id, 14);
    assert_eq!(pox_info.next_cycle.id, 15);
    assert_eq!(
        pox_info.reward_cycle_length as u32,
        pox_constants.reward_cycle_length
    );
    assert_eq!(pox_info.next_reward_cycle_in, 14);

    let blocks_observed = test_observer::get_blocks();
    assert!(
        blocks_observed.len() >= 2,
        "Blocks observed {} should be >= 2",
        blocks_observed.len()
    );

    // look up the return value of our stacking operation...
    let mut tested = false;
    for block in blocks_observed.iter() {
        if tested {
            break;
        }
        let transactions = block.get("transactions").unwrap().as_array().unwrap();
        for tx in transactions.iter() {
            let raw_tx = tx.get("raw_tx").unwrap().as_str().unwrap();
            if raw_tx == "0x00" {
                continue;
            }
            let tx_bytes = hex_bytes(&raw_tx[2..]).unwrap();
            let parsed = StacksTransaction::consensus_deserialize(&mut &tx_bytes[..]).unwrap();
            if let TransactionPayload::ContractCall(contract_call) = parsed.payload {
                eprintln!("{}", contract_call.function_name.as_str());
                if contract_call.function_name.as_str() == "stack-stx" {
                    let raw_result = tx.get("raw_result").unwrap().as_str().unwrap();
                    let parsed = Value::try_deserialize_hex_untyped(&raw_result[2..]).unwrap();
                    // should unlock at height 300 (we're in reward cycle 13, lockup starts in reward cycle
                    // 14, and goes for 6 blocks, so we unlock in reward cycle 20, which with a reward
                    // cycle length of 15 blocks, is a burnchain height of 300)
                    assert_eq!(parsed.to_string(),
                               format!("(ok (tuple (lock-amount u1000000000000000) (stacker {}) (unlock-burn-height u300)))",
                                       &spender_addr));
                    tested = true;
                }
            }
        }
    }

    assert!(tested, "Should have observed stack-stx transaction");

    // let's stack with spender 2 and spender 3...

    // now let's have sender_2 and sender_3 stack to pox spender_addr 2 in
    //  two different txs, and make sure that they sum together in the reward set.

    let tx = make_contract_call(
        &spender_2_sk,
        0,
        260,
        &StacksAddress::from_string("ST000000000000000000002AMW42H").unwrap(),
        "pox",
        "stack-stx",
        &[
            Value::UInt(stacked_bal / 2),
            execute(
                &format!("{{ hashbytes: 0x{}, version: 0x00 }}", pox_2_pubkey_hash),
                ClarityVersion::Clarity1,
            )
            .unwrap()
            .unwrap(),
            Value::UInt(sort_height as u128),
            Value::UInt(6),
        ],
    );

    // okay, let's push that stacking transaction!
    submit_tx(&http_origin, &tx);

    let tx = make_contract_call(
        &spender_3_sk,
        0,
        260,
        &StacksAddress::from_string("ST000000000000000000002AMW42H").unwrap(),
        "pox",
        "stack-stx",
        &[
            Value::UInt(stacked_bal / 2),
            execute(
                &format!("{{ hashbytes: 0x{}, version: 0x00 }}", pox_2_pubkey_hash),
                ClarityVersion::Clarity1,
            )
            .unwrap()
            .unwrap(),
            Value::UInt(sort_height as u128),
            Value::UInt(6),
        ],
    );

    submit_tx(&http_origin, &tx);

    // mine until the end of the current reward cycle.
    sort_height = channel.get_sortitions_processed();
    while sort_height < ((15 * pox_constants.reward_cycle_length) - 1).into() {
        next_block_and_wait(&mut btc_regtest_controller, &blocks_processed);
        sort_height = channel.get_sortitions_processed();
        eprintln!("Sort height: {}", sort_height);
    }

    let pox_info = get_pox_info(&http_origin).unwrap();

    assert_eq!(
        &pox_info.contract_id,
        &format!("ST000000000000000000002AMW42H.pox")
    );
    assert_eq!(pox_info.first_burnchain_block_height, 0);
    assert_eq!(pox_info.next_cycle.min_threshold_ustx, 125080000000000);
    assert_eq!(pox_info.current_cycle.min_threshold_ustx, 125080000000000);
    assert_eq!(pox_info.current_cycle.stacked_ustx, 1000000000000000);
    assert_eq!(pox_info.current_cycle.is_pox_active, false);
    assert_eq!(pox_info.next_cycle.stacked_ustx, 2000000000000000);
    assert_eq!(pox_info.reward_slots as u32, pox_constants.reward_slots());
    assert_eq!(pox_info.next_cycle.reward_phase_start_block_height, 225);
    assert_eq!(pox_info.next_cycle.prepare_phase_start_block_height, 220);
    assert_eq!(pox_info.next_cycle.blocks_until_prepare_phase, -4);
    assert_eq!(
        pox_info.prepare_cycle_length as u32,
        pox_constants.prepare_length
    );
    assert_eq!(
        pox_info.rejection_fraction,
        Some(pox_constants.pox_rejection_fraction)
    );
    assert_eq!(pox_info.reward_cycle_id, 14);
    assert_eq!(pox_info.current_cycle.id, 14);
    assert_eq!(pox_info.next_cycle.id, 15);
    assert_eq!(
        pox_info.reward_cycle_length as u32,
        pox_constants.reward_cycle_length
    );
    assert_eq!(pox_info.next_reward_cycle_in, 1);

    // we should have received _no_ Bitcoin commitments, because the pox participation threshold
    //   was not met!
    let utxos = btc_regtest_controller.get_all_utxos(&pox_pubkey);
    eprintln!("Got UTXOs: {}", utxos.len());
    assert_eq!(
        utxos.len(),
        0,
        "Should have received no outputs during PoX reward cycle"
    );

    // let's test the reward information in the observer
    test_observer::clear();

    // before sunset
    // mine until the end of the next reward cycle,
    //   the participation threshold now should be met.
    while sort_height < ((16 * pox_constants.reward_cycle_length) - 1).into() {
        next_block_and_wait(&mut btc_regtest_controller, &blocks_processed);
        sort_height = channel.get_sortitions_processed();
        eprintln!("Sort height: {}", sort_height);
    }

    let pox_info = get_pox_info(&http_origin).unwrap();

    assert_eq!(
        &pox_info.contract_id,
        &format!("ST000000000000000000002AMW42H.pox")
    );
    assert_eq!(pox_info.first_burnchain_block_height, 0);
    assert_eq!(pox_info.current_cycle.min_threshold_ustx, 125080000000000);
    assert_eq!(pox_info.current_cycle.stacked_ustx, 2000000000000000);
    assert_eq!(pox_info.current_cycle.is_pox_active, true);
    assert_eq!(pox_info.next_cycle.reward_phase_start_block_height, 240);
    assert_eq!(pox_info.next_cycle.prepare_phase_start_block_height, 235);
    assert_eq!(pox_info.next_cycle.blocks_until_prepare_phase, -4);
    assert_eq!(pox_info.next_reward_cycle_in, 1);

    // we should have received _seven_ Bitcoin commitments, because our commitment was 7 * threshold
    let utxos = btc_regtest_controller.get_all_utxos(&pox_pubkey);

    eprintln!("Got UTXOs: {}", utxos.len());
    assert_eq!(
        utxos.len(),
        7,
        "Should have received outputs during PoX reward cycle"
    );

    // we should have received _seven_ Bitcoin commitments to pox_2_pubkey, because our commitment was 7 * threshold
    //   note: that if the reward set "summing" isn't implemented, this recipient would only have received _6_ slots,
    //         because each `stack-stx` call only received enough to get 3 slot individually.
    let utxos = btc_regtest_controller.get_all_utxos(&pox_2_pubkey);

    eprintln!("Got UTXOs: {}", utxos.len());
    assert_eq!(
        utxos.len(),
        7,
        "Should have received outputs during PoX reward cycle"
    );

    let burn_blocks = test_observer::get_burn_blocks();
    let mut recipient_slots: HashMap<String, u64> = HashMap::new();

    for block in burn_blocks.iter() {
        let reward_slot_holders = block
            .get("reward_slot_holders")
            .unwrap()
            .as_array()
            .unwrap()
            .iter()
            .map(|x| x.as_str().unwrap().to_string());
        for holder in reward_slot_holders {
            if let Some(current) = recipient_slots.get_mut(&holder) {
                *current += 1;
            } else {
                recipient_slots.insert(holder, 1);
            }
        }
    }

    let pox_1_address = BitcoinAddress::from_bytes_legacy(
        BitcoinNetworkType::Testnet,
        LegacyBitcoinAddressType::PublicKeyHash,
        &Hash160::from_node_public_key(&pox_pubkey).to_bytes(),
    )
    .unwrap();

    assert_eq!(recipient_slots.len(), 2);
    assert_eq!(
        recipient_slots.get(&format!("{}", &pox_2_address)).cloned(),
        Some(7u64)
    );
    assert_eq!(
        recipient_slots.get(&format!("{}", &pox_1_address)).cloned(),
        Some(7u64)
    );

    // get the canonical chain tip
    let tip_info = get_chain_info(&conf);

    eprintln!("Stacks tip is now {}", tip_info.stacks_tip_height);
    assert_eq!(tip_info.stacks_tip_height, 36);

    // now let's mine into the sunset
    while sort_height < ((17 * pox_constants.reward_cycle_length) - 1).into() {
        next_block_and_wait(&mut btc_regtest_controller, &blocks_processed);
        sort_height = channel.get_sortitions_processed();
        eprintln!("Sort height: {}", sort_height);
    }

    // get the canonical chain tip
    let tip_info = get_chain_info(&conf);

    eprintln!("Stacks tip is now {}", tip_info.stacks_tip_height);
    assert_eq!(tip_info.stacks_tip_height, 51);

    let utxos = btc_regtest_controller.get_all_utxos(&pox_2_pubkey);

    // should receive more rewards during this cycle...
    eprintln!("Got UTXOs: {}", utxos.len());
    assert_eq!(
        utxos.len(),
        14,
        "Should have received more outputs during the sunsetting PoX reward cycle"
    );

    // and after sunset
    while sort_height < ((18 * pox_constants.reward_cycle_length) - 1).into() {
        next_block_and_wait(&mut btc_regtest_controller, &blocks_processed);
        sort_height = channel.get_sortitions_processed();
        eprintln!("Sort height: {}", sort_height);
    }

    let utxos = btc_regtest_controller.get_all_utxos(&pox_2_pubkey);

    // should *not* receive more rewards during the after sunset cycle...
    eprintln!("Got UTXOs: {}", utxos.len());
    assert_eq!(
        utxos.len(),
        14,
        "Should have received no more outputs after sunset PoX reward cycle"
    );

    // should have progressed the chain, though!
    // get the canonical chain tip
    let tip_info = get_chain_info(&conf);

    eprintln!("Stacks tip is now {}", tip_info.stacks_tip_height);
    assert_eq!(tip_info.stacks_tip_height, 66);

    test_observer::clear();
    channel.stop_chains_coordinator();
}

#[derive(Debug)]
enum Signal {
    BootstrapNodeReady,
    FollowerNodeReady,
    ReplicatingAttachmentsStartTest1,
    ReplicatingAttachmentsCheckTest1(u64),
    ReplicatingAttachmentsStartTest2,
    ReplicatingAttachmentsCheckTest2(u64),
}

#[test]
#[ignore]
fn atlas_integration_test() {
    if env::var("BITCOIND_TEST") != Ok("1".into()) {
        return;
    }

    let user_1 = StacksPrivateKey::new();
    let initial_balance_user_1 = InitialBalance {
        address: to_addr(&user_1).into(),
        amount: 1_000_000_000 * (core::MICROSTACKS_PER_STACKS as u64),
    };

    // Prepare the config of the bootstrap node
    let (mut conf_bootstrap_node, _) = neon_integration_test_conf();
    let bootstrap_node_public_key = {
        let keychain = Keychain::default(conf_bootstrap_node.node.seed.clone());
        let mut pk = keychain.generate_op_signer().get_public_key();
        pk.set_compressed(true);
        pk.to_hex()
    };
    conf_bootstrap_node
        .initial_balances
        .push(initial_balance_user_1.clone());

    conf_bootstrap_node.node.always_use_affirmation_maps = false;

    // Prepare the config of the follower node
    let (mut conf_follower_node, _) = neon_integration_test_conf();
    let bootstrap_node_url = format!(
        "{}@{}",
        bootstrap_node_public_key, conf_bootstrap_node.node.p2p_bind
    );
    conf_follower_node.node.set_bootstrap_nodes(
        bootstrap_node_url,
        conf_follower_node.burnchain.chain_id,
        conf_follower_node.burnchain.peer_version,
    );
    conf_follower_node.node.miner = false;
    conf_follower_node
        .initial_balances
        .push(initial_balance_user_1.clone());
    conf_follower_node
        .events_observers
        .insert(EventObserverConfig {
            endpoint: format!("localhost:{}", test_observer::EVENT_OBSERVER_PORT),
            events_keys: vec![EventKeyType::AnyEvent],
        });

    conf_follower_node.node.always_use_affirmation_maps = false;

    // Our 2 nodes will share the bitcoind node
    let mut btcd_controller = BitcoinCoreController::new(conf_bootstrap_node.clone());
    btcd_controller
        .start_bitcoind()
        .map_err(|_e| ())
        .expect("Failed starting bitcoind");

    let (bootstrap_node_tx, bootstrap_node_rx) = mpsc::channel();
    let (follower_node_tx, follower_node_rx) = mpsc::channel();

    let bootstrap_node_thread = thread::spawn(move || {
        let burnchain_config = Burnchain::regtest(&conf_bootstrap_node.get_burn_db_path());

        let mut btc_regtest_controller = BitcoinRegtestController::with_burnchain(
            conf_bootstrap_node.clone(),
            None,
            Some(burnchain_config.clone()),
            None,
        );
        let http_origin = format!("http://{}", &conf_bootstrap_node.node.rpc_bind);

        btc_regtest_controller.bootstrap_chain(201);

        eprintln!("Chain bootstrapped...");

        let mut run_loop = neon::RunLoop::new(conf_bootstrap_node.clone());
        let blocks_processed = run_loop.get_blocks_processed_arc();
        let client = reqwest::blocking::Client::new();
        let channel = run_loop.get_coordinator_channel().unwrap();

        thread::spawn(move || run_loop.start(Some(burnchain_config), 0));

        // give the run loop some time to start up!
        wait_for_runloop(&blocks_processed);

        // first block wakes up the run loop
        next_block_and_wait(&mut btc_regtest_controller, &blocks_processed);

        // first block will hold our VRF registration
        next_block_and_wait(&mut btc_regtest_controller, &blocks_processed);

        // second block will be the first mined Stacks block
        next_block_and_wait(&mut btc_regtest_controller, &blocks_processed);

        // Let's setup the follower now.
        follower_node_tx
            .send(Signal::BootstrapNodeReady)
            .expect("Unable to send signal");

        match bootstrap_node_rx.recv() {
            Ok(Signal::ReplicatingAttachmentsStartTest1) => {
                println!("Follower node is ready...");
            }
            _ => panic!("Bootstrap node could nod boot. Aborting test."),
        };

        // Let's publish a (1) namespace-preorder, (2) namespace-reveal and (3) name-import in this mempool

        // (define-public (namespace-preorder (hashed-salted-namespace (buff 20))
        //                            (stx-to-burn uint))
        let namespace = "passport";
        let salt = "some-salt";
        let salted_namespace = format!("{}{}", namespace, salt);
        let hashed_namespace = Hash160::from_data(salted_namespace.as_bytes());
        let tx_1 = make_contract_call(
            &user_1,
            0,
            260,
            &StacksAddress::from_string("ST000000000000000000002AMW42H").unwrap(),
            "bns",
            "namespace-preorder",
            &[
                Value::buff_from(hashed_namespace.to_bytes().to_vec()).unwrap(),
                Value::UInt(1000000000),
            ],
        );

        let path = format!("{}/v2/transactions", &http_origin);
        let res = client
            .post(&path)
            .header("Content-Type", "application/octet-stream")
            .body(tx_1.clone())
            .send()
            .unwrap();
        eprintln!("{:#?}", res);
        if res.status().is_success() {
            let res: String = res.json().unwrap();
            assert_eq!(
                res,
                StacksTransaction::consensus_deserialize(&mut &tx_1[..])
                    .unwrap()
                    .txid()
                    .to_string()
            );
        } else {
            eprintln!("{}", res.text().unwrap());
            panic!("");
        }

        // (define-public (namespace-reveal (namespace (buff 20))
        //                                  (namespace-salt (buff 20))
        //                                  (p-func-base uint)
        //                                  (p-func-coeff uint)
        //                                  (p-func-b1 uint)
        //                                  (p-func-b2 uint)
        //                                  (p-func-b3 uint)
        //                                  (p-func-b4 uint)
        //                                  (p-func-b5 uint)
        //                                  (p-func-b6 uint)
        //                                  (p-func-b7 uint)
        //                                  (p-func-b8 uint)
        //                                  (p-func-b9 uint)
        //                                  (p-func-b10 uint)
        //                                  (p-func-b11 uint)
        //                                  (p-func-b12 uint)
        //                                  (p-func-b13 uint)
        //                                  (p-func-b14 uint)
        //                                  (p-func-b15 uint)
        //                                  (p-func-b16 uint)
        //                                  (p-func-non-alpha-discount uint)
        //                                  (p-func-no-vowel-discount uint)
        //                                  (lifetime uint)
        //                                  (namespace-import principal))
        let tx_2 = make_contract_call(
            &user_1,
            1,
            1000,
            &StacksAddress::from_string("ST000000000000000000002AMW42H").unwrap(),
            "bns",
            "namespace-reveal",
            &[
                Value::buff_from(namespace.as_bytes().to_vec()).unwrap(),
                Value::buff_from(salt.as_bytes().to_vec()).unwrap(),
                Value::UInt(1),
                Value::UInt(1),
                Value::UInt(1),
                Value::UInt(1),
                Value::UInt(1),
                Value::UInt(1),
                Value::UInt(1),
                Value::UInt(1),
                Value::UInt(1),
                Value::UInt(1),
                Value::UInt(1),
                Value::UInt(1),
                Value::UInt(1),
                Value::UInt(1),
                Value::UInt(1),
                Value::UInt(1),
                Value::UInt(1),
                Value::UInt(1),
                Value::UInt(1),
                Value::UInt(1),
                Value::UInt(1000),
                Value::Principal(initial_balance_user_1.address.clone()),
            ],
        );

        let path = format!("{}/v2/transactions", &http_origin);
        let res = client
            .post(&path)
            .header("Content-Type", "application/octet-stream")
            .body(tx_2.clone())
            .send()
            .unwrap();
        eprintln!("{:#?}", res);
        if res.status().is_success() {
            let res: String = res.json().unwrap();
            assert_eq!(
                res,
                StacksTransaction::consensus_deserialize(&mut &tx_2[..])
                    .unwrap()
                    .txid()
                    .to_string()
            );
        } else {
            eprintln!("{}", res.text().unwrap());
            panic!("");
        }

        // (define-public (name-import (namespace (buff 20))
        //                             (name (buff 48))
        //                             (zonefile-hash (buff 20)))
        let zonefile_hex = "facade00";
        let hashed_zonefile = Hash160::from_data(&hex_bytes(zonefile_hex).unwrap());
        let tx_3 = make_contract_call(
            &user_1,
            2,
            500,
            &StacksAddress::from_string("ST000000000000000000002AMW42H").unwrap(),
            "bns",
            "name-import",
            &[
                Value::buff_from(namespace.as_bytes().to_vec()).unwrap(),
                Value::buff_from("johndoe".as_bytes().to_vec()).unwrap(),
                Value::Principal(to_addr(&user_1).into()),
                Value::buff_from(hashed_zonefile.as_bytes().to_vec()).unwrap(),
            ],
        );

        let body = {
            let content = PostTransactionRequestBody {
                tx: bytes_to_hex(&tx_3),
                attachment: Some(zonefile_hex.to_string()),
            };
            serde_json::to_vec(&json!(content)).unwrap()
        };

        let path = format!("{}/v2/transactions", &http_origin);
        let res = client
            .post(&path)
            .header("Content-Type", "application/json")
            .body(body)
            .send()
            .unwrap();
        eprintln!("{:#?}", res);
        if !res.status().is_success() {
            eprintln!("{}", res.text().unwrap());
            panic!("");
        }

        // From there, let's mine these transaction, and build more blocks.
        let mut sort_height = channel.get_sortitions_processed();
        let few_blocks = sort_height + 10;

        while sort_height < few_blocks {
            next_block_and_wait(&mut btc_regtest_controller, &blocks_processed);
            sort_height = channel.get_sortitions_processed();
            eprintln!("Sort height: {}", sort_height);
        }

        // Then check that the follower is correctly replicating the attachment
        follower_node_tx
            .send(Signal::ReplicatingAttachmentsCheckTest1(sort_height))
            .expect("Unable to send signal");

        match bootstrap_node_rx.recv() {
            Ok(Signal::ReplicatingAttachmentsStartTest2) => {
                println!("Follower node is ready...");
            }
            _ => panic!("Bootstrap node could nod boot. Aborting test."),
        };

        // From there, let's mine these transaction, and build more blocks.
        let mut sort_height = channel.get_sortitions_processed();
        let few_blocks = sort_height + 10;

        while sort_height < few_blocks {
            next_block_and_wait(&mut btc_regtest_controller, &blocks_processed);
            sort_height = channel.get_sortitions_processed();
            eprintln!("Sort height: {}", sort_height);
        }

        // Poll GET v2/attachments/<attachment-hash>
        for i in 1..10 {
            let mut attachments_did_sync = false;
            let mut timeout = 60;
            while attachments_did_sync != true {
                let zonefile_hex = hex_bytes(&format!("facade0{}", i)).unwrap();
                let hashed_zonefile = Hash160::from_data(&zonefile_hex);
                let path = format!(
                    "{}/v2/attachments/{}",
                    &http_origin,
                    hashed_zonefile.to_hex()
                );
                let res = client
                    .get(&path)
                    .header("Content-Type", "application/json")
                    .send()
                    .unwrap();
                eprintln!("{:#?}", res);
                if res.status().is_success() {
                    let attachment_response: GetAttachmentResponse = res.json().unwrap();
                    assert_eq!(attachment_response.attachment.content, zonefile_hex);
                    attachments_did_sync = true;
                } else {
                    timeout -= 1;
                    if timeout == 0 {
                        panic!("Failed syncing 9 attachments between 2 neon runloops within 60s (failed at {}) - Something is wrong", &to_hex(&zonefile_hex));
                    }
                    eprintln!("Attachment {} not sync'd yet", bytes_to_hex(&zonefile_hex));
                    thread::sleep(Duration::from_millis(1000));
                }
            }
        }

        // Then check that the follower is correctly replicating the attachment
        follower_node_tx
            .send(Signal::ReplicatingAttachmentsCheckTest2(sort_height))
            .expect("Unable to send signal");

        channel.stop_chains_coordinator();
    });

    // Start the attached observer
    test_observer::spawn();

    // The bootstrap node mined a few blocks and is ready, let's setup this node.
    match follower_node_rx.recv() {
        Ok(Signal::BootstrapNodeReady) => {
            println!("Booting follower node...");
        }
        _ => panic!("Bootstrap node could nod boot. Aborting test."),
    };

    let burnchain_config = Burnchain::regtest(&conf_follower_node.get_burn_db_path());
    let http_origin = format!("http://{}", &conf_follower_node.node.rpc_bind);

    eprintln!("Chain bootstrapped...");

    let mut run_loop = neon::RunLoop::new(conf_follower_node.clone());
    let blocks_processed = run_loop.get_blocks_processed_arc();
    let client = reqwest::blocking::Client::new();
    let channel = run_loop.get_coordinator_channel().unwrap();

    thread::spawn(move || run_loop.start(Some(burnchain_config), 0));

    // give the run loop some time to start up!
    wait_for_runloop(&blocks_processed);

    // Follower node is ready, the bootstrap node will now handover
    bootstrap_node_tx
        .send(Signal::ReplicatingAttachmentsStartTest1)
        .expect("Unable to send signal");

    // The bootstrap node published and mined a transaction that includes an attachment.
    // Lets observe the attachments replication kicking in.
    let target_height = match follower_node_rx.recv() {
        Ok(Signal::ReplicatingAttachmentsCheckTest1(target_height)) => target_height,
        _ => panic!("Bootstrap node could nod boot. Aborting test."),
    };

    let mut sort_height = channel.get_sortitions_processed();
    while sort_height < target_height {
        wait_for_runloop(&blocks_processed);
        sort_height = channel.get_sortitions_processed();
    }

    // Now wait for the node to sync the attachment
    let mut attachments_did_sync = false;
    let mut timeout = 60;
    while attachments_did_sync != true {
        let zonefile_hex = "facade00";
        let hashed_zonefile = Hash160::from_data(&hex_bytes(zonefile_hex).unwrap());
        let path = format!(
            "{}/v2/attachments/{}",
            &http_origin,
            hashed_zonefile.to_hex()
        );
        let res = client
            .get(&path)
            .header("Content-Type", "application/json")
            .send()
            .unwrap();
        eprintln!("{:#?}", res);
        if res.status().is_success() {
            eprintln!("Success syncing attachment - {}", res.text().unwrap());
            attachments_did_sync = true;
        } else {
            timeout -= 1;
            if timeout == 0 {
                panic!("Failed syncing 1 attachments between 2 neon runloops within 60s - Something is wrong");
            }
            eprintln!("Attachment {} not sync'd yet", zonefile_hex);
            thread::sleep(Duration::from_millis(1000));
        }
    }

    // Test 2: 9 transactions are posted to the follower.
    // We want to make sure that the miner is able to
    // 1) mine these transactions
    // 2) retrieve the attachments staged on the follower node.
    // 3) ensure that the follower is also instantiating the attachments after
    // executing the transactions, once mined.
    let namespace = "passport";
    for i in 1..10 {
        let user = StacksPrivateKey::new();
        let zonefile_hex = format!("facade0{}", i);
        let hashed_zonefile = Hash160::from_data(&hex_bytes(&zonefile_hex).unwrap());
        let name = format!("johndoe{}", i);
        let tx = make_contract_call(
            &user_1,
            2 + i,
            500,
            &StacksAddress::from_string("ST000000000000000000002AMW42H").unwrap(),
            "bns",
            "name-import",
            &[
                Value::buff_from(namespace.as_bytes().to_vec()).unwrap(),
                Value::buff_from(name.as_bytes().to_vec()).unwrap(),
                Value::Principal(to_addr(&user).into()),
                Value::buff_from(hashed_zonefile.as_bytes().to_vec()).unwrap(),
            ],
        );

        let body = {
            let content = PostTransactionRequestBody {
                tx: bytes_to_hex(&tx),
                attachment: Some(zonefile_hex.to_string()),
            };
            serde_json::to_vec(&json!(content)).unwrap()
        };

        let path = format!("{}/v2/transactions", &http_origin);
        let res = client
            .post(&path)
            .header("Content-Type", "application/json")
            .body(body)
            .send()
            .unwrap();
        eprintln!("{:#?}", res);
        if !res.status().is_success() {
            eprintln!("{}", res.text().unwrap());
            panic!("");
        }
    }

    bootstrap_node_tx
        .send(Signal::ReplicatingAttachmentsStartTest2)
        .expect("Unable to send signal");

    let target_height = match follower_node_rx.recv() {
        Ok(Signal::ReplicatingAttachmentsCheckTest2(target_height)) => target_height,
        _ => panic!("Bootstrap node could not boot. Aborting test."),
    };

    let mut sort_height = channel.get_sortitions_processed();
    while sort_height < target_height {
        wait_for_runloop(&blocks_processed);
        sort_height = channel.get_sortitions_processed();
    }

    // Poll GET v2/attachments/<attachment-hash>
    for i in 1..10 {
        let mut attachments_did_sync = false;
        let mut timeout = 60;
        while attachments_did_sync != true {
            let zonefile_hex = hex_bytes(&format!("facade0{}", i)).unwrap();
            let hashed_zonefile = Hash160::from_data(&zonefile_hex);
            let path = format!(
                "{}/v2/attachments/{}",
                &http_origin,
                hashed_zonefile.to_hex()
            );
            let res = client
                .get(&path)
                .header("Content-Type", "application/json")
                .send()
                .unwrap();
            eprintln!("{:#?}", res);
            if res.status().is_success() {
                let attachment_response: GetAttachmentResponse = res.json().unwrap();
                assert_eq!(attachment_response.attachment.content, zonefile_hex);
                attachments_did_sync = true;
            } else {
                timeout -= 1;
                if timeout == 0 {
                    panic!("Failed syncing 9 attachments between 2 neon runloops within 60s (failed at {}) - Something is wrong", &to_hex(&zonefile_hex));
                }
                eprintln!("Attachment {} not sync'd yet", bytes_to_hex(&zonefile_hex));
                thread::sleep(Duration::from_millis(1000));
            }
        }
    }

    // Ensure that we the attached sidecar was able to receive a total of 10 attachments
    // This last assertion is flacky for some reason, it does not worth bullying the CI or disabling this whole test
    // We're using an inequality as a best effort, to make sure that **some** attachments were received.
    assert!(test_observer::get_attachments().len() > 0);
    test_observer::clear();
    channel.stop_chains_coordinator();

    bootstrap_node_thread.join().unwrap();
}

#[test]
#[ignore]
fn antientropy_integration_test() {
    if env::var("BITCOIND_TEST") != Ok("1".into()) {
        return;
    }

    let user_1 = StacksPrivateKey::new();
    let initial_balance_user_1 = InitialBalance {
        address: to_addr(&user_1).into(),
        amount: 1_000_000_000 * (core::MICROSTACKS_PER_STACKS as u64),
    };

    // Prepare the config of the bootstrap node
    let (mut conf_bootstrap_node, _) = neon_integration_test_conf();
    let bootstrap_node_public_key = {
        let keychain = Keychain::default(conf_bootstrap_node.node.seed.clone());
        let mut pk = keychain.generate_op_signer().get_public_key();
        pk.set_compressed(true);
        pk.to_hex()
    };
    conf_bootstrap_node
        .initial_balances
        .push(initial_balance_user_1.clone());
    conf_bootstrap_node.connection_options.antientropy_retry = 10; // move this along -- do anti-entropy protocol once every 10 seconds
    conf_bootstrap_node.connection_options.antientropy_public = true; // always push blocks, even if we're not NAT'ed
    conf_bootstrap_node.connection_options.max_block_push = 1000;
    conf_bootstrap_node.connection_options.max_microblock_push = 1000;

    conf_bootstrap_node.node.mine_microblocks = true;
    conf_bootstrap_node.miner.microblock_attempt_time_ms = 2_000;
    conf_bootstrap_node.node.wait_time_for_microblocks = 0;
    conf_bootstrap_node.node.microblock_frequency = 0;
    conf_bootstrap_node.miner.first_attempt_time_ms = 1_000_000;
    conf_bootstrap_node.miner.subsequent_attempt_time_ms = 1_000_000;
    conf_bootstrap_node.burnchain.max_rbf = 1000000;
    conf_bootstrap_node.node.wait_time_for_blocks = 1_000;

    conf_bootstrap_node.node.always_use_affirmation_maps = false;

    // Prepare the config of the follower node
    let (mut conf_follower_node, _) = neon_integration_test_conf();
    let bootstrap_node_url = format!(
        "{}@{}",
        bootstrap_node_public_key, conf_bootstrap_node.node.p2p_bind
    );
    conf_follower_node.connection_options.disable_block_download = true;
    conf_follower_node.node.set_bootstrap_nodes(
        bootstrap_node_url,
        conf_follower_node.burnchain.chain_id,
        conf_follower_node.burnchain.peer_version,
    );
    conf_follower_node.node.miner = false;
    conf_follower_node
        .initial_balances
        .push(initial_balance_user_1.clone());
    conf_follower_node
        .events_observers
        .insert(EventObserverConfig {
            endpoint: format!("localhost:{}", test_observer::EVENT_OBSERVER_PORT),
            events_keys: vec![EventKeyType::AnyEvent],
        });

    conf_follower_node.node.mine_microblocks = true;
    conf_follower_node.miner.microblock_attempt_time_ms = 2_000;
    conf_follower_node.node.wait_time_for_microblocks = 0;
    conf_follower_node.node.microblock_frequency = 0;
    conf_follower_node.miner.first_attempt_time_ms = 1_000_000;
    conf_follower_node.miner.subsequent_attempt_time_ms = 1_000_000;
    conf_follower_node.burnchain.max_rbf = 1000000;
    conf_follower_node.node.wait_time_for_blocks = 1_000;

    conf_follower_node.node.always_use_affirmation_maps = false;

    // Our 2 nodes will share the bitcoind node
    let mut btcd_controller = BitcoinCoreController::new(conf_bootstrap_node.clone());
    btcd_controller
        .start_bitcoind()
        .map_err(|_e| ())
        .expect("Failed starting bitcoind");

    let (bootstrap_node_tx, bootstrap_node_rx) = mpsc::channel();
    let (follower_node_tx, follower_node_rx) = mpsc::channel();

    let burnchain_config = Burnchain::regtest(&conf_bootstrap_node.get_burn_db_path());
    let target_height = 3 + (3 * burnchain_config.pox_constants.reward_cycle_length);

    let bootstrap_node_thread = thread::spawn(move || {
        let mut btc_regtest_controller = BitcoinRegtestController::with_burnchain(
            conf_bootstrap_node.clone(),
            None,
            Some(burnchain_config.clone()),
            None,
        );

        btc_regtest_controller.bootstrap_chain(201);

        eprintln!("Chain bootstrapped...");

        let mut run_loop = neon::RunLoop::new(conf_bootstrap_node.clone());
        let blocks_processed = run_loop.get_blocks_processed_arc();
        let channel = run_loop.get_coordinator_channel().unwrap();

        thread::spawn(move || run_loop.start(Some(burnchain_config), 0));

        // give the run loop some time to start up!
        wait_for_runloop(&blocks_processed);

        // first block wakes up the run loop
        next_block_and_wait(&mut btc_regtest_controller, &blocks_processed);

        // first block will hold our VRF registration
        next_block_and_wait(&mut btc_regtest_controller, &blocks_processed);

        for i in 0..(target_height - 3) {
            eprintln!("Mine block {}", i);
            next_block_and_wait(&mut btc_regtest_controller, &blocks_processed);
            let sort_height = channel.get_sortitions_processed();
            eprintln!("Sort height: {}", sort_height);
        }

        // Let's setup the follower now.
        follower_node_tx
            .send(Signal::BootstrapNodeReady)
            .expect("Unable to send signal");

        eprintln!("Bootstrap node informed follower that it's ready; waiting for acknowledgement");

        // wait for bootstrap node to terminate
        match bootstrap_node_rx.recv() {
            Ok(Signal::FollowerNodeReady) => {
                println!("Follower has finished");
            }
            Ok(x) => {
                println!("Follower gave a bad signal: {:?}", &x);
                panic!();
            }
            Err(e) => {
                println!("Failed to recv: {:?}", &e);
                panic!();
            }
        };

        channel.stop_chains_coordinator();
    });

    // Start the attached observer
    test_observer::spawn();

    // The bootstrap node mined a few blocks and is ready, let's setup this node.
    match follower_node_rx.recv() {
        Ok(Signal::BootstrapNodeReady) => {
            println!("Booting follower node...");
        }
        _ => panic!("Bootstrap node could not boot. Aborting test."),
    };

    let burnchain_config = Burnchain::regtest(&conf_follower_node.get_burn_db_path());
    let http_origin = format!("http://{}", &conf_follower_node.node.rpc_bind);

    eprintln!("Chain bootstrapped...");

    let mut run_loop = neon::RunLoop::new(conf_follower_node.clone());
    let blocks_processed = run_loop.get_blocks_processed_arc();
    let channel = run_loop.get_coordinator_channel().unwrap();

    let thread_burnchain_config = burnchain_config.clone();
    thread::spawn(move || run_loop.start(Some(thread_burnchain_config), 0));

    // give the run loop some time to start up!
    wait_for_runloop(&blocks_processed);

    let mut sort_height = channel.get_sortitions_processed();
    while sort_height < (target_height + 200) as u64 {
        eprintln!(
            "Follower sortition is {}, target is {}",
            sort_height,
            target_height + 200
        );
        wait_for_runloop(&blocks_processed);
        sort_height = channel.get_sortitions_processed();
        sleep_ms(1000);
    }

    eprintln!("Follower booted up; waiting for blocks");

    // wait for block height to reach target
    let mut tip_height = get_chain_tip_height(&http_origin);
    eprintln!(
        "Follower Stacks tip height is {}, wait until {} >= {} - 3",
        tip_height, tip_height, target_height
    );

    let btc_regtest_controller = BitcoinRegtestController::with_burnchain(
        conf_follower_node.clone(),
        None,
        Some(burnchain_config.clone()),
        None,
    );

    let mut burnchain_deadline = get_epoch_time_secs() + 60;
    while tip_height < (target_height - 3) as u64 {
        sleep_ms(1000);
        tip_height = get_chain_tip_height(&http_origin);

        eprintln!("Follower Stacks tip height is {}", tip_height);

        if burnchain_deadline < get_epoch_time_secs() {
            burnchain_deadline = get_epoch_time_secs() + 60;
            btc_regtest_controller.build_next_block(1);
        }
    }

    bootstrap_node_tx
        .send(Signal::FollowerNodeReady)
        .expect("Unable to send signal");
    bootstrap_node_thread.join().unwrap();

    eprintln!("Follower node finished");

    test_observer::clear();
    channel.stop_chains_coordinator();
}

fn wait_for_mined(
    btc_regtest_controller: &mut BitcoinRegtestController,
    blocks_processed: &Arc<AtomicU64>,
    http_origin: &str,
    users: &[StacksPrivateKey],
    account_before_nonces: &Vec<u64>,
    batch_size: usize,
    batches: usize,
    index_block_hashes: &mut Vec<StacksBlockId>,
) {
    let mut all_mined_vec = vec![false; batches * batch_size];
    let mut account_after_nonces = vec![0; batches * batch_size];
    let mut all_mined = false;
    for _k in 0..10 {
        next_block_and_wait(btc_regtest_controller, &blocks_processed);
        sleep_ms(10_000);

        let (ch, bhh) = get_chain_tip(http_origin);
        let ibh = StacksBlockHeader::make_index_block_hash(&ch, &bhh);

        if let Some(last_ibh) = index_block_hashes.last() {
            if *last_ibh != ibh {
                index_block_hashes.push(ibh);
                eprintln!("Tip is now {}", &ibh);
            }
        }

        for j in 0..batches * batch_size {
            let account_after = get_account(&http_origin, &to_addr(&users[j]));
            let account_after_nonce = account_after.nonce;
            account_after_nonces[j] = account_after_nonce;

            if account_before_nonces[j] + 1 <= account_after_nonce {
                all_mined_vec[j] = true;
            }
        }

        all_mined = all_mined_vec.iter().fold(true, |acc, elem| acc && *elem);
        if all_mined {
            break;
        }
    }
    if !all_mined {
        eprintln!(
            "Failed to mine all transactions: nonces = {:?}, expected {:?} + {}",
            &account_after_nonces, account_before_nonces, batch_size
        );
        panic!();
    }
}

#[test]
#[ignore]
fn atlas_stress_integration_test() {
    if env::var("BITCOIND_TEST") != Ok("1".into()) {
        return;
    }

    let mut initial_balances = vec![];
    let mut users = vec![];

    let batches = 5;
    let batch_size = 20;

    for _i in 0..(2 * batches * batch_size + 1) {
        let user = StacksPrivateKey::new();
        let initial_balance_user = InitialBalance {
            address: to_addr(&user).into(),
            amount: 1_000_000_000 * (core::MICROSTACKS_PER_STACKS as u64),
        };
        users.push(user);
        initial_balances.push(initial_balance_user);
    }

    // Prepare the config of the bootstrap node
    let (mut conf_bootstrap_node, _) = neon_integration_test_conf();
    conf_bootstrap_node
        .initial_balances
        .append(&mut initial_balances.clone());

    conf_bootstrap_node.miner.first_attempt_time_ms = u64::max_value();
    conf_bootstrap_node.miner.subsequent_attempt_time_ms = u64::max_value();

    conf_bootstrap_node.node.mine_microblocks = true;
    conf_bootstrap_node.miner.microblock_attempt_time_ms = 2_000;
    conf_bootstrap_node.node.wait_time_for_microblocks = 0;
    conf_bootstrap_node.node.microblock_frequency = 0;
    conf_bootstrap_node.miner.first_attempt_time_ms = 1_000_000;
    conf_bootstrap_node.miner.subsequent_attempt_time_ms = 2_000_000;
    conf_bootstrap_node.burnchain.max_rbf = 1000000;
    conf_bootstrap_node.node.wait_time_for_blocks = 1_000;

    conf_bootstrap_node.node.always_use_affirmation_maps = false;

    let user_1 = users.pop().unwrap();
    let initial_balance_user_1 = initial_balances.pop().unwrap();

    // Start the attached observer
    test_observer::spawn();

    let mut btcd_controller = BitcoinCoreController::new(conf_bootstrap_node.clone());
    btcd_controller
        .start_bitcoind()
        .map_err(|_e| ())
        .expect("Failed starting bitcoind");

    let burnchain_config = Burnchain::regtest(&conf_bootstrap_node.get_burn_db_path());

    let mut btc_regtest_controller = BitcoinRegtestController::with_burnchain(
        conf_bootstrap_node.clone(),
        None,
        Some(burnchain_config.clone()),
        None,
    );
    let http_origin = format!("http://{}", &conf_bootstrap_node.node.rpc_bind);

    btc_regtest_controller.bootstrap_chain(201);

    eprintln!("Chain bootstrapped...");

    let mut run_loop = neon::RunLoop::new(conf_bootstrap_node.clone());
    let blocks_processed = run_loop.get_blocks_processed_arc();
    let client = reqwest::blocking::Client::new();

    thread::spawn(move || run_loop.start(Some(burnchain_config), 0));

    // give the run loop some time to start up!
    wait_for_runloop(&blocks_processed);

    // first block wakes up the run loop
    next_block_and_wait(&mut btc_regtest_controller, &blocks_processed);

    // first block will hold our VRF registration
    next_block_and_wait(&mut btc_regtest_controller, &blocks_processed);

    // second block will be the first mined Stacks block
    next_block_and_wait(&mut btc_regtest_controller, &blocks_processed);

    let mut index_block_hashes = vec![];

    // Let's publish a (1) namespace-preorder, (2) namespace-reveal and (3) name-import in this mempool

    // (define-public (namespace-preorder (hashed-salted-namespace (buff 20))
    //                            (stx-to-burn uint))
    let namespace = "passport";
    let salt = "some-salt";
    let salted_namespace = format!("{}{}", namespace, salt);
    let hashed_namespace = Hash160::from_data(salted_namespace.as_bytes());
    let tx_1 = make_contract_call(
        &user_1,
        0,
        1000,
        &StacksAddress::from_string("ST000000000000000000002AMW42H").unwrap(),
        "bns",
        "namespace-preorder",
        &[
            Value::buff_from(hashed_namespace.to_bytes().to_vec()).unwrap(),
            Value::UInt(1000000000),
        ],
    );

    let path = format!("{}/v2/transactions", &http_origin);
    let res = client
        .post(&path)
        .header("Content-Type", "application/octet-stream")
        .body(tx_1.clone())
        .send()
        .unwrap();
    eprintln!("{:#?}", res);
    if res.status().is_success() {
        let res: String = res.json().unwrap();
        assert_eq!(
            res,
            StacksTransaction::consensus_deserialize(&mut &tx_1[..])
                .unwrap()
                .txid()
                .to_string()
        );
    } else {
        eprintln!("{}", res.text().unwrap());
        panic!("");
    }

    // (define-public (namespace-reveal (namespace (buff 20))
    //                                  (namespace-salt (buff 20))
    //                                  (p-func-base uint)
    //                                  (p-func-coeff uint)
    //                                  (p-func-b1 uint)
    //                                  (p-func-b2 uint)
    //                                  (p-func-b3 uint)
    //                                  (p-func-b4 uint)
    //                                  (p-func-b5 uint)
    //                                  (p-func-b6 uint)
    //                                  (p-func-b7 uint)
    //                                  (p-func-b8 uint)
    //                                  (p-func-b9 uint)
    //                                  (p-func-b10 uint)
    //                                  (p-func-b11 uint)
    //                                  (p-func-b12 uint)
    //                                  (p-func-b13 uint)
    //                                  (p-func-b14 uint)
    //                                  (p-func-b15 uint)
    //                                  (p-func-b16 uint)
    //                                  (p-func-non-alpha-discount uint)
    //                                  (p-func-no-vowel-discount uint)
    //                                  (lifetime uint)
    //                                  (namespace-import principal))
    let tx_2 = make_contract_call(
        &user_1,
        1,
        1000,
        &StacksAddress::from_string("ST000000000000000000002AMW42H").unwrap(),
        "bns",
        "namespace-reveal",
        &[
            Value::buff_from(namespace.as_bytes().to_vec()).unwrap(),
            Value::buff_from(salt.as_bytes().to_vec()).unwrap(),
            Value::UInt(1),
            Value::UInt(1),
            Value::UInt(1),
            Value::UInt(1),
            Value::UInt(1),
            Value::UInt(1),
            Value::UInt(1),
            Value::UInt(1),
            Value::UInt(1),
            Value::UInt(1),
            Value::UInt(1),
            Value::UInt(1),
            Value::UInt(1),
            Value::UInt(1),
            Value::UInt(1),
            Value::UInt(1),
            Value::UInt(1),
            Value::UInt(1),
            Value::UInt(1),
            Value::UInt(1),
            Value::UInt(1000),
            Value::Principal(initial_balance_user_1.address.clone()),
        ],
    );

    let path = format!("{}/v2/transactions", &http_origin);
    let res = client
        .post(&path)
        .header("Content-Type", "application/octet-stream")
        .body(tx_2.clone())
        .send()
        .unwrap();
    eprintln!("{:#?}", res);
    if res.status().is_success() {
        let res: String = res.json().unwrap();
        assert_eq!(
            res,
            StacksTransaction::consensus_deserialize(&mut &tx_2[..])
                .unwrap()
                .txid()
                .to_string()
        );
    } else {
        eprintln!("{}", res.text().unwrap());
        panic!("");
    }

    let mut mined_namespace_reveal = false;
    for _j in 0..10 {
        next_block_and_wait(&mut btc_regtest_controller, &blocks_processed);
        sleep_ms(10_000);

        let account_after = get_account(&http_origin, &to_addr(&user_1));
        if account_after.nonce == 2 {
            mined_namespace_reveal = true;
            break;
        }
    }
    if !mined_namespace_reveal {
        eprintln!("Did not mine namespace preorder or reveal");
        panic!();
    }

    let mut all_zonefiles = vec![];

    // make a _ton_ of name-imports
    for i in 0..batches {
        let account_before = get_account(&http_origin, &to_addr(&user_1));

        for j in 0..batch_size {
            // (define-public (name-import (namespace (buff 20))
            //                             (name (buff 48))
            //                             (zonefile-hash (buff 20)))
            let zonefile_hex = format!("facade00{:04x}{:04x}{:04x}", batch_size * i + j, i, j);
            let hashed_zonefile = Hash160::from_data(&hex_bytes(&zonefile_hex).unwrap());

            all_zonefiles.push(zonefile_hex.clone());

            let tx_3 = make_contract_call(
                &user_1,
                2 + (batch_size * i + j) as u64,
                1000,
                &StacksAddress::from_string("ST000000000000000000002AMW42H").unwrap(),
                "bns",
                "name-import",
                &[
                    Value::buff_from(namespace.as_bytes().to_vec()).unwrap(),
                    Value::buff_from(format!("johndoe{}", i * batch_size + j).as_bytes().to_vec())
                        .unwrap(),
                    Value::Principal(to_addr(&users[i * batch_size + j]).into()),
                    Value::buff_from(hashed_zonefile.as_bytes().to_vec()).unwrap(),
                ],
            );

            let body = {
                let content = PostTransactionRequestBody {
                    tx: bytes_to_hex(&tx_3),
                    attachment: Some(zonefile_hex.to_string()),
                };
                serde_json::to_vec(&json!(content)).unwrap()
            };

            let path = format!("{}/v2/transactions", &http_origin);
            let res = client
                .post(&path)
                .header("Content-Type", "application/json")
                .body(body)
                .send()
                .unwrap();
            eprintln!("{:#?}", res);
            if !res.status().is_success() {
                eprintln!("{}", res.text().unwrap());
                panic!("");
            }
        }

        // wait for them all to be mined
        let mut all_mined = false;
        let account_after_nonce = 0;
        for _j in 0..10 {
            next_block_and_wait(&mut btc_regtest_controller, &blocks_processed);
            sleep_ms(10_000);

            let (ch, bhh) = get_chain_tip(&http_origin);
            let ibh = StacksBlockHeader::make_index_block_hash(&ch, &bhh);
            index_block_hashes.push(ibh);

            let account_after = get_account(&http_origin, &to_addr(&user_1));
            let account_after_nonce = account_after.nonce;
            if account_before.nonce + (batch_size as u64) <= account_after_nonce {
                all_mined = true;
                break;
            }
        }
        if !all_mined {
            eprintln!(
                "Failed to mine all transactions: nonce = {}, expected {}",
                account_after_nonce,
                account_before.nonce + (batch_size as u64)
            );
            panic!();
        }
    }

    // launch namespace
    // (define-public (namespace-ready (namespace (buff 20)))
    let namespace = "passport";
    let tx_4 = make_contract_call(
        &user_1,
        2 + (batch_size as u64) * (batches as u64),
        1000,
        &StacksAddress::from_string("ST000000000000000000002AMW42H").unwrap(),
        "bns",
        "namespace-ready",
        &[Value::buff_from(namespace.as_bytes().to_vec()).unwrap()],
    );

    let path = format!("{}/v2/transactions", &http_origin);
    let res = client
        .post(&path)
        .header("Content-Type", "application/octet-stream")
        .body(tx_4.clone())
        .send()
        .unwrap();
    eprintln!("{:#?}", res);
    if !res.status().is_success() {
        eprintln!("{}", res.text().unwrap());
        panic!("");
    }

    let mut mined_namespace_ready = false;
    for _j in 0..10 {
        next_block_and_wait(&mut btc_regtest_controller, &blocks_processed);
        sleep_ms(10_000);

        let (ch, bhh) = get_chain_tip(&http_origin);
        let ibh = StacksBlockHeader::make_index_block_hash(&ch, &bhh);
        index_block_hashes.push(ibh);

        let account_after = get_account(&http_origin, &to_addr(&user_1));
        if account_after.nonce == 2 + (batch_size as u64) * (batches as u64) {
            mined_namespace_ready = true;
            break;
        }
    }
    if !mined_namespace_ready {
        eprintln!("Did not mine namespace ready");
        panic!();
    }

    // make a _ton_ of preorders
    {
        let mut account_before_nonces = vec![0; batches * batch_size];
        for j in 0..batches * batch_size {
            let account_before =
                get_account(&http_origin, &to_addr(&users[batches * batch_size + j]));
            account_before_nonces[j] = account_before.nonce;

            let fqn = format!("janedoe{}.passport", j);
            let fqn_bytes = fqn.as_bytes().to_vec();
            let salt = format!("{:04x}", j);
            let salt_bytes = salt.as_bytes().to_vec();
            let mut hash_data = fqn_bytes.clone();
            hash_data.append(&mut salt_bytes.clone());

            let salted_hash = Hash160::from_data(&hash_data);

            let tx_5 = make_contract_call(
                &users[batches * batch_size + j],
                0,
                1000,
                &StacksAddress::from_string("ST000000000000000000002AMW42H").unwrap(),
                "bns",
                "name-preorder",
                &[
                    Value::buff_from(salted_hash.0.to_vec()).unwrap(),
                    Value::UInt(500),
                ],
            );

            let path = format!("{}/v2/transactions", &http_origin);
            let res = client
                .post(&path)
                .header("Content-Type", "application/octet-stream")
                .body(tx_5.clone())
                .send()
                .unwrap();

            eprintln!(
                "sent preorder for {}:\n{:#?}",
                &to_addr(&users[batches * batch_size + j]),
                res
            );
            if !res.status().is_success() {
                panic!("");
            }
        }

        wait_for_mined(
            &mut btc_regtest_controller,
            &blocks_processed,
            &http_origin,
            &users[batches * batch_size..],
            &account_before_nonces,
            batch_size,
            batches,
            &mut index_block_hashes,
        );
    }

    // make a _ton_ of registers
    {
        let mut account_before_nonces = vec![0; batches * batch_size];
        for j in 0..batches * batch_size {
            let account_before =
                get_account(&http_origin, &to_addr(&users[batches * batch_size + j]));
            account_before_nonces[j] = account_before.nonce;

            let name = format!("janedoe{}", j);
            let salt = format!("{:04x}", j);

            let zonefile_hex = format!("facade01{:04x}", j);
            let hashed_zonefile = Hash160::from_data(&hex_bytes(&zonefile_hex).unwrap());

            all_zonefiles.push(zonefile_hex.clone());

            let tx_6 = make_contract_call(
                &users[batches * batch_size + j],
                1,
                1000,
                &StacksAddress::from_string("ST000000000000000000002AMW42H").unwrap(),
                "bns",
                "name-register",
                &[
                    Value::buff_from(namespace.as_bytes().to_vec()).unwrap(),
                    Value::buff_from(name.as_bytes().to_vec()).unwrap(),
                    Value::buff_from(salt.as_bytes().to_vec()).unwrap(),
                    Value::buff_from(hashed_zonefile.as_bytes().to_vec()).unwrap(),
                ],
            );

            let body = {
                let content = PostTransactionRequestBody {
                    tx: bytes_to_hex(&tx_6),
                    attachment: Some(zonefile_hex.to_string()),
                };
                serde_json::to_vec(&json!(content)).unwrap()
            };

            let path = format!("{}/v2/transactions", &http_origin);
            let res = client
                .post(&path)
                .header("Content-Type", "application/json")
                .body(body)
                .send()
                .unwrap();
            eprintln!("{:#?}", res);
            if !res.status().is_success() {
                eprintln!("{}", res.text().unwrap());
                panic!("");
            }
        }

        wait_for_mined(
            &mut btc_regtest_controller,
            &blocks_processed,
            &http_origin,
            &users[batches * batch_size..],
            &account_before_nonces,
            batch_size,
            batches,
            &mut index_block_hashes,
        );
    }

    // make a _ton_ of updates
    {
        let mut account_before_nonces = vec![0; batches * batch_size];
        for j in 0..batches * batch_size {
            let account_before =
                get_account(&http_origin, &to_addr(&users[batches * batch_size + j]));
            account_before_nonces[j] = account_before.nonce;

            let name = format!("janedoe{}", j);
            let zonefile_hex = format!("facade02{:04x}", j);
            let hashed_zonefile = Hash160::from_data(&hex_bytes(&zonefile_hex).unwrap());

            all_zonefiles.push(zonefile_hex.clone());

            let tx_7 = make_contract_call(
                &users[batches * batch_size + j],
                2,
                1000,
                &StacksAddress::from_string("ST000000000000000000002AMW42H").unwrap(),
                "bns",
                "name-update",
                &[
                    Value::buff_from(namespace.as_bytes().to_vec()).unwrap(),
                    Value::buff_from(name.as_bytes().to_vec()).unwrap(),
                    Value::buff_from(hashed_zonefile.as_bytes().to_vec()).unwrap(),
                ],
            );

            let body = {
                let content = PostTransactionRequestBody {
                    tx: bytes_to_hex(&tx_7),
                    attachment: Some(zonefile_hex.to_string()),
                };
                serde_json::to_vec(&json!(content)).unwrap()
            };

            let path = format!("{}/v2/transactions", &http_origin);
            let res = client
                .post(&path)
                .header("Content-Type", "application/json")
                .body(body)
                .send()
                .unwrap();
            eprintln!("{:#?}", res);
            if !res.status().is_success() {
                eprintln!("{}", res.text().unwrap());
                panic!("");
            }
        }

        wait_for_mined(
            &mut btc_regtest_controller,
            &blocks_processed,
            &http_origin,
            &users[batches * batch_size..],
            &account_before_nonces,
            batch_size,
            batches,
            &mut index_block_hashes,
        );
    }

    // make a _ton_ of renewals
    {
        let mut account_before_nonces = vec![0; batches * batch_size];
        for j in 0..batches * batch_size {
            let account_before =
                get_account(&http_origin, &to_addr(&users[batches * batch_size + j]));
            account_before_nonces[j] = account_before.nonce;

            let name = format!("janedoe{}", j);
            let zonefile_hex = format!("facade03{:04x}", j);
            let hashed_zonefile = Hash160::from_data(&hex_bytes(&zonefile_hex).unwrap());

            all_zonefiles.push(zonefile_hex.clone());

            let tx_8 = make_contract_call(
                &users[batches * batch_size + j],
                3,
                1000,
                &StacksAddress::from_string("ST000000000000000000002AMW42H").unwrap(),
                "bns",
                "name-renewal",
                &[
                    Value::buff_from(namespace.as_bytes().to_vec()).unwrap(),
                    Value::buff_from(name.as_bytes().to_vec()).unwrap(),
                    Value::UInt(500),
                    Value::none(),
                    Value::some(Value::buff_from(hashed_zonefile.as_bytes().to_vec()).unwrap())
                        .unwrap(),
                ],
            );

            let body = {
                let content = PostTransactionRequestBody {
                    tx: bytes_to_hex(&tx_8),
                    attachment: Some(zonefile_hex.to_string()),
                };
                serde_json::to_vec(&json!(content)).unwrap()
            };

            let path = format!("{}/v2/transactions", &http_origin);
            let res = client
                .post(&path)
                .header("Content-Type", "application/json")
                .body(body)
                .send()
                .unwrap();
            eprintln!("{:#?}", res);
            if !res.status().is_success() {
                eprintln!("{}", res.text().unwrap());
                panic!("");
            }
        }

        wait_for_mined(
            &mut btc_regtest_controller,
            &blocks_processed,
            &http_origin,
            &users[batches * batch_size..],
            &account_before_nonces,
            batch_size,
            batches,
            &mut index_block_hashes,
        );
    }

    // find all attachment indexes and make sure we can get them
    let mut attachment_indexes = HashMap::new();
    let mut attachment_hashes = HashMap::new();
    {
        let atlasdb_path = conf_bootstrap_node.get_atlas_db_file_path();
        let atlasdb = AtlasDB::connect(AtlasConfig::new(false), &atlasdb_path, false).unwrap();
        for ibh in index_block_hashes.iter() {
            let indexes = query_rows::<u64, _>(
                &atlasdb.conn,
                "SELECT attachment_index FROM attachment_instances WHERE index_block_hash = ?1",
                &[ibh],
            )
            .unwrap();
            if indexes.len() > 0 {
                attachment_indexes.insert(ibh.clone(), indexes.clone());
            }

            for index in indexes.iter() {
                let mut hashes = query_row_columns::<Hash160, _>(
                    &atlasdb.conn,
                    "SELECT content_hash FROM attachment_instances WHERE index_block_hash = ?1 AND attachment_index = ?2",
                    &[ibh as &dyn ToSql, &u64_to_sql(*index).unwrap() as &dyn ToSql],
                    "content_hash")
                .unwrap();
                if hashes.len() > 0 {
                    assert_eq!(hashes.len(), 1);
                    attachment_hashes.insert((ibh.clone(), *index), hashes.pop());
                }
            }
        }
    }
    eprintln!("attachment_indexes = {:?}", &attachment_indexes);

    let max_request_time_ms = 100;

    for (ibh, attachments) in attachment_indexes.iter() {
        let l = attachments.len();
        for i in 0..(l / MAX_ATTACHMENT_INV_PAGES_PER_REQUEST + 1) {
            if i * MAX_ATTACHMENT_INV_PAGES_PER_REQUEST >= l {
                break;
            }

            let attachments_batch = attachments[i * MAX_ATTACHMENT_INV_PAGES_PER_REQUEST
                ..cmp::min((i + 1) * MAX_ATTACHMENT_INV_PAGES_PER_REQUEST, l)]
                .to_vec();
            let path = format!(
                "{}/v2/attachments/inv?index_block_hash={}&pages_indexes={}",
                &http_origin,
                ibh,
                attachments_batch
                    .iter()
                    .map(|a| format!("{}", &a))
                    .collect::<Vec<String>>()
                    .join(",")
            );

            let attempts = 10;
            let ts_begin = get_epoch_time_ms();
            for _ in 0..attempts {
                let res = client.get(&path).send().unwrap();

                if res.status().is_success() {
                    let attachment_inv_response: GetAttachmentsInvResponse = res.json().unwrap();
                    eprintln!(
                        "attachment inv response for {}: {:?}",
                        &path, &attachment_inv_response
                    );
                } else {
                    eprintln!("Bad response for `{}`: `{:?}`", &path, res.text().unwrap());
                    panic!();
                }
            }
            let ts_end = get_epoch_time_ms();
            let total_time = ts_end.saturating_sub(ts_begin);
            eprintln!("Requested {} {} times in {}ms", &path, attempts, total_time);

            // requests should take no more than max_request_time_ms
            assert!(
                total_time < attempts * max_request_time_ms,
                "Atlas inventory request is too slow: {} >= {} * {}",
                total_time,
                attempts,
                max_request_time_ms
            );
        }

        for i in 0..l {
            if attachments[i] == 0 {
                continue;
            }
            let content_hash = attachment_hashes
                .get(&(*ibh, attachments[i]))
                .cloned()
                .unwrap()
                .unwrap();

            let path = format!("{}/v2/attachments/{}", &http_origin, &content_hash);

            let attempts = 10;
            let ts_begin = get_epoch_time_ms();
            for _ in 0..attempts {
                let res = client.get(&path).send().unwrap();

                if res.status().is_success() {
                    let attachment_response: GetAttachmentResponse = res.json().unwrap();
                    eprintln!(
                        "attachment response for {}: {:?}",
                        &path, &attachment_response
                    );
                } else {
                    eprintln!("Bad response for `{}`: `{:?}`", &path, res.text().unwrap());
                    panic!();
                }
            }
            let ts_end = get_epoch_time_ms();
            let total_time = ts_end.saturating_sub(ts_begin);
            eprintln!("Requested {} {} times in {}ms", &path, attempts, total_time);

            // requests should take no more than max_request_time_ms
            assert!(
                total_time < attempts * max_request_time_ms,
                "Atlas chunk request is too slow: {} >= {} * {}",
                total_time,
                attempts,
                max_request_time_ms
            );
        }
    }

    test_observer::clear();
}

/// Run a fixed contract 20 times. Linearly increase the amount paid each time. The cost of the
/// contract should stay the same, and the fee rate paid should monotonically grow. The value
/// should grow faster for lower values of `window_size`, because a bigger window slows down the
/// growth.
fn fuzzed_median_fee_rate_estimation_test(window_size: u64, expected_final_value: f64) {
    if env::var("BITCOIND_TEST") != Ok("1".into()) {
        return;
    }

    let max_contract_src = r#"
;; define counter variable
(define-data-var counter int 0)

;; increment method
(define-public (increment)
  (begin
    (var-set counter (+ (var-get counter) 1))
    (ok (var-get counter))))

  (define-public (increment-many)
    (begin
      (unwrap! (increment) (err u1))
      (unwrap! (increment) (err u1))
      (unwrap! (increment) (err u1))
      (unwrap! (increment) (err u1))
      (ok (var-get counter))))
    "#
    .to_string();

    let spender_sk = StacksPrivateKey::new();
    let spender_addr = to_addr(&spender_sk);

    let (mut conf, _) = neon_integration_test_conf();

    // Set this estimator as special.
    conf.estimation.fee_estimator = Some(FeeEstimatorName::FuzzedWeightedMedianFeeRate);
    // Use randomness of 0 to keep test constant. Randomness is tested in unit tests.
    conf.estimation.fee_rate_fuzzer_fraction = 0f64;
    conf.estimation.fee_rate_window_size = window_size;

    conf.initial_balances.push(InitialBalance {
        address: spender_addr.clone().into(),
        amount: 10000000000,
    });
    test_observer::spawn();
    conf.events_observers.insert(EventObserverConfig {
        endpoint: format!("localhost:{}", test_observer::EVENT_OBSERVER_PORT),
        events_keys: vec![EventKeyType::AnyEvent],
    });

    let mut btcd_controller = BitcoinCoreController::new(conf.clone());
    btcd_controller
        .start_bitcoind()
        .map_err(|_e| ())
        .expect("Failed starting bitcoind");

    let mut btc_regtest_controller = BitcoinRegtestController::new(conf.clone(), None);
    let http_origin = format!("http://{}", &conf.node.rpc_bind);

    btc_regtest_controller.bootstrap_chain(200);

    eprintln!("Chain bootstrapped...");

    let mut run_loop = neon::RunLoop::new(conf.clone());
    let blocks_processed = run_loop.get_blocks_processed_arc();

    let channel = run_loop.get_coordinator_channel().unwrap();

    thread::spawn(move || run_loop.start(None, 0));

    wait_for_runloop(&blocks_processed);
    run_until_burnchain_height(&mut btc_regtest_controller, &blocks_processed, 210, &conf);

    submit_tx(
        &http_origin,
        &make_contract_publish(
            &spender_sk,
            0,
            110000,
            "increment-contract",
            &max_contract_src,
        ),
    );
    run_until_burnchain_height(&mut btc_regtest_controller, &blocks_processed, 212, &conf);

    // Loop 20 times. Each time, execute the same transaction, but increase the amount *paid*.
    // This will exercise the window size.
    let mut response_estimated_costs = vec![];
    let mut response_top_fee_rates = vec![];
    for i in 1..21 {
        submit_tx(
            &http_origin,
            &make_contract_call(
                &spender_sk,
                i,          // nonce
                i * 100000, // payment
                &spender_addr.into(),
                "increment-contract",
                "increment-many",
                &[],
            ),
        );
        run_until_burnchain_height(
            &mut btc_regtest_controller,
            &blocks_processed,
            212 + 2 * i,
            &conf,
        );

        {
            // Read from the fee estimation endpoin.
            let path = format!("{}/v2/fees/transaction", &http_origin);

            let tx_payload = TransactionPayload::ContractCall(TransactionContractCall {
                address: spender_addr.clone().into(),
                contract_name: ContractName::try_from("increment-contract").unwrap(),
                function_name: ClarityName::try_from("increment-many").unwrap(),
                function_args: vec![],
            });

            let payload_data = tx_payload.serialize_to_vec();
            let payload_hex = format!("0x{}", to_hex(&payload_data));

            let body = json!({ "transaction_payload": payload_hex.clone() });

            let client = reqwest::blocking::Client::new();
            let fee_rate_result = client
                .post(&path)
                .json(&body)
                .send()
                .expect("Should be able to post")
                .json::<RPCFeeEstimateResponse>()
                .expect("Failed to parse result into JSON");

            response_estimated_costs.push(fee_rate_result.estimated_cost_scalar);
            response_top_fee_rates.push(fee_rate_result.estimations.last().unwrap().fee_rate);
        }
    }

    // Wait two extra blocks to be sure.
    next_block_and_wait(&mut btc_regtest_controller, &blocks_processed);
    next_block_and_wait(&mut btc_regtest_controller, &blocks_processed);

    assert_eq!(response_estimated_costs.len(), response_top_fee_rates.len());

    // Check that:
    // 1) The cost is always the same.
    // 2) Fee rate grows monotonically.
    for i in 1..response_estimated_costs.len() {
        let curr_cost = response_estimated_costs[i];
        let last_cost = response_estimated_costs[i - 1];
        assert_eq!(curr_cost, last_cost);

        let curr_rate = response_top_fee_rates[i] as f64;
        let last_rate = response_top_fee_rates[i - 1] as f64;
        assert!(curr_rate >= last_rate);
    }

    // Check the final value is near input parameter.
    assert!(is_close_f64(
        *response_top_fee_rates.last().unwrap(),
        expected_final_value
    ));

    channel.stop_chains_coordinator();
}

/// Test the FuzzedWeightedMedianFeeRate with window size 5 and randomness 0. We increase the
/// amount paid linearly each time. This estimate should grow *faster* than with window size 10.
#[test]
#[ignore]
fn fuzzed_median_fee_rate_estimation_test_window5() {
    fuzzed_median_fee_rate_estimation_test(5, 202680.0992)
}

/// Test the FuzzedWeightedMedianFeeRate with window size 10 and randomness 0. We increase the
/// amount paid linearly each time. This estimate should grow *slower* than with window size 5.
#[test]
#[ignore]
fn fuzzed_median_fee_rate_estimation_test_window10() {
    fuzzed_median_fee_rate_estimation_test(10, 90080.5496)
}

#[test]
#[ignore]
fn use_latest_tip_integration_test() {
    // The purpose of this test is to check if setting the query parameter `tip` to `latest` is working
    // as expected. Multiple endpoints accept this parameter, and in this test, we are using the
    // GetContractSrc method to test it.
    //
    // The following scenarios are tested here:
    // - The caller does not specify the tip paramater, and the canonical chain tip is used regardless of the
    //    state of the unconfirmed microblock stream.
    // - The caller passes tip=latest with an existing unconfirmed microblock stream, and
    //   Clarity state from the unconfirmed microblock stream is successfully loaded.
    // - The caller passes tip=latest with an empty unconfirmed microblock stream, and
    //   Clarity state from the canonical chain tip is successfully loaded (i.e. you don't
    //   get a 404 even though the unconfirmed chain tip points to a nonexistent MARF trie).
    //
    // Note: In this test, we are manually creating a microblock as well as reloading the unconfirmed
    // state of the chainstate, instead of relying on `next_block_and_wait` to generate
    // microblocks. We do this because the unconfirmed state is not automatically being initialized
    // on the node, so attempting to validate any transactions against the expected unconfirmed
    // state fails.
    if env::var("BITCOIND_TEST") != Ok("1".into()) {
        return;
    }

    let spender_sk = StacksPrivateKey::from_hex(SK_1).unwrap();
    let spender_stacks_addr = to_addr(&spender_sk);
    let spender_addr: PrincipalData = spender_stacks_addr.into();

    let (mut conf, _) = neon_integration_test_conf();

    conf.initial_balances.push(InitialBalance {
        address: spender_addr.clone(),
        amount: 100300,
    });

    conf.node.mine_microblocks = true;
    conf.node.wait_time_for_microblocks = 10_000;
    conf.node.microblock_frequency = 1_000;

    test_observer::spawn();

    conf.events_observers.insert(EventObserverConfig {
        endpoint: format!("localhost:{}", test_observer::EVENT_OBSERVER_PORT),
        events_keys: vec![EventKeyType::AnyEvent],
    });

    let mut btcd_controller = BitcoinCoreController::new(conf.clone());
    btcd_controller
        .start_bitcoind()
        .map_err(|_e| ())
        .expect("Failed starting bitcoind");

    let mut btc_regtest_controller = BitcoinRegtestController::new(conf.clone(), None);
    let http_origin = format!("http://{}", &conf.node.rpc_bind);

    btc_regtest_controller.bootstrap_chain(201);

    eprintln!("Chain bootstrapped...");

    let mut run_loop = neon::RunLoop::new(conf.clone());
    let blocks_processed = run_loop.get_blocks_processed_arc();

    thread::spawn(move || run_loop.start(None, 0));

    // Give the run loop some time to start up!
    wait_for_runloop(&blocks_processed);

    // First block wakes up the run loop.
    next_block_and_wait(&mut btc_regtest_controller, &blocks_processed);

    // Second block will hold our VRF registration.
    next_block_and_wait(&mut btc_regtest_controller, &blocks_processed);

    // Third block will be the first mined Stacks block.
    next_block_and_wait(&mut btc_regtest_controller, &blocks_processed);

    // Let's query our first spender.
    let account = get_account(&http_origin, &spender_addr);
    assert_eq!(account.balance, 100300);
    assert_eq!(account.nonce, 0);

    // this call wakes up our node
    next_block_and_wait(&mut btc_regtest_controller, &blocks_processed);

    // Open chainstate.
    // TODO (hack) instantiate the sortdb in the burnchain
    let _ = btc_regtest_controller.sortdb_mut();
    let (consensus_hash, stacks_block) = get_tip_anchored_block(&conf);
    let tip_hash =
        StacksBlockHeader::make_index_block_hash(&consensus_hash, &stacks_block.block_hash());
    let (mut chainstate, _) = StacksChainState::open(
        false,
        CHAIN_ID_TESTNET,
        &conf.get_chainstate_path_str(),
        None,
    )
    .unwrap();

    // Initialize the unconfirmed state.
    chainstate
        .reload_unconfirmed_state(&btc_regtest_controller.sortdb_ref().index_conn(), tip_hash)
        .unwrap();

    // Make microblock with two transactions.
    let recipient = StacksAddress::from_string(ADDR_4).unwrap();
    let transfer_tx =
        make_stacks_transfer_mblock_only(&spender_sk, 0, 1000, &recipient.into(), 1000);

    let caller_src = "
     (define-public (execute)
        (ok stx-liquid-supply))
     ";
    let publish_tx =
        make_contract_publish_microblock_only(&spender_sk, 1, 1000, "caller", caller_src);

    let tx_1 = StacksTransaction::consensus_deserialize(&mut &transfer_tx[..]).unwrap();
    let tx_2 = StacksTransaction::consensus_deserialize(&mut &publish_tx[..]).unwrap();
    let vec_tx = vec![tx_1, tx_2];
    let privk =
        find_microblock_privkey(&conf, &stacks_block.header.microblock_pubkey_hash, 1024).unwrap();
    let mblock = make_microblock(
        &privk,
        &mut chainstate,
        &btc_regtest_controller.sortdb_ref().index_conn(),
        consensus_hash,
        stacks_block.clone(),
        vec_tx,
    );
    let mut mblock_bytes = vec![];
    mblock.consensus_serialize(&mut mblock_bytes).unwrap();

    let client = reqwest::blocking::Client::new();

    // Post the microblock
    let path = format!("{}/v2/microblocks", &http_origin);
    let res: String = client
        .post(&path)
        .header("Content-Type", "application/octet-stream")
        .body(mblock_bytes.clone())
        .send()
        .unwrap()
        .json()
        .unwrap();

    assert_eq!(res, format!("{}", &mblock.block_hash()));

    // Wait for the microblock to be accepted
    sleep_ms(5_000);
    let path = format!("{}/v2/info", &http_origin);
    let mut iter_count = 0;
    loop {
        let tip_info = client
            .get(&path)
            .send()
            .unwrap()
            .json::<RPCPeerInfoData>()
            .unwrap();
        eprintln!("{:#?}", tip_info);
        if tip_info.unanchored_tip == Some(StacksBlockId([0; 32])) {
            iter_count += 1;
            assert!(
                iter_count < 10,
                "Hit retry count while waiting for net module to process pushed microblock"
            );
            sleep_ms(5_000);
            continue;
        } else {
            break;
        }
    }

    // Wait at least two p2p refreshes so it can produce the microblock.
    for i in 0..30 {
        info!(
            "wait {} more seconds for microblock miner to find our transaction...",
            30 - i
        );
        sleep_ms(1000);
    }

    // Check event observer for new microblock event (expect 1).
    let microblock_events = test_observer::get_microblocks();
    assert_eq!(microblock_events.len(), 1);

    // Don't set the tip parameter, and ask for the source of the contract we just defined in a microblock.
    // This should fail because the anchored tip would be unaware of this contract.
    let err_opt = get_contract_src(
        &http_origin,
        spender_stacks_addr,
        "caller".to_string(),
        false,
    );
    match err_opt {
        Ok(_) => {
            panic!(
                "Asking for the contract source off the anchored tip for a contract published \
            only in unconfirmed state should error."
            );
        }
        // Expect to get "NoSuchContract" because the function we are attempting to call is in a
        // contract that only exists on unconfirmed state (and we did not set tip).
        Err(err_str) => {
            assert!(err_str.contains("No contract source data found"));
        }
    }

    // Set tip=latest, and ask for the source of the contract defined in the microblock.
    // This should succeeed.
    assert!(get_contract_src(
        &http_origin,
        spender_stacks_addr,
        "caller".to_string(),
        true,
    )
    .is_ok());

    // Mine an anchored block because now we want to have no unconfirmed state.
    next_block_and_wait(&mut btc_regtest_controller, &blocks_processed);

    // Check that the underlying trie for the unconfirmed state does not exist.
    assert!(chainstate.unconfirmed_state.is_some());
    let unconfirmed_state = chainstate.unconfirmed_state.as_mut().unwrap();
    let trie_exists = match unconfirmed_state
        .clarity_inst
        .trie_exists_for_block(&unconfirmed_state.unconfirmed_chain_tip)
    {
        Ok(res) => res,
        Err(e) => {
            panic!("error when determining whether or not trie exists: {:?}", e);
        }
    };
    assert!(!trie_exists);

    // Set tip=latest, and ask for the source of the contract defined in the previous epoch.
    // The underlying MARF trie for the unconfirmed tip does not exist, so the transaction will be
    // validated against the confirmed chain tip instead of the unconfirmed tip. This should be valid.
    assert!(get_contract_src(
        &http_origin,
        spender_stacks_addr,
        "caller".to_string(),
        true,
    )
    .is_ok());
}

#[test]
#[ignore]
fn test_flash_block_skip_tenure() {
    if env::var("BITCOIND_TEST") != Ok("1".into()) {
        return;
    }

    let (mut conf, miner_account) = neon_integration_test_conf();
    conf.miner.microblock_attempt_time_ms = 5_000;
    conf.node.wait_time_for_microblocks = 0;

    let mut btcd_controller = BitcoinCoreController::new(conf.clone());
    btcd_controller
        .start_bitcoind()
        .map_err(|_e| ())
        .expect("Failed starting bitcoind");

    let mut btc_regtest_controller = BitcoinRegtestController::new(conf.clone(), None);
    let http_origin = format!("http://{}", &conf.node.rpc_bind);

    btc_regtest_controller.bootstrap_chain(201);

    eprintln!("Chain bootstrapped...");

    let mut run_loop = neon::RunLoop::new(conf);
    let blocks_processed = run_loop.get_blocks_processed_arc();
    let missed_tenures = run_loop.get_missed_tenures_arc();

    let channel = run_loop.get_coordinator_channel().unwrap();

    thread::spawn(move || run_loop.start(None, 0));

    // give the run loop some time to start up!
    wait_for_runloop(&blocks_processed);

    // first block wakes up the run loop
    next_block_and_wait(&mut btc_regtest_controller, &blocks_processed);

    // first block will hold our VRF registration
    next_block_and_wait(&mut btc_regtest_controller, &blocks_processed);

    // second block will be the first mined Stacks block
    next_block_and_wait(&mut btc_regtest_controller, &blocks_processed);

    // fault injection: force tenures to take too long
    std::env::set_var("STX_TEST_SLOW_TENURE".to_string(), "11000".to_string());

    for i in 0..10 {
        // build one bitcoin block every 10 seconds
        eprintln!("Build bitcoin block +{}", i);
        btc_regtest_controller.build_next_block(1);
        sleep_ms(10000);
    }

    // at least one tenure was skipped
    let num_skipped = missed_tenures.load(Ordering::SeqCst);
    eprintln!("Skipped {} tenures", &num_skipped);
    assert!(num_skipped > 1);

    // let's query the miner's account nonce:

    eprintln!("Miner account: {}", miner_account);

    let account = get_account(&http_origin, &miner_account);
    eprintln!("account = {:?}", &account);
    assert_eq!(account.balance, 0);
    assert_eq!(account.nonce, 2);

    channel.stop_chains_coordinator();
}

#[test]
#[ignore]
fn test_chainwork_first_intervals() {
    let (conf, _) = neon_integration_test_conf();
    let mut btcd_controller = BitcoinCoreController::new(conf.clone());
    btcd_controller
        .start_bitcoind()
        .map_err(|_e| ())
        .expect("Failed starting bitcoind");

    let mut btc_regtest_controller = BitcoinRegtestController::new(conf.clone(), None);

    btc_regtest_controller.bootstrap_chain(2016 * 2 - 1);

    eprintln!("Chain bootstrapped...");

    let mut run_loop = neon::RunLoop::new(conf);
    let blocks_processed = run_loop.get_blocks_processed_arc();

    let channel = run_loop.get_coordinator_channel().unwrap();

    thread::spawn(move || run_loop.start(None, 0));

    // give the run loop some time to start up!
    wait_for_runloop(&blocks_processed);
    channel.stop_chains_coordinator();
}

#[test]
#[ignore]
fn test_chainwork_partial_interval() {
    let (conf, _) = neon_integration_test_conf();
    let mut btcd_controller = BitcoinCoreController::new(conf.clone());
    btcd_controller
        .start_bitcoind()
        .map_err(|_e| ())
        .expect("Failed starting bitcoind");

    let mut btc_regtest_controller = BitcoinRegtestController::new(conf.clone(), None);

    btc_regtest_controller.bootstrap_chain(2016 - 1);

    eprintln!("Chain bootstrapped...");

    let mut run_loop = neon::RunLoop::new(conf);
    let blocks_processed = run_loop.get_blocks_processed_arc();

    let channel = run_loop.get_coordinator_channel().unwrap();

    thread::spawn(move || run_loop.start(None, 0));

    // give the run loop some time to start up!
    wait_for_runloop(&blocks_processed);
    channel.stop_chains_coordinator();
}

#[test]
#[ignore]
fn test_problematic_txs_are_not_stored() {
    if env::var("BITCOIND_TEST") != Ok("1".into()) {
        return;
    }

    let spender_sk_1 = StacksPrivateKey::from_hex(SK_1).unwrap();
    let spender_sk_2 = StacksPrivateKey::from_hex(SK_2).unwrap();
    let spender_sk_3 = StacksPrivateKey::from_hex(SK_3).unwrap();
    let spender_stacks_addr_1 = to_addr(&spender_sk_1);
    let spender_stacks_addr_2 = to_addr(&spender_sk_2);
    let spender_stacks_addr_3 = to_addr(&spender_sk_3);
    let spender_addr_1: PrincipalData = spender_stacks_addr_1.into();
    let spender_addr_2: PrincipalData = spender_stacks_addr_2.into();
    let spender_addr_3: PrincipalData = spender_stacks_addr_3.into();

    let (mut conf, _) = neon_integration_test_conf();

    conf.initial_balances.push(InitialBalance {
        address: spender_addr_1.clone(),
        amount: 1_000_000_000_000,
    });
    conf.initial_balances.push(InitialBalance {
        address: spender_addr_2.clone(),
        amount: 1_000_000_000_000,
    });
    conf.initial_balances.push(InitialBalance {
        address: spender_addr_3.clone(),
        amount: 1_000_000_000_000,
    });

    // force mainnet limits in 2.05 for this test
    conf.burnchain.epochs = Some(vec![
        StacksEpoch {
            epoch_id: StacksEpochId::Epoch20,
            start_height: 0,
            end_height: 1,
            block_limit: BLOCK_LIMIT_MAINNET_20.clone(),
            network_epoch: PEER_VERSION_EPOCH_2_0,
        },
        StacksEpoch {
            epoch_id: StacksEpochId::Epoch2_05,
            start_height: 1,
            end_height: 10_002,
            block_limit: BLOCK_LIMIT_MAINNET_205.clone(),
            network_epoch: PEER_VERSION_EPOCH_2_05,
        },
        StacksEpoch {
            epoch_id: StacksEpochId::Epoch21,
            start_height: 10_002,
            end_height: 9223372036854775807,
            block_limit: BLOCK_LIMIT_MAINNET_21.clone(),
            network_epoch: PEER_VERSION_EPOCH_2_1,
        },
    ]);
    conf.burnchain.pox_2_activation = Some(10_003);

    // take effect immediately
    conf.burnchain.ast_precheck_size_height = Some(0);

    test_observer::spawn();

    conf.events_observers.insert(EventObserverConfig {
        endpoint: format!("localhost:{}", test_observer::EVENT_OBSERVER_PORT),
        events_keys: vec![EventKeyType::AnyEvent],
    });

    let mut btcd_controller = BitcoinCoreController::new(conf.clone());

    btcd_controller
        .start_bitcoind()
        .map_err(|_e| ())
        .expect("Failed starting bitcoind");

    let mut btc_regtest_controller = BitcoinRegtestController::new(conf.clone(), None);
    let http_origin = format!("http://{}", &conf.node.rpc_bind);

    // something at the limit of the expression depth (will get mined and processed)
    let edge_repeat_factor = AST_CALL_STACK_DEPTH_BUFFER + (MAX_CALL_STACK_DEPTH as u64) - 1;
    let tx_edge_body_start = "{ a : ".repeat(edge_repeat_factor as usize);
    let tx_edge_body_end = "} ".repeat(edge_repeat_factor as usize);
    let tx_edge_body = format!("{}u1 {}", tx_edge_body_start, tx_edge_body_end);

    let tx_edge = make_contract_publish(
        &spender_sk_1,
        0,
        (tx_edge_body.len() * 100) as u64,
        "test-edge",
        &tx_edge_body,
    );
    let tx_edge_txid = StacksTransaction::consensus_deserialize(&mut &tx_edge[..])
        .unwrap()
        .txid();

    // something just over the limit of the expression depth
    let exceeds_repeat_factor = edge_repeat_factor + 1;
    let tx_exceeds_body_start = "{ a : ".repeat(exceeds_repeat_factor as usize);
    let tx_exceeds_body_end = "} ".repeat(exceeds_repeat_factor as usize);
    let tx_exceeds_body = format!("{}u1 {}", tx_exceeds_body_start, tx_exceeds_body_end);

    let tx_exceeds = make_contract_publish(
        &spender_sk_2,
        0,
        (tx_exceeds_body.len() * 100) as u64,
        "test-exceeds",
        &tx_exceeds_body,
    );
    let tx_exceeds_txid = StacksTransaction::consensus_deserialize(&mut &tx_exceeds[..])
        .unwrap()
        .txid();

    // something stupidly high over the expression depth
    let high_repeat_factor = 128 * 1024;
    let tx_high_body_start = "{ a : ".repeat(high_repeat_factor as usize);
    let tx_high_body_end = "} ".repeat(high_repeat_factor as usize);
    let tx_high_body = format!("{}u1 {}", tx_high_body_start, tx_high_body_end);

    let tx_high = make_contract_publish(
        &spender_sk_3,
        0,
        (tx_high_body.len() * 100) as u64,
        "test-high",
        &tx_high_body,
    );
    let tx_high_txid = StacksTransaction::consensus_deserialize(&mut &tx_high[..])
        .unwrap()
        .txid();

    btc_regtest_controller.bootstrap_chain(201);

    eprintln!("Chain bootstrapped...");

    let mut run_loop = neon::RunLoop::new(conf.clone());
    let blocks_processed = run_loop.get_blocks_processed_arc();
    let channel = run_loop.get_coordinator_channel().unwrap();

    thread::spawn(move || run_loop.start(None, 0));

    // Give the run loop some time to start up!
    wait_for_runloop(&blocks_processed);

    // First block wakes up the run loop.
    next_block_and_wait(&mut btc_regtest_controller, &blocks_processed);

    // Second block will hold our VRF registration.
    next_block_and_wait(&mut btc_regtest_controller, &blocks_processed);

    // Third block will be the first mined Stacks block.
    next_block_and_wait(&mut btc_regtest_controller, &blocks_processed);

    submit_tx(&http_origin, &tx_edge);
    submit_tx(&http_origin, &tx_exceeds);
    submit_tx(&http_origin, &tx_high);

    // only tx_edge should be in the mempool
    assert!(get_unconfirmed_tx(&http_origin, &tx_edge_txid).is_some());
    assert!(get_unconfirmed_tx(&http_origin, &tx_exceeds_txid).is_none());
    assert!(get_unconfirmed_tx(&http_origin, &tx_high_txid).is_none());

    channel.stop_chains_coordinator();
}

fn find_new_files(dirp: &str, prev_files: &HashSet<String>) -> (Vec<String>, HashSet<String>) {
    let dirpp = Path::new(dirp);
    debug!("readdir {}", dirp);
    let cur_files = fs::read_dir(dirp).unwrap();
    let mut new_files = vec![];
    let mut cur_files_set = HashSet::new();
    for cur_file in cur_files.into_iter() {
        let cur_file = cur_file.unwrap();
        let cur_file_fullpath = dirpp.join(cur_file.path()).to_str().unwrap().to_string();
        test_debug!("file in {}: {}", dirp, &cur_file_fullpath);
        cur_files_set.insert(cur_file_fullpath.clone());
        if prev_files.contains(&cur_file_fullpath) {
            test_debug!("already contains {}", &cur_file_fullpath);
            continue;
        }
        test_debug!("new file {}", &cur_file_fullpath);
        new_files.push(cur_file_fullpath);
    }
    debug!(
        "Checked {} for new files; found {} (all: {})",
        dirp,
        new_files.len(),
        cur_files_set.len()
    );
    (new_files, cur_files_set)
}

fn spawn_follower_node(
    initial_conf: &Config,
) -> (
    Config,
    neon::RunLoopCounter,
    PoxSyncWatchdogComms,
    CoordinatorChannels,
) {
    let bootstrap_node_public_key = {
        let keychain = Keychain::default(initial_conf.node.seed.clone());
        let mut pk = keychain.generate_op_signer().get_public_key();
        pk.set_compressed(true);
        pk.to_hex()
    };

    let (mut conf, _) = neon_integration_test_conf();
    conf.node.set_bootstrap_nodes(
        format!(
            "{}@{}",
            &bootstrap_node_public_key, initial_conf.node.p2p_bind
        ),
        conf.burnchain.chain_id,
        conf.burnchain.peer_version,
    );

    conf.events_observers.insert(EventObserverConfig {
        endpoint: format!("localhost:{}", test_observer::EVENT_OBSERVER_PORT),
        events_keys: vec![EventKeyType::AnyEvent],
    });

    conf.initial_balances = initial_conf.initial_balances.clone();
    conf.burnchain.epochs = initial_conf.burnchain.epochs.clone();
    conf.burnchain.ast_precheck_size_height =
        initial_conf.burnchain.ast_precheck_size_height.clone();

    conf.connection_options.inv_sync_interval = 3;

    conf.node.always_use_affirmation_maps = false;

    let mut run_loop = neon::RunLoop::new(conf.clone());
    let blocks_processed = run_loop.get_blocks_processed_arc();
    let channel = run_loop.get_coordinator_channel().unwrap();
    let pox_sync = run_loop.get_pox_sync_comms();

    thread::spawn(move || run_loop.start(None, 0));

    // Give the run loop some time to start up!
    wait_for_runloop(&blocks_processed);

    (conf, blocks_processed, pox_sync, channel)
}

// TODO: test in epoch 2.1 with parser_v2
#[test]
#[ignore]
fn test_problematic_blocks_are_not_mined() {
    if env::var("BITCOIND_TEST") != Ok("1".into()) {
        return;
    }

    let bad_blocks_dir = "/tmp/bad-blocks-test_problematic_blocks_are_not_mined";
    if fs::metadata(&bad_blocks_dir).is_ok() {
        fs::remove_dir_all(&bad_blocks_dir).unwrap();
    }
    fs::create_dir_all(&bad_blocks_dir).unwrap();

    std::env::set_var("STACKS_BAD_BLOCKS_DIR", bad_blocks_dir.to_string());

    let spender_sk_1 = StacksPrivateKey::from_hex(SK_1).unwrap();
    let spender_sk_2 = StacksPrivateKey::from_hex(SK_2).unwrap();
    let spender_sk_3 = StacksPrivateKey::from_hex(SK_3).unwrap();
    let spender_stacks_addr_1 = to_addr(&spender_sk_1);
    let spender_stacks_addr_2 = to_addr(&spender_sk_2);
    let spender_stacks_addr_3 = to_addr(&spender_sk_3);
    let spender_addr_1: PrincipalData = spender_stacks_addr_1.into();
    let spender_addr_2: PrincipalData = spender_stacks_addr_2.into();
    let spender_addr_3: PrincipalData = spender_stacks_addr_3.into();

    let (mut conf, _) = neon_integration_test_conf();

    conf.initial_balances.push(InitialBalance {
        address: spender_addr_1.clone(),
        amount: 1_000_000_000_000,
    });
    conf.initial_balances.push(InitialBalance {
        address: spender_addr_2.clone(),
        amount: 1_000_000_000_000,
    });
    conf.initial_balances.push(InitialBalance {
        address: spender_addr_3.clone(),
        amount: 1_000_000_000_000,
    });

    // force mainnet limits in 2.05 for this test
    conf.burnchain.epochs = Some(vec![
        StacksEpoch {
            epoch_id: StacksEpochId::Epoch20,
            start_height: 0,
            end_height: 1,
            block_limit: BLOCK_LIMIT_MAINNET_20.clone(),
            network_epoch: PEER_VERSION_EPOCH_2_0,
        },
        StacksEpoch {
            epoch_id: StacksEpochId::Epoch2_05,
            start_height: 1,
            end_height: 10_002,
            block_limit: BLOCK_LIMIT_MAINNET_205.clone(),
            network_epoch: PEER_VERSION_EPOCH_2_05,
        },
        StacksEpoch {
            epoch_id: StacksEpochId::Epoch21,
            start_height: 10_002,
            end_height: 9223372036854775807,
            block_limit: BLOCK_LIMIT_MAINNET_21.clone(),
            network_epoch: PEER_VERSION_EPOCH_2_1,
        },
    ]);
    conf.burnchain.pox_2_activation = Some(10_003);

    // AST precheck becomes default at burn height
    conf.burnchain.ast_precheck_size_height = Some(210);

    test_observer::spawn();

    conf.events_observers.insert(EventObserverConfig {
        endpoint: format!("localhost:{}", test_observer::EVENT_OBSERVER_PORT),
        events_keys: vec![EventKeyType::AnyEvent],
    });

    let mut btcd_controller = BitcoinCoreController::new(conf.clone());
    btcd_controller
        .start_bitcoind()
        .map_err(|_e| ())
        .expect("Failed starting bitcoind");

    let mut btc_regtest_controller = BitcoinRegtestController::new(conf.clone(), None);
    let http_origin = format!("http://{}", &conf.node.rpc_bind);

    // something just over the limit of the expression depth
    let exceeds_repeat_factor = 32;
    let tx_exceeds_body_start = "{ a : ".repeat(exceeds_repeat_factor as usize);
    let tx_exceeds_body_end = "} ".repeat(exceeds_repeat_factor as usize);
    let tx_exceeds_body = format!("{}u1 {}", tx_exceeds_body_start, tx_exceeds_body_end);

    let tx_exceeds = make_contract_publish(
        &spender_sk_2,
        0,
        (tx_exceeds_body.len() * 100) as u64,
        "test-exceeds",
        &tx_exceeds_body,
    );
    let tx_exceeds_txid = StacksTransaction::consensus_deserialize(&mut &tx_exceeds[..])
        .unwrap()
        .txid();

    // something stupidly high over the expression depth
    let high_repeat_factor = 3200;
    let tx_high_body_start = "{ a : ".repeat(high_repeat_factor as usize);
    let tx_high_body_end = "} ".repeat(high_repeat_factor as usize);
    let tx_high_body = format!("{}u1 {}", tx_high_body_start, tx_high_body_end);

    let tx_high = make_contract_publish(
        &spender_sk_3,
        0,
        (tx_high_body.len() * 100) as u64,
        "test-high",
        &tx_high_body,
    );
    let tx_high_txid = StacksTransaction::consensus_deserialize(&mut &tx_high[..])
        .unwrap()
        .txid();

    btc_regtest_controller.bootstrap_chain(201);

    eprintln!("Chain bootstrapped...");

    let mut run_loop = neon::RunLoop::new(conf.clone());
    let blocks_processed = run_loop.get_blocks_processed_arc();
    let channel = run_loop.get_coordinator_channel().unwrap();

    thread::spawn(move || run_loop.start(None, 0));

    // Give the run loop some time to start up!
    wait_for_runloop(&blocks_processed);

    // First block wakes up the run loop.
    next_block_and_wait(&mut btc_regtest_controller, &blocks_processed);

    // Second block will hold our VRF registration.
    next_block_and_wait(&mut btc_regtest_controller, &blocks_processed);

    // Third block will be the first mined Stacks block.
    next_block_and_wait(&mut btc_regtest_controller, &blocks_processed);

    debug!(
        "Submit problematic tx_exceeds transaction {}",
        &tx_exceeds_txid
    );
    std::env::set_var(
        "STACKS_DISABLE_TX_PROBLEMATIC_CHECK".to_string(),
        "1".to_string(),
    );
    submit_tx(&http_origin, &tx_exceeds);
    assert!(get_unconfirmed_tx(&http_origin, &tx_exceeds_txid).is_some());
    std::env::set_var(
        "STACKS_DISABLE_TX_PROBLEMATIC_CHECK".to_string(),
        "0".to_string(),
    );

    let (_, mut cur_files) = find_new_files(bad_blocks_dir, &HashSet::new());
    let old_tip_info = get_chain_info(&conf);
    let mut all_new_files = vec![];

    for _i in 0..5 {
        next_block_and_wait(&mut btc_regtest_controller, &blocks_processed);
        let cur_files_old = cur_files.clone();
        let (mut new_files, cur_files_new) = find_new_files(bad_blocks_dir, &cur_files_old);
        all_new_files.append(&mut new_files);
        cur_files = cur_files_new;
    }

    let tip_info = get_chain_info(&conf);

    // blocks were all processed
    assert_eq!(
        tip_info.stacks_tip_height,
        old_tip_info.stacks_tip_height + 5
    );
    // no blocks considered problematic
    assert_eq!(all_new_files.len(), 0);

    // one block contained tx_exceeds
    let blocks = test_observer::get_blocks();
    let mut found = false;
    for block in blocks {
        let transactions = block.get("transactions").unwrap().as_array().unwrap();
        for tx in transactions.iter() {
            let raw_tx = tx.get("raw_tx").unwrap().as_str().unwrap();
            if raw_tx == "0x00" {
                continue;
            }
            let tx_bytes = hex_bytes(&raw_tx[2..]).unwrap();
            let parsed = StacksTransaction::consensus_deserialize(&mut &tx_bytes[..]).unwrap();
            if let TransactionPayload::SmartContract(..) = &parsed.payload {
                if parsed.txid() == tx_exceeds_txid {
                    found = true;
                    break;
                }
            }
        }
    }

    assert!(found);

    let (tip, cur_ast_rules) = {
        let sortdb = btc_regtest_controller.sortdb_mut();
        let tip = SortitionDB::get_canonical_burn_chain_tip(&sortdb.conn()).unwrap();
        eprintln!("Sort db tip: {}", tip.block_height);
        let cur_ast_rules = SortitionDB::get_ast_rules(sortdb.conn(), tip.block_height).unwrap();
        (tip, cur_ast_rules)
    };

    assert_eq!(cur_ast_rules, ASTRules::Typical);

    // add another bad tx to the mempool
    debug!("Submit problematic tx_high transaction {}", &tx_high_txid);
    std::env::set_var(
        "STACKS_DISABLE_TX_PROBLEMATIC_CHECK".to_string(),
        "1".to_string(),
    );
    submit_tx(&http_origin, &tx_high);
    assert!(get_unconfirmed_tx(&http_origin, &tx_high_txid).is_some());
    std::env::set_var(
        "STACKS_DISABLE_TX_PROBLEMATIC_CHECK".to_string(),
        "0".to_string(),
    );

    btc_regtest_controller.build_next_block(1);

    // wait for runloop to advance
    loop {
        sleep_ms(1_000);
        let sortdb = btc_regtest_controller.sortdb_mut();
        let new_tip = SortitionDB::get_canonical_burn_chain_tip(&sortdb.conn()).unwrap();
        if new_tip.block_height > tip.block_height {
            break;
        }
    }

    let cur_ast_rules = {
        let sortdb = btc_regtest_controller.sortdb_mut();
        let tip = SortitionDB::get_canonical_burn_chain_tip(&sortdb.conn()).unwrap();
        eprintln!("Sort db tip: {}", tip.block_height);
        let cur_ast_rules = SortitionDB::get_ast_rules(sortdb.conn(), tip.block_height).unwrap();
        cur_ast_rules
    };

    // new rules took effect
    assert_eq!(cur_ast_rules, ASTRules::PrecheckSize);

    let (_, mut cur_files) = find_new_files(bad_blocks_dir, &HashSet::new());
    let old_tip_info = get_chain_info(&conf);
    let mut all_new_files = vec![];

    eprintln!("old_tip_info = {:?}", &old_tip_info);

    // mine some blocks, and log problematic blocks
    for _i in 0..6 {
        next_block_and_wait(&mut btc_regtest_controller, &blocks_processed);
        let cur_files_old = cur_files.clone();
        let (mut new_files, cur_files_new) = find_new_files(bad_blocks_dir, &cur_files_old);
        all_new_files.append(&mut new_files);
        cur_files = cur_files_new;
    }

    let tip_info = get_chain_info(&conf);

    // all blocks were processed
    assert!(tip_info.stacks_tip_height >= old_tip_info.stacks_tip_height + 5);
    // none were problematic
    assert_eq!(all_new_files.len(), 0);

    // recently-submitted problematic transactions are not in the mempool
    // (but old ones that were already mined, and thus never considered, could still be present)
    for txid in &[&tx_high_txid] {
        test_debug!("Problematic tx {} should be dropped", txid);
        assert!(get_unconfirmed_tx(&http_origin, txid).is_none());
    }

    // no block contained the tx_high bad transaction, ever
    let blocks = test_observer::get_blocks();
    for block in blocks {
        let transactions = block.get("transactions").unwrap().as_array().unwrap();
        for tx in transactions.iter() {
            let raw_tx = tx.get("raw_tx").unwrap().as_str().unwrap();
            if raw_tx == "0x00" {
                continue;
            }
            let tx_bytes = hex_bytes(&raw_tx[2..]).unwrap();
            let parsed = StacksTransaction::consensus_deserialize(&mut &tx_bytes[..]).unwrap();
            if let TransactionPayload::SmartContract(..) = &parsed.payload {
                assert!(parsed.txid() != tx_high_txid);
            }
        }
    }

    let new_tip_info = get_chain_info(&conf);

    eprintln!("\nBooting follower\n");

    // verify that a follower node that boots up with this node as a bootstrap peer will process
    // all of the blocks available, even if they are problematic, with the checks on.
    let (follower_conf, _, pox_sync_comms, follower_channel) = spawn_follower_node(&conf);

    eprintln!(
        "\nFollower booted on port {},{}\n",
        follower_conf.node.p2p_bind, follower_conf.node.rpc_bind
    );

    let deadline = get_epoch_time_secs() + 300;
    while get_epoch_time_secs() < deadline {
        let follower_tip_info = get_chain_info(&follower_conf);
        if follower_tip_info.stacks_tip_height == new_tip_info.stacks_tip_height {
            break;
        }
        eprintln!(
            "\nFollower is at burn block {} stacks block {}\n",
            follower_tip_info.burn_block_height, follower_tip_info.stacks_tip_height,
        );
        sleep_ms(1000);
    }

    // make sure we aren't just slow -- wait for the follower to do a few download passes
    let num_download_passes = pox_sync_comms.get_download_passes();
    eprintln!(
        "\nFollower has performed {} download passes; wait for {}\n",
        num_download_passes,
        num_download_passes + 5
    );

    while num_download_passes + 5 > pox_sync_comms.get_download_passes() {
        sleep_ms(1000);
        eprintln!(
            "\nFollower has performed {} download passes; wait for {}\n",
            pox_sync_comms.get_download_passes(),
            num_download_passes + 5
        );
    }

    eprintln!(
        "\nFollower has performed {} download passes\n",
        pox_sync_comms.get_download_passes()
    );

    let follower_tip_info = get_chain_info(&follower_conf);
    eprintln!(
        "\nFollower is at burn block {} stacks block {}\n",
        follower_tip_info.burn_block_height, follower_tip_info.stacks_tip_height
    );

    assert_eq!(
        follower_tip_info.stacks_tip_height,
        new_tip_info.stacks_tip_height
    );

    test_observer::clear();
    channel.stop_chains_coordinator();
    follower_channel.stop_chains_coordinator();
}

// TODO: test in epoch 2.1 with parser_v2
#[test]
#[ignore]
fn test_problematic_blocks_are_not_relayed_or_stored() {
    if env::var("BITCOIND_TEST") != Ok("1".into()) {
        return;
    }

    let bad_blocks_dir = "/tmp/bad-blocks-test_problematic_blocks_are_not_relayed_or_stored";
    if fs::metadata(&bad_blocks_dir).is_ok() {
        fs::remove_dir_all(&bad_blocks_dir).unwrap();
    }
    fs::create_dir_all(&bad_blocks_dir).unwrap();

    std::env::set_var("STACKS_BAD_BLOCKS_DIR", bad_blocks_dir.to_string());

    let spender_sk_1 = StacksPrivateKey::from_hex(SK_1).unwrap();
    let spender_sk_2 = StacksPrivateKey::from_hex(SK_2).unwrap();
    let spender_sk_3 = StacksPrivateKey::from_hex(SK_3).unwrap();
    let spender_stacks_addr_1 = to_addr(&spender_sk_1);
    let spender_stacks_addr_2 = to_addr(&spender_sk_2);
    let spender_stacks_addr_3 = to_addr(&spender_sk_3);
    let spender_addr_1: PrincipalData = spender_stacks_addr_1.into();
    let spender_addr_2: PrincipalData = spender_stacks_addr_2.into();
    let spender_addr_3: PrincipalData = spender_stacks_addr_3.into();

    let (mut conf, _) = neon_integration_test_conf();

    conf.initial_balances.push(InitialBalance {
        address: spender_addr_1.clone(),
        amount: 1_000_000_000_000,
    });
    conf.initial_balances.push(InitialBalance {
        address: spender_addr_2.clone(),
        amount: 1_000_000_000_000,
    });
    conf.initial_balances.push(InitialBalance {
        address: spender_addr_3.clone(),
        amount: 1_000_000_000_000,
    });

    // force mainnet limits in 2.05 for this test
    conf.burnchain.epochs = Some(vec![
        StacksEpoch {
            epoch_id: StacksEpochId::Epoch20,
            start_height: 0,
            end_height: 1,
            block_limit: BLOCK_LIMIT_MAINNET_20.clone(),
            network_epoch: PEER_VERSION_EPOCH_2_0,
        },
        StacksEpoch {
            epoch_id: StacksEpochId::Epoch2_05,
            start_height: 1,
            end_height: 10_002,
            block_limit: BLOCK_LIMIT_MAINNET_205.clone(),
            network_epoch: PEER_VERSION_EPOCH_2_05,
        },
        StacksEpoch {
            epoch_id: StacksEpochId::Epoch21,
            start_height: 10_002,
            end_height: 9223372036854775807,
            block_limit: BLOCK_LIMIT_MAINNET_21.clone(),
            network_epoch: PEER_VERSION_EPOCH_2_1,
        },
    ]);
    conf.burnchain.pox_2_activation = Some(10_003);

    // AST precheck becomes default at burn height
    conf.burnchain.ast_precheck_size_height = Some(210);

    test_observer::spawn();

    conf.events_observers.insert(EventObserverConfig {
        endpoint: format!("localhost:{}", test_observer::EVENT_OBSERVER_PORT),
        events_keys: vec![EventKeyType::AnyEvent],
    });

    let mut btcd_controller = BitcoinCoreController::new(conf.clone());
    btcd_controller
        .start_bitcoind()
        .map_err(|_e| ())
        .expect("Failed starting bitcoind");

    let mut btc_regtest_controller = BitcoinRegtestController::new(conf.clone(), None);
    let http_origin = format!("http://{}", &conf.node.rpc_bind);

    // something just over the limit of the expression depth
    let exceeds_repeat_factor = 32;
    let tx_exceeds_body_start = "{ a : ".repeat(exceeds_repeat_factor as usize);
    let tx_exceeds_body_end = "} ".repeat(exceeds_repeat_factor as usize);
    let tx_exceeds_body = format!("{}u1 {}", tx_exceeds_body_start, tx_exceeds_body_end);

    let tx_exceeds = make_contract_publish(
        &spender_sk_2,
        0,
        (tx_exceeds_body.len() * 100) as u64,
        "test-exceeds",
        &tx_exceeds_body,
    );
    let tx_exceeds_txid = StacksTransaction::consensus_deserialize(&mut &tx_exceeds[..])
        .unwrap()
        .txid();

    let high_repeat_factor = 70;
    let tx_high_body_start = "{ a : ".repeat(high_repeat_factor as usize);
    let tx_high_body_end = "} ".repeat(high_repeat_factor as usize);
    let tx_high_body = format!("{}u1 {}", tx_high_body_start, tx_high_body_end);

    let tx_high = make_contract_publish(
        &spender_sk_3,
        0,
        (tx_high_body.len() * 100) as u64,
        "test-high",
        &tx_high_body,
    );
    let tx_high_txid = StacksTransaction::consensus_deserialize(&mut &tx_high[..])
        .unwrap()
        .txid();

    btc_regtest_controller.bootstrap_chain(201);

    eprintln!("Chain bootstrapped...");

    let mut run_loop = neon::RunLoop::new(conf.clone());
    let blocks_processed = run_loop.get_blocks_processed_arc();
    let channel = run_loop.get_coordinator_channel().unwrap();

    thread::spawn(move || run_loop.start(None, 0));

    // Give the run loop some time to start up!
    wait_for_runloop(&blocks_processed);

    // First block wakes up the run loop.
    next_block_and_wait(&mut btc_regtest_controller, &blocks_processed);

    // Second block will hold our VRF registration.
    next_block_and_wait(&mut btc_regtest_controller, &blocks_processed);

    // Third block will be the first mined Stacks block.
    next_block_and_wait(&mut btc_regtest_controller, &blocks_processed);

    debug!(
        "Submit problematic tx_exceeds transaction {}",
        &tx_exceeds_txid
    );
    std::env::set_var(
        "STACKS_DISABLE_TX_PROBLEMATIC_CHECK".to_string(),
        "1".to_string(),
    );
    submit_tx(&http_origin, &tx_exceeds);
    assert!(get_unconfirmed_tx(&http_origin, &tx_exceeds_txid).is_some());
    std::env::set_var(
        "STACKS_DISABLE_TX_PROBLEMATIC_CHECK".to_string(),
        "0".to_string(),
    );

    let (_, mut cur_files) = find_new_files(bad_blocks_dir, &HashSet::new());
    let old_tip_info = get_chain_info(&conf);
    let mut all_new_files = vec![];

    for _i in 0..5 {
        next_block_and_wait(&mut btc_regtest_controller, &blocks_processed);
        let cur_files_old = cur_files.clone();
        let (mut new_files, cur_files_new) = find_new_files(bad_blocks_dir, &cur_files_old);
        all_new_files.append(&mut new_files);
        cur_files = cur_files_new;
    }

    let tip_info = get_chain_info(&conf);

    // blocks were all processed
    assert_eq!(
        tip_info.stacks_tip_height,
        old_tip_info.stacks_tip_height + 5
    );
    // no blocks considered problematic
    assert_eq!(all_new_files.len(), 0);

    // one block contained tx_exceeds
    let blocks = test_observer::get_blocks();
    let mut found = false;
    for block in blocks {
        let transactions = block.get("transactions").unwrap().as_array().unwrap();
        for tx in transactions.iter() {
            let raw_tx = tx.get("raw_tx").unwrap().as_str().unwrap();
            if raw_tx == "0x00" {
                continue;
            }
            let tx_bytes = hex_bytes(&raw_tx[2..]).unwrap();
            let parsed = StacksTransaction::consensus_deserialize(&mut &tx_bytes[..]).unwrap();
            if let TransactionPayload::SmartContract(..) = &parsed.payload {
                if parsed.txid() == tx_exceeds_txid {
                    found = true;
                    break;
                }
            }
        }
    }

    assert!(found);

    let (tip, cur_ast_rules) = {
        let sortdb = btc_regtest_controller.sortdb_mut();
        let tip = SortitionDB::get_canonical_burn_chain_tip(&sortdb.conn()).unwrap();
        eprintln!("Sort db tip: {}", tip.block_height);
        let cur_ast_rules = SortitionDB::get_ast_rules(sortdb.conn(), tip.block_height).unwrap();
        (tip, cur_ast_rules)
    };

    assert_eq!(cur_ast_rules, ASTRules::Typical);

    btc_regtest_controller.build_next_block(1);

    // wait for runloop to advance
    loop {
        sleep_ms(1_000);
        let sortdb = btc_regtest_controller.sortdb_mut();
        let new_tip = SortitionDB::get_canonical_burn_chain_tip(&sortdb.conn()).unwrap();
        if new_tip.block_height > tip.block_height {
            break;
        }
    }
    let cur_ast_rules = {
        let sortdb = btc_regtest_controller.sortdb_mut();
        let tip = SortitionDB::get_canonical_burn_chain_tip(&sortdb.conn()).unwrap();
        eprintln!("Sort db tip: {}", tip.block_height);
        let cur_ast_rules = SortitionDB::get_ast_rules(sortdb.conn(), tip.block_height).unwrap();
        cur_ast_rules
    };

    // new rules took effect
    assert_eq!(cur_ast_rules, ASTRules::PrecheckSize);

    // the follower we will soon boot up will start applying the new AST rules at this height.
    // Make it so the miner does *not* follow the rules
    {
        let sortdb = btc_regtest_controller.sortdb_mut();
        let mut tx = sortdb.tx_begin().unwrap();
        SortitionDB::override_ast_rule_height(&mut tx, ASTRules::PrecheckSize, 10_000).unwrap();
        tx.commit().unwrap();
    }
    let cur_ast_rules = {
        let sortdb = btc_regtest_controller.sortdb_mut();
        let tip = SortitionDB::get_canonical_burn_chain_tip(&sortdb.conn()).unwrap();
        eprintln!("Sort db tip: {}", tip.block_height);
        let cur_ast_rules = SortitionDB::get_ast_rules(sortdb.conn(), tip.block_height).unwrap();
        cur_ast_rules
    };

    // we reverted to the old rules (but the follower won't)
    assert_eq!(cur_ast_rules, ASTRules::Typical);

    // add another bad tx to the mempool.
    // because the miner is now non-conformant, it should mine this tx.
    debug!("Submit problematic tx_high transaction {}", &tx_high_txid);
    std::env::set_var(
        "STACKS_DISABLE_TX_PROBLEMATIC_CHECK".to_string(),
        "1".to_string(),
    );
    submit_tx(&http_origin, &tx_high);
    assert!(get_unconfirmed_tx(&http_origin, &tx_high_txid).is_some());
    std::env::set_var(
        "STACKS_DISABLE_TX_PROBLEMATIC_CHECK".to_string(),
        "0".to_string(),
    );

    let (_, mut cur_files) = find_new_files(bad_blocks_dir, &HashSet::new());
    let old_tip_info = get_chain_info(&conf);
    let mut all_new_files = vec![];

    eprintln!("old_tip_info = {:?}", &old_tip_info);

    // mine some blocks, and log problematic blocks
    for _i in 0..6 {
        next_block_and_wait(&mut btc_regtest_controller, &blocks_processed);
        let cur_files_old = cur_files.clone();
        let (mut new_files, cur_files_new) = find_new_files(bad_blocks_dir, &cur_files_old);
        all_new_files.append(&mut new_files);
        cur_files = cur_files_new;

        let cur_ast_rules = {
            let sortdb = btc_regtest_controller.sortdb_mut();
            let tip = SortitionDB::get_canonical_burn_chain_tip(&sortdb.conn()).unwrap();
            let cur_ast_rules =
                SortitionDB::get_ast_rules(sortdb.conn(), tip.block_height).unwrap();
            cur_ast_rules
        };

        // we reverted to the old rules (but the follower won't)
        assert_eq!(cur_ast_rules, ASTRules::Typical);
    }

    let tip_info = get_chain_info(&conf);

    // at least one block was mined (hard to say how many due to the raciness between the burnchain
    // downloader and this thread).
    assert!(tip_info.stacks_tip_height > old_tip_info.stacks_tip_height);
<<<<<<< HEAD

=======
>>>>>>> 163c9b49
    // one was problematic -- i.e. the one that included tx_high
    assert_eq!(all_new_files.len(), 1);

    // tx_high got mined by the miner
    let blocks = test_observer::get_blocks();
    let mut bad_block_height = None;
    for block in blocks {
        let transactions = block.get("transactions").unwrap().as_array().unwrap();
        for tx in transactions.iter() {
            let raw_tx = tx.get("raw_tx").unwrap().as_str().unwrap();
            if raw_tx == "0x00" {
                continue;
            }
            let tx_bytes = hex_bytes(&raw_tx[2..]).unwrap();
            let parsed = StacksTransaction::consensus_deserialize(&mut &tx_bytes[..]).unwrap();
            if let TransactionPayload::SmartContract(..) = &parsed.payload {
                if parsed.txid() == tx_high_txid {
                    bad_block_height = Some(block.get("block_height").unwrap().as_u64().unwrap());
                }
            }
        }
    }
    assert!(bad_block_height.is_some());
    let bad_block_height = bad_block_height.unwrap();

    // follower should not process bad_block_height or higher
    let new_tip_info = get_chain_info(&conf);

    eprintln!("\nBooting follower\n");

    // verify that a follower node that boots up with this node as a bootstrap peer will process
    // all of the blocks available, even if they are problematic, with the checks on.
    let (follower_conf, _, pox_sync_comms, follower_channel) = spawn_follower_node(&conf);

    eprintln!(
        "\nFollower booted on port {},{}\n",
        follower_conf.node.p2p_bind, follower_conf.node.rpc_bind
    );

    let deadline = get_epoch_time_secs() + 300;
    while get_epoch_time_secs() < deadline {
        let follower_tip_info = get_chain_info(&follower_conf);
        if follower_tip_info.stacks_tip_height == new_tip_info.stacks_tip_height
            || follower_tip_info.stacks_tip_height + 1 == bad_block_height
        {
            break;
        }
        eprintln!(
            "\nFollower is at burn block {} stacks block {} (bad_block is {})\n",
            follower_tip_info.burn_block_height,
            follower_tip_info.stacks_tip_height,
            bad_block_height
        );
        sleep_ms(1000);
    }

    // make sure we aren't just slow -- wait for the follower to do a few download passes
    let num_download_passes = pox_sync_comms.get_download_passes();
    eprintln!(
        "\nFollower has performed {} download passes; wait for {}\n",
        num_download_passes,
        num_download_passes + 5
    );

    while num_download_passes + 5 > pox_sync_comms.get_download_passes() {
        sleep_ms(1000);
        eprintln!(
            "\nFollower has performed {} download passes; wait for {}\n",
            pox_sync_comms.get_download_passes(),
            num_download_passes + 5
        );
    }

    eprintln!(
        "\nFollower has performed {} download passes\n",
        pox_sync_comms.get_download_passes()
    );

    let follower_tip_info = get_chain_info(&follower_conf);
    eprintln!(
        "\nFollower is at burn block {} stacks block {} (bad block is {})\n",
        follower_tip_info.burn_block_height, follower_tip_info.stacks_tip_height, bad_block_height
    );

    // follower rejects the bad block
    assert_eq!(follower_tip_info.stacks_tip_height, bad_block_height - 1);

    test_observer::clear();
    channel.stop_chains_coordinator();
    follower_channel.stop_chains_coordinator();
}

// TODO: test in epoch 2.1 with parser_v2
#[test]
#[ignore]
fn test_problematic_microblocks_are_not_mined() {
    if env::var("BITCOIND_TEST") != Ok("1".into()) {
        return;
    }

    let bad_blocks_dir = "/tmp/bad-blocks-test_problematic_microblocks_are_not_mined";
    if fs::metadata(&bad_blocks_dir).is_ok() {
        fs::remove_dir_all(&bad_blocks_dir).unwrap();
    }
    fs::create_dir_all(&bad_blocks_dir).unwrap();

    std::env::set_var("STACKS_BAD_BLOCKS_DIR", bad_blocks_dir.to_string());

    let spender_sk_1 = StacksPrivateKey::from_hex(SK_1).unwrap();
    let spender_sk_2 = StacksPrivateKey::from_hex(SK_2).unwrap();
    let spender_sk_3 = StacksPrivateKey::from_hex(SK_3).unwrap();
    let spender_stacks_addr_1 = to_addr(&spender_sk_1);
    let spender_stacks_addr_2 = to_addr(&spender_sk_2);
    let spender_stacks_addr_3 = to_addr(&spender_sk_3);
    let spender_addr_1: PrincipalData = spender_stacks_addr_1.into();
    let spender_addr_2: PrincipalData = spender_stacks_addr_2.into();
    let spender_addr_3: PrincipalData = spender_stacks_addr_3.into();

    let (mut conf, _) = neon_integration_test_conf();

    conf.initial_balances.push(InitialBalance {
        address: spender_addr_1.clone(),
        amount: 1_000_000_000_000,
    });
    conf.initial_balances.push(InitialBalance {
        address: spender_addr_2.clone(),
        amount: 1_000_000_000_000,
    });
    conf.initial_balances.push(InitialBalance {
        address: spender_addr_3.clone(),
        amount: 1_000_000_000_000,
    });

    // force mainnet limits in 2.05 for this test
    conf.burnchain.epochs = Some(vec![
        StacksEpoch {
            epoch_id: StacksEpochId::Epoch20,
            start_height: 0,
            end_height: 1,
            block_limit: BLOCK_LIMIT_MAINNET_20.clone(),
            network_epoch: PEER_VERSION_EPOCH_2_0,
        },
        StacksEpoch {
            epoch_id: StacksEpochId::Epoch2_05,
            start_height: 1,
            end_height: 10_002,
            block_limit: BLOCK_LIMIT_MAINNET_205.clone(),
            network_epoch: PEER_VERSION_EPOCH_2_05,
        },
        StacksEpoch {
            epoch_id: StacksEpochId::Epoch21,
            start_height: 10_002,
            end_height: 9223372036854775807,
            block_limit: BLOCK_LIMIT_MAINNET_21.clone(),
            network_epoch: PEER_VERSION_EPOCH_2_1,
        },
    ]);
    conf.burnchain.pox_2_activation = Some(10_003);

    // AST precheck becomes default at burn height
    conf.burnchain.ast_precheck_size_height = Some(210);

    // mine microblocks
    conf.node.mine_microblocks = true;
    conf.node.microblock_frequency = 1_000;
    conf.miner.microblock_attempt_time_ms = 1_000;
    conf.node.wait_time_for_microblocks = 0;

    test_observer::spawn();

    conf.events_observers.insert(EventObserverConfig {
        endpoint: format!("localhost:{}", test_observer::EVENT_OBSERVER_PORT),
        events_keys: vec![EventKeyType::AnyEvent],
    });

    let mut btcd_controller = BitcoinCoreController::new(conf.clone());
    btcd_controller
        .start_bitcoind()
        .map_err(|_e| ())
        .expect("Failed starting bitcoind");

    let mut btc_regtest_controller = BitcoinRegtestController::new(conf.clone(), None);
    let http_origin = format!("http://{}", &conf.node.rpc_bind);

    // something just over the limit of the expression depth
    let exceeds_repeat_factor = 32;
    let tx_exceeds_body_start = "{ a : ".repeat(exceeds_repeat_factor as usize);
    let tx_exceeds_body_end = "} ".repeat(exceeds_repeat_factor as usize);
    let tx_exceeds_body = format!("{}u1 {}", tx_exceeds_body_start, tx_exceeds_body_end);

    let tx_exceeds = make_contract_publish_microblock_only(
        &spender_sk_2,
        0,
        (tx_exceeds_body.len() * 100) as u64,
        "test-exceeds",
        &tx_exceeds_body,
    );
    let tx_exceeds_txid = StacksTransaction::consensus_deserialize(&mut &tx_exceeds[..])
        .unwrap()
        .txid();

    // something stupidly high over the expression depth
    let high_repeat_factor =
        (AST_CALL_STACK_DEPTH_BUFFER as u64) + (MAX_CALL_STACK_DEPTH as u64) + 1;
    let tx_high_body_start = "{ a : ".repeat(high_repeat_factor as usize);
    let tx_high_body_end = "} ".repeat(high_repeat_factor as usize);
    let tx_high_body = format!("{}u1 {}", tx_high_body_start, tx_high_body_end);

    let tx_high = make_contract_publish_microblock_only(
        &spender_sk_3,
        0,
        (tx_high_body.len() * 100) as u64,
        "test-high",
        &tx_high_body,
    );
    let tx_high_txid = StacksTransaction::consensus_deserialize(&mut &tx_high[..])
        .unwrap()
        .txid();

    btc_regtest_controller.bootstrap_chain(201);

    eprintln!("Chain bootstrapped...");

    let mut run_loop = neon::RunLoop::new(conf.clone());
    let blocks_processed = run_loop.get_blocks_processed_arc();
    let channel = run_loop.get_coordinator_channel().unwrap();

    thread::spawn(move || run_loop.start(None, 0));

    // Give the run loop some time to start up!
    wait_for_runloop(&blocks_processed);

    // First block wakes up the run loop.
    next_block_and_wait(&mut btc_regtest_controller, &blocks_processed);

    // Second block will hold our VRF registration.
    next_block_and_wait(&mut btc_regtest_controller, &blocks_processed);

    // Third block will be the first mined Stacks block.
    next_block_and_wait(&mut btc_regtest_controller, &blocks_processed);

    info!(
        "Submit problematic tx_exceeds transaction {}",
        &tx_exceeds_txid
    );
    std::env::set_var(
        "STACKS_DISABLE_TX_PROBLEMATIC_CHECK".to_string(),
        "1".to_string(),
    );
    submit_tx(&http_origin, &tx_exceeds);
    assert!(get_unconfirmed_tx(&http_origin, &tx_exceeds_txid).is_some());
    std::env::set_var(
        "STACKS_DISABLE_TX_PROBLEMATIC_CHECK".to_string(),
        "0".to_string(),
    );
    info!(
        "Submitted problematic tx_exceeds transaction {}",
        &tx_exceeds_txid
    );

    let (_, mut cur_files) = find_new_files(bad_blocks_dir, &HashSet::new());
    let old_tip_info = get_chain_info(&conf);
    let mut all_new_files = vec![];

    for _i in 0..5 {
        next_block_and_wait(&mut btc_regtest_controller, &blocks_processed);
        let cur_files_old = cur_files.clone();
        let (mut new_files, cur_files_new) = find_new_files(bad_blocks_dir, &cur_files_old);
        all_new_files.append(&mut new_files);
        cur_files = cur_files_new;

        // give the microblock miner a chance
        sleep_ms(5_000);
    }

    let tip_info = get_chain_info(&conf);

    // microblocks and blocks were all processed
    assert_eq!(
        tip_info.stacks_tip_height,
        old_tip_info.stacks_tip_height + 5
    );
    // no microblocks considered problematic
    assert_eq!(all_new_files.len(), 0);

    // one microblock contained tx_exceeds
    let microblocks = test_observer::get_microblocks();
    let mut found = false;
    for microblock in microblocks {
        let transactions = microblock.get("transactions").unwrap().as_array().unwrap();
        for tx in transactions.iter() {
            let raw_tx = tx.get("raw_tx").unwrap().as_str().unwrap();
            if raw_tx == "0x00" {
                continue;
            }
            let tx_bytes = hex_bytes(&raw_tx[2..]).unwrap();
            let parsed = StacksTransaction::consensus_deserialize(&mut &tx_bytes[..]).unwrap();
            if let TransactionPayload::SmartContract(..) = &parsed.payload {
                if parsed.txid() == tx_exceeds_txid {
                    found = true;
                    break;
                }
            }
        }
    }

    assert!(found);

    let (tip, cur_ast_rules) = {
        let sortdb = btc_regtest_controller.sortdb_mut();
        let tip = SortitionDB::get_canonical_burn_chain_tip(&sortdb.conn()).unwrap();
        eprintln!("Sort db tip: {}", tip.block_height);
        let cur_ast_rules = SortitionDB::get_ast_rules(sortdb.conn(), tip.block_height).unwrap();
        (tip, cur_ast_rules)
    };

    assert_eq!(cur_ast_rules, ASTRules::Typical);

    // add another bad tx to the mempool
    info!("Submit problematic tx_high transaction {}", &tx_high_txid);
    std::env::set_var(
        "STACKS_DISABLE_TX_PROBLEMATIC_CHECK".to_string(),
        "1".to_string(),
    );
    submit_tx(&http_origin, &tx_high);
    assert!(get_unconfirmed_tx(&http_origin, &tx_high_txid).is_some());
    std::env::set_var(
        "STACKS_DISABLE_TX_PROBLEMATIC_CHECK".to_string(),
        "0".to_string(),
    );
    info!(
        "Submitted problematic tx_high transaction {}",
        &tx_high_txid
    );

    btc_regtest_controller.build_next_block(1);
    info!(
        "Mined block after submitting problematic tx_high transaction {}",
        &tx_high_txid
    );

    // wait for runloop to advance
    loop {
        sleep_ms(1_000);
        let sortdb = btc_regtest_controller.sortdb_mut();
        let new_tip = SortitionDB::get_canonical_burn_chain_tip(&sortdb.conn()).unwrap();
        if new_tip.block_height > tip.block_height {
            break;
        }
    }
    let cur_ast_rules = {
        let sortdb = btc_regtest_controller.sortdb_mut();
        let tip = SortitionDB::get_canonical_burn_chain_tip(&sortdb.conn()).unwrap();
        eprintln!("Sort db tip: {}", tip.block_height);
        let cur_ast_rules = SortitionDB::get_ast_rules(sortdb.conn(), tip.block_height).unwrap();
        cur_ast_rules
    };

    // new rules took effect
    assert_eq!(cur_ast_rules, ASTRules::PrecheckSize);

    let (_, mut cur_files) = find_new_files(bad_blocks_dir, &HashSet::new());
    let old_tip_info = get_chain_info(&conf);
    let mut all_new_files = vec![];

    eprintln!("old_tip_info = {:?}", &old_tip_info);

    // mine some microblocks, and log problematic microblocks
    for _i in 0..6 {
        next_block_and_wait(&mut btc_regtest_controller, &blocks_processed);
        let cur_files_old = cur_files.clone();
        let (mut new_files, cur_files_new) = find_new_files(bad_blocks_dir, &cur_files_old);
        all_new_files.append(&mut new_files);
        cur_files = cur_files_new;

        // give the microblock miner a chance
        sleep_ms(5_000);
    }

    // sleep a little longer before checking tip info; this should help with test flakiness
    sleep_ms(10_000);
    let tip_info = get_chain_info(&conf);

    // all microblocks were processed
    assert!(tip_info.stacks_tip_height >= old_tip_info.stacks_tip_height + 5);
    // none were problematic
    assert_eq!(all_new_files.len(), 0);

    // recently-submitted problematic transactions are not in the mempool
    // (but old ones that were already mined, and thus never considered, could still be present)
    for txid in &[&tx_high_txid] {
        test_debug!("Problematic tx {} should be dropped", txid);
        assert!(get_unconfirmed_tx(&http_origin, txid).is_none());
    }

    // no microblock contained the tx_high bad transaction, ever
    let microblocks = test_observer::get_microblocks();
    for microblock in microblocks {
        let transactions = microblock.get("transactions").unwrap().as_array().unwrap();
        for tx in transactions.iter() {
            let raw_tx = tx.get("raw_tx").unwrap().as_str().unwrap();
            if raw_tx == "0x00" {
                continue;
            }
            let tx_bytes = hex_bytes(&raw_tx[2..]).unwrap();
            let parsed = StacksTransaction::consensus_deserialize(&mut &tx_bytes[..]).unwrap();
            if let TransactionPayload::SmartContract(..) = &parsed.payload {
                assert_ne!(parsed.txid(), tx_high_txid);
            }
        }
    }

    let new_tip_info = get_chain_info(&conf);

    eprintln!("\nBooting follower\n");

    // verify that a follower node that boots up with this node as a bootstrap peer will process
    // all of the blocks available, even if they are problematic, with the checks on.
    let (follower_conf, _, pox_sync_comms, follower_channel) = spawn_follower_node(&conf);

    eprintln!(
        "\nFollower booted on port {},{}\n",
        follower_conf.node.p2p_bind, follower_conf.node.rpc_bind
    );

    let deadline = get_epoch_time_secs() + 300;
    while get_epoch_time_secs() < deadline {
        let follower_tip_info = get_chain_info(&follower_conf);
        if follower_tip_info.stacks_tip_height == new_tip_info.stacks_tip_height {
            break;
        }
        eprintln!(
            "\nFollower is at burn block {} stacks block {}\n",
            follower_tip_info.burn_block_height, follower_tip_info.stacks_tip_height,
        );
        sleep_ms(1000);
    }

    // make sure we aren't just slow -- wait for the follower to do a few download passes
    let num_download_passes = pox_sync_comms.get_download_passes();
    eprintln!(
        "\nFollower has performed {} download passes; wait for {}\n",
        num_download_passes,
        num_download_passes + 5
    );

    while num_download_passes + 5 > pox_sync_comms.get_download_passes() {
        sleep_ms(1000);
        eprintln!(
            "\nFollower has performed {} download passes; wait for {}\n",
            pox_sync_comms.get_download_passes(),
            num_download_passes + 5
        );
    }

    eprintln!(
        "\nFollower has performed {} download passes\n",
        pox_sync_comms.get_download_passes()
    );

    let follower_tip_info = get_chain_info(&follower_conf);
    eprintln!(
        "\nFollower is at burn block {} stacks block {}\n",
        follower_tip_info.burn_block_height, follower_tip_info.stacks_tip_height
    );

    assert_eq!(
        follower_tip_info.stacks_tip_height,
        new_tip_info.stacks_tip_height
    );

    test_observer::clear();
    channel.stop_chains_coordinator();
    follower_channel.stop_chains_coordinator();
}

// TODO: test in epoch 2.1 with parser_v2
#[test]
#[ignore]
fn test_problematic_microblocks_are_not_relayed_or_stored() {
    if env::var("BITCOIND_TEST") != Ok("1".into()) {
        return;
    }

    let bad_blocks_dir = "/tmp/bad-blocks-test_problematic_microblocks_are_not_relayed_or_stored";
    if fs::metadata(&bad_blocks_dir).is_ok() {
        fs::remove_dir_all(&bad_blocks_dir).unwrap();
    }
    fs::create_dir_all(&bad_blocks_dir).unwrap();

    std::env::set_var("STACKS_BAD_BLOCKS_DIR", bad_blocks_dir.to_string());

    let spender_sk_1 = StacksPrivateKey::from_hex(SK_1).unwrap();
    let spender_sk_2 = StacksPrivateKey::from_hex(SK_2).unwrap();
    let spender_sk_3 = StacksPrivateKey::from_hex(SK_3).unwrap();
    let spender_stacks_addr_1 = to_addr(&spender_sk_1);
    let spender_stacks_addr_2 = to_addr(&spender_sk_2);
    let spender_stacks_addr_3 = to_addr(&spender_sk_3);
    let spender_addr_1: PrincipalData = spender_stacks_addr_1.into();
    let spender_addr_2: PrincipalData = spender_stacks_addr_2.into();
    let spender_addr_3: PrincipalData = spender_stacks_addr_3.into();

    let (mut conf, _) = neon_integration_test_conf();

    conf.initial_balances.push(InitialBalance {
        address: spender_addr_1.clone(),
        amount: 1_000_000_000_000,
    });
    conf.initial_balances.push(InitialBalance {
        address: spender_addr_2.clone(),
        amount: 1_000_000_000_000,
    });
    conf.initial_balances.push(InitialBalance {
        address: spender_addr_3.clone(),
        amount: 1_000_000_000_000,
    });

    // force mainnet limits in 2.05 for this test
    conf.burnchain.epochs = Some(vec![
        StacksEpoch {
            epoch_id: StacksEpochId::Epoch20,
            start_height: 0,
            end_height: 1,
            block_limit: BLOCK_LIMIT_MAINNET_20.clone(),
            network_epoch: PEER_VERSION_EPOCH_2_0,
        },
        StacksEpoch {
            epoch_id: StacksEpochId::Epoch2_05,
            start_height: 1,
            end_height: 10_002,
            block_limit: BLOCK_LIMIT_MAINNET_205.clone(),
            network_epoch: PEER_VERSION_EPOCH_2_05,
        },
        StacksEpoch {
            epoch_id: StacksEpochId::Epoch21,
            start_height: 10_002,
            end_height: 9223372036854775807,
            block_limit: BLOCK_LIMIT_MAINNET_21.clone(),
            network_epoch: PEER_VERSION_EPOCH_2_1,
        },
    ]);
    conf.burnchain.pox_2_activation = Some(10_003);

    // AST precheck becomes default at burn height
    conf.burnchain.ast_precheck_size_height = Some(210);

    // mine microblocks
    conf.node.mine_microblocks = true;
    conf.node.microblock_frequency = 1_000;
    conf.miner.microblock_attempt_time_ms = 1_000;
    conf.node.wait_time_for_microblocks = 0;

    conf.connection_options.inv_sync_interval = 3;

    test_observer::spawn();

    conf.events_observers.insert(EventObserverConfig {
        endpoint: format!("localhost:{}", test_observer::EVENT_OBSERVER_PORT),
        events_keys: vec![EventKeyType::AnyEvent],
    });

    let mut btcd_controller = BitcoinCoreController::new(conf.clone());
    btcd_controller
        .start_bitcoind()
        .map_err(|_e| ())
        .expect("Failed starting bitcoind");

    let mut btc_regtest_controller = BitcoinRegtestController::new(conf.clone(), None);
    let http_origin = format!("http://{}", &conf.node.rpc_bind);

    // something just over the limit of the expression depth
    let exceeds_repeat_factor = 32;
    let tx_exceeds_body_start = "{ a : ".repeat(exceeds_repeat_factor as usize);
    let tx_exceeds_body_end = "} ".repeat(exceeds_repeat_factor as usize);
    let tx_exceeds_body = format!("{}u1 {}", tx_exceeds_body_start, tx_exceeds_body_end);

    let tx_exceeds = make_contract_publish_microblock_only(
        &spender_sk_2,
        0,
        (tx_exceeds_body.len() * 100) as u64,
        "test-exceeds",
        &tx_exceeds_body,
    );
    let tx_exceeds_txid = StacksTransaction::consensus_deserialize(&mut &tx_exceeds[..])
        .unwrap()
        .txid();

    // greatly exceeds AST depth, but is still mineable without a stack overflow
    let high_repeat_factor =
        (AST_CALL_STACK_DEPTH_BUFFER as u64) + (MAX_CALL_STACK_DEPTH as u64) + 1;
    let tx_high_body_start = "{ a : ".repeat(high_repeat_factor as usize);
    let tx_high_body_end = "} ".repeat(high_repeat_factor as usize);
    let tx_high_body = format!("{}u1 {}", tx_high_body_start, tx_high_body_end);

    let tx_high = make_contract_publish_microblock_only(
        &spender_sk_3,
        0,
        (tx_high_body.len() * 100) as u64,
        "test-high",
        &tx_high_body,
    );
    let tx_high_txid = StacksTransaction::consensus_deserialize(&mut &tx_high[..])
        .unwrap()
        .txid();

    btc_regtest_controller.bootstrap_chain(201);

    eprintln!("Chain bootstrapped...");

    let mut run_loop = neon::RunLoop::new(conf.clone());
    let blocks_processed = run_loop.get_blocks_processed_arc();
    let channel = run_loop.get_coordinator_channel().unwrap();

    thread::spawn(move || run_loop.start(None, 0));

    // Give the run loop some time to start up!
    wait_for_runloop(&blocks_processed);

    // First block wakes up the run loop.
    next_block_and_wait(&mut btc_regtest_controller, &blocks_processed);

    // Second block will hold our VRF registration.
    next_block_and_wait(&mut btc_regtest_controller, &blocks_processed);

    // Third block will be the first mined Stacks block.
    next_block_and_wait(&mut btc_regtest_controller, &blocks_processed);

    debug!(
        "Submit problematic tx_exceeds transaction {}",
        &tx_exceeds_txid
    );
    std::env::set_var(
        "STACKS_DISABLE_TX_PROBLEMATIC_CHECK".to_string(),
        "1".to_string(),
    );
    submit_tx(&http_origin, &tx_exceeds);
    assert!(get_unconfirmed_tx(&http_origin, &tx_exceeds_txid).is_some());
    std::env::set_var(
        "STACKS_DISABLE_TX_PROBLEMATIC_CHECK".to_string(),
        "0".to_string(),
    );

    let (_, mut cur_files) = find_new_files(bad_blocks_dir, &HashSet::new());
    let old_tip_info = get_chain_info(&conf);
    let mut all_new_files = vec![];

    for _i in 0..5 {
        next_block_and_wait(&mut btc_regtest_controller, &blocks_processed);
        let cur_files_old = cur_files.clone();
        let (mut new_files, cur_files_new) = find_new_files(bad_blocks_dir, &cur_files_old);
        all_new_files.append(&mut new_files);
        cur_files = cur_files_new;

        // give the microblock miner a chance
        sleep_ms(5_000);
    }

    let tip_info = get_chain_info(&conf);

    // microblocks were all processed
    assert_eq!(
        tip_info.stacks_tip_height,
        old_tip_info.stacks_tip_height + 5
    );
    // no microblocks considered problematic
    assert_eq!(all_new_files.len(), 0);

    // one microblock contained tx_exceeds
    let microblocks = test_observer::get_microblocks();
    let mut found = false;
    for microblock in microblocks {
        let transactions = microblock.get("transactions").unwrap().as_array().unwrap();
        for tx in transactions.iter() {
            let raw_tx = tx.get("raw_tx").unwrap().as_str().unwrap();
            if raw_tx == "0x00" {
                continue;
            }
            let tx_bytes = hex_bytes(&raw_tx[2..]).unwrap();
            let parsed = StacksTransaction::consensus_deserialize(&mut &tx_bytes[..]).unwrap();
            if let TransactionPayload::SmartContract(..) = &parsed.payload {
                if parsed.txid() == tx_exceeds_txid {
                    found = true;
                    break;
                }
            }
        }
    }

    assert!(found);

    let (tip, cur_ast_rules) = {
        let sortdb = btc_regtest_controller.sortdb_mut();
        let tip = SortitionDB::get_canonical_burn_chain_tip(&sortdb.conn()).unwrap();
        eprintln!("Sort db tip: {}", tip.block_height);
        let cur_ast_rules = SortitionDB::get_ast_rules(sortdb.conn(), tip.block_height).unwrap();
        (tip, cur_ast_rules)
    };

    assert_eq!(cur_ast_rules, ASTRules::Typical);

    btc_regtest_controller.build_next_block(1);

    // wait for runloop to advance
    loop {
        sleep_ms(1_000);
        let sortdb = btc_regtest_controller.sortdb_mut();
        let new_tip = SortitionDB::get_canonical_burn_chain_tip(&sortdb.conn()).unwrap();
        if new_tip.block_height > tip.block_height {
            break;
        }
    }
    let cur_ast_rules = {
        let sortdb = btc_regtest_controller.sortdb_mut();
        let tip = SortitionDB::get_canonical_burn_chain_tip(&sortdb.conn()).unwrap();
        eprintln!("Sort db tip: {}", tip.block_height);
        let cur_ast_rules = SortitionDB::get_ast_rules(sortdb.conn(), tip.block_height).unwrap();
        cur_ast_rules
    };

    // new rules took effect
    assert_eq!(cur_ast_rules, ASTRules::PrecheckSize);

    // the follower we will soon boot up will start applying the new AST rules at this height.
    // Make it so the miner does *not* follow the rules
    {
        let sortdb = btc_regtest_controller.sortdb_mut();
        let mut tx = sortdb.tx_begin().unwrap();
        SortitionDB::override_ast_rule_height(&mut tx, ASTRules::PrecheckSize, 10_000).unwrap();
        tx.commit().unwrap();
    }
    let cur_ast_rules = {
        let sortdb = btc_regtest_controller.sortdb_mut();
        let tip = SortitionDB::get_canonical_burn_chain_tip(&sortdb.conn()).unwrap();
        eprintln!("Sort db tip: {}", tip.block_height);
        let cur_ast_rules = SortitionDB::get_ast_rules(sortdb.conn(), tip.block_height).unwrap();
        cur_ast_rules
    };

    // we reverted to the old rules (but the follower won't)
    assert_eq!(cur_ast_rules, ASTRules::Typical);

    // add another bad tx to the mempool.
    // because the miner is now non-conformant, it should mine this tx.
    debug!("Submit problematic tx_high transaction {}", &tx_high_txid);

    std::env::set_var(
        "STACKS_DISABLE_TX_PROBLEMATIC_CHECK".to_string(),
        "1".to_string(),
    );
    submit_tx(&http_origin, &tx_high);
    assert!(get_unconfirmed_tx(&http_origin, &tx_high_txid).is_some());
    std::env::set_var(
        "STACKS_DISABLE_TX_PROBLEMATIC_CHECK".to_string(),
        "0".to_string(),
    );

    let (_, mut cur_files) = find_new_files(bad_blocks_dir, &HashSet::new());
    let old_tip_info = get_chain_info(&conf);
    let mut all_new_files = vec![];

    eprintln!("old_tip_info = {:?}", &old_tip_info);

    // mine some blocks, and log problematic microblocks
    for _i in 0..6 {
        next_block_and_wait(&mut btc_regtest_controller, &blocks_processed);
        let cur_files_old = cur_files.clone();
        let (mut new_files, cur_files_new) = find_new_files(bad_blocks_dir, &cur_files_old);
        all_new_files.append(&mut new_files);
        cur_files = cur_files_new;

        let cur_ast_rules = {
            let sortdb = btc_regtest_controller.sortdb_mut();
            let tip = SortitionDB::get_canonical_burn_chain_tip(&sortdb.conn()).unwrap();
            let cur_ast_rules =
                SortitionDB::get_ast_rules(sortdb.conn(), tip.block_height).unwrap();
            cur_ast_rules
        };

        // we reverted to the old rules (but the follower won't)
        assert_eq!(cur_ast_rules, ASTRules::Typical);

        // give the microblock miner a chance
        sleep_ms(5_000);
    }

    // sleep a little longer before checking tip info; this should help with test flakiness
    sleep_ms(10_000);
    let tip_info = get_chain_info(&conf);

    // all microblocks were processed
    assert!(tip_info.stacks_tip_height >= old_tip_info.stacks_tip_height + 5);
    // at least one was problematic.
    // the miner might make multiple microblocks (only some of which are confirmed), so also check
    // the event observer to see that we actually picked up tx_high
    assert!(all_new_files.len() >= 1);

    // tx_high got mined by the miner
    let microblocks = test_observer::get_microblocks();
    let mut bad_block_id = None;
    for microblock in microblocks {
        let transactions = microblock.get("transactions").unwrap().as_array().unwrap();
        for tx in transactions.iter() {
            let raw_tx = tx.get("raw_tx").unwrap().as_str().unwrap();
            if raw_tx == "0x00" {
                continue;
            }
            let tx_bytes = hex_bytes(&raw_tx[2..]).unwrap();
            let parsed = StacksTransaction::consensus_deserialize(&mut &tx_bytes[..]).unwrap();
            if let TransactionPayload::SmartContract(..) = &parsed.payload {
                if parsed.txid() == tx_high_txid {
                    bad_block_id = {
                        let parts: Vec<_> = microblock
                            .get("parent_index_block_hash")
                            .unwrap()
                            .as_str()
                            .unwrap()
                            .split("0x")
                            .collect();
                        let bad_block_id_hex = parts[1];
                        debug!("bad_block_id_hex = '{}'", &bad_block_id_hex);
                        Some(StacksBlockId::from_hex(&bad_block_id_hex).unwrap())
                    };
                }
            }
        }
    }
    assert!(bad_block_id.is_some());
    let bad_block_id = bad_block_id.unwrap();
    let bad_block = get_block(&http_origin, &bad_block_id).unwrap();
    let bad_block_height = bad_block.header.total_work.work;

    // follower should not process bad_block_height or higher
    let new_tip_info = get_chain_info(&conf);

    eprintln!("\nBooting follower\n");

    // verify that a follower node that boots up with this node as a bootstrap peer will process
    // all of the blocks available, even if they are problematic, with the checks on.
    let (follower_conf, _, pox_sync_comms, follower_channel) = spawn_follower_node(&conf);

    eprintln!(
        "\nFollower booted on port {},{}\n",
        follower_conf.node.p2p_bind, follower_conf.node.rpc_bind
    );

    let deadline = get_epoch_time_secs() + 300;
    while get_epoch_time_secs() < deadline {
        let follower_tip_info = get_chain_info(&follower_conf);
        if follower_tip_info.stacks_tip_height == new_tip_info.stacks_tip_height
            || follower_tip_info.stacks_tip_height == bad_block_height
        {
            break;
        }
        eprintln!(
            "\nFollower is at burn block {} stacks block {} (bad_block is {})\n",
            follower_tip_info.burn_block_height,
            follower_tip_info.stacks_tip_height,
            bad_block_height
        );
        sleep_ms(1000);
    }

    // make sure we aren't just slow -- wait for the follower to do a few download passes
    let num_download_passes = pox_sync_comms.get_download_passes();
    eprintln!(
        "\nFollower has performed {} download passes; wait for {}\n",
        num_download_passes,
        num_download_passes + 5
    );

    while num_download_passes + 5 > pox_sync_comms.get_download_passes() {
        sleep_ms(1000);
        eprintln!(
            "\nFollower has performed {} download passes; wait for {}\n",
            pox_sync_comms.get_download_passes(),
            num_download_passes + 5
        );
    }

    eprintln!(
        "\nFollower has performed {} download passes\n",
        pox_sync_comms.get_download_passes()
    );

    let follower_tip_info = get_chain_info(&follower_conf);
    eprintln!(
        "\nFollower is at burn block {} stacks block {} (bad block is {})\n",
        follower_tip_info.burn_block_height, follower_tip_info.stacks_tip_height, bad_block_height
    );

    // follower rejects the bad microblock -- can't append subsequent blocks
    assert_eq!(follower_tip_info.stacks_tip_height, bad_block_height);

    test_observer::clear();
    channel.stop_chains_coordinator();
    follower_channel.stop_chains_coordinator();
}

/// Verify that we push all boot receipts even before bootstrapping
#[test]
#[ignore]
fn push_boot_receipts() {
    if env::var("BITCOIND_TEST") != Ok("1".into()) {
        return;
    }

    let (mut conf, _) = neon_integration_test_conf();
    conf.events_observers.insert(EventObserverConfig {
        endpoint: format!("localhost:{}", test_observer::EVENT_OBSERVER_PORT),
        events_keys: vec![EventKeyType::AnyEvent],
    });

    let burnchain_config = Burnchain::regtest(&conf.get_burn_db_path());

    test_observer::spawn();

    let mut btcd_controller = BitcoinCoreController::new(conf.clone());
    btcd_controller
        .start_bitcoind()
        .map_err(|_e| ())
        .expect("Failed starting bitcoind");

    let mut btc_regtest_controller = BitcoinRegtestController::new(conf.clone(), None);

    btc_regtest_controller.bootstrap_chain(201);

    eprintln!("Chain bootstrapped...");

    let mut run_loop = neon::RunLoop::new(conf);
    let _chainstate = run_loop.boot_chainstate(&burnchain_config);

    // verify that the event observer got its boot receipts
    let blocks = test_observer::get_blocks();
    assert_eq!(blocks.len(), 1);

    let events = blocks[0]
        .as_object()
        .expect("Expected JSON object for mined block event")
        .get("events")
        .expect("Expected events key in mined block event")
        .as_array()
        .expect("Expected events key to be an array in mined block event");

    assert_eq!(events.len(), 26);
}

/// Verify that we can operate with a custom wallet name
#[test]
#[ignore]
fn run_with_custom_wallet() {
    if env::var("BITCOIND_TEST") != Ok("1".into()) {
        return;
    }

    let (mut conf, _) = neon_integration_test_conf();
    conf.events_observers.insert(EventObserverConfig {
        endpoint: format!("localhost:{}", test_observer::EVENT_OBSERVER_PORT),
        events_keys: vec![EventKeyType::AnyEvent],
    });

    // custom wallet
    conf.burnchain.wallet_name = "test_with_custom_wallet".to_string();

    test_observer::spawn();

    let mut btcd_controller = BitcoinCoreController::new(conf.clone());
    btcd_controller
        .start_bitcoind()
        .map_err(|_e| ())
        .expect("Failed starting bitcoind");

    let mut btc_regtest_controller = BitcoinRegtestController::new(conf.clone(), None);

    btc_regtest_controller.bootstrap_chain(201);

    eprintln!("Chain bootstrapped...");

    let mut run_loop = neon::RunLoop::new(conf.clone());
    let blocks_processed = run_loop.get_blocks_processed_arc();

    thread::spawn(move || run_loop.start(None, 0));

    // Give the run loop some time to start up!
    wait_for_runloop(&blocks_processed);

    // First block wakes up the run loop.
    next_block_and_wait(&mut btc_regtest_controller, &blocks_processed);

    // Second block will hold our VRF registration.
    next_block_and_wait(&mut btc_regtest_controller, &blocks_processed);

    // Third block will be the first mined Stacks block.
    next_block_and_wait(&mut btc_regtest_controller, &blocks_processed);

    // verify that the event observer got its boot receipts.
    // If we get this far, then it also means that mining and block-production worked.
    let blocks = test_observer::get_blocks();
    assert!(blocks.len() > 1);

    // bitcoin node knows of this wallet
    let wallets = BitcoinRPCRequest::list_wallets(&conf).unwrap();
    let mut found = false;
    for w in wallets {
        if w == conf.burnchain.wallet_name {
            found = true;
        }
    }
    assert!(found);
}

/// Make a contract that takes a parameterized amount of runtime
/// `num_index_of` is the number of times to call `index-of`
fn make_runtime_sized_contract(num_index_of: usize, nonce: u64, addr_prefix: &str) -> String {
    let iters_256 = num_index_of / 256;
    let iters_mod = num_index_of % 256;
    let full_iters_code_parts: Vec<String> = (0..iters_256)
        .map(|_cnt| "(unwrap-panic (index-of BUFF_TO_BYTE input))".to_string())
        .collect();

    let full_iters_code = full_iters_code_parts.join("\n      ");

    let iters_mod_code_parts: Vec<String> = (0..iters_mod)
        .map(|cnt| format!("0x{:0>2x}", cnt))
        .collect();

    let iters_mod_code = format!("(list {})", iters_mod_code_parts.join(" "));

    let code = format!(
        "
        (define-constant BUFF_TO_BYTE (list
           0x00 0x01 0x02 0x03 0x04 0x05 0x06 0x07 0x08 0x09 0x0a 0x0b 0x0c 0x0d 0x0e 0x0f
           0x10 0x11 0x12 0x13 0x14 0x15 0x16 0x17 0x18 0x19 0x1a 0x1b 0x1c 0x1d 0x1e 0x1f
           0x20 0x21 0x22 0x23 0x24 0x25 0x26 0x27 0x28 0x29 0x2a 0x2b 0x2c 0x2d 0x2e 0x2f
           0x30 0x31 0x32 0x33 0x34 0x35 0x36 0x37 0x38 0x39 0x3a 0x3b 0x3c 0x3d 0x3e 0x3f
           0x40 0x41 0x42 0x43 0x44 0x45 0x46 0x47 0x48 0x49 0x4a 0x4b 0x4c 0x4d 0x4e 0x4f
           0x50 0x51 0x52 0x53 0x54 0x55 0x56 0x57 0x58 0x59 0x5a 0x5b 0x5c 0x5d 0x5e 0x5f
           0x60 0x61 0x62 0x63 0x64 0x65 0x66 0x67 0x68 0x69 0x6a 0x6b 0x6c 0x6d 0x6e 0x6f
           0x70 0x71 0x72 0x73 0x74 0x75 0x76 0x77 0x78 0x79 0x7a 0x7b 0x7c 0x7d 0x7e 0x7f
           0x80 0x81 0x82 0x83 0x84 0x85 0x86 0x87 0x88 0x89 0x8a 0x8b 0x8c 0x8d 0x8e 0x8f
           0x90 0x91 0x92 0x93 0x94 0x95 0x96 0x97 0x98 0x99 0x9a 0x9b 0x9c 0x9d 0x9e 0x9f
           0xa0 0xa1 0xa2 0xa3 0xa4 0xa5 0xa6 0xa7 0xa8 0xa9 0xaa 0xab 0xac 0xad 0xae 0xaf
           0xb0 0xb1 0xb2 0xb3 0xb4 0xb5 0xb6 0xb7 0xb8 0xb9 0xba 0xbb 0xbc 0xbd 0xbe 0xbf
           0xc0 0xc1 0xc2 0xc3 0xc4 0xc5 0xc6 0xc7 0xc8 0xc9 0xca 0xcb 0xcc 0xcd 0xce 0xcf
           0xd0 0xd1 0xd2 0xd3 0xd4 0xd5 0xd6 0xd7 0xd8 0xd9 0xda 0xdb 0xdc 0xdd 0xde 0xdf
           0xe0 0xe1 0xe2 0xe3 0xe4 0xe5 0xe6 0xe7 0xe8 0xe9 0xea 0xeb 0xec 0xed 0xee 0xef
           0xf0 0xf1 0xf2 0xf3 0xf4 0xf5 0xf6 0xf7 0xf8 0xf9 0xfa 0xfb 0xfc 0xfd 0xfe 0xff
        ))
        (define-private (crash-me-folder (input (buff 1)) (ctr uint))
            (begin
                ;; full_iters_code
                {}
                (+ u1 ctr)
            )
        )
        (define-public (crash-me (name (string-ascii 128)))
            (begin
                ;; call index-of (iters_256 * 256) times
                (fold crash-me-folder BUFF_TO_BYTE u0)
                ;; call index-of iters_mod times
                (fold crash-me-folder {} u0)
                (print name)
                (ok u0)
            )
        )
        (begin
            (crash-me \"{}\"))
        ",
        full_iters_code,
        iters_mod_code,
        &format!("large-{}-{}-{}", nonce, &addr_prefix, num_index_of)
    );

    eprintln!("{}", &code);
    code
}

enum TxChainStrategy {
    Expensive,
    Random,
}

pub fn make_expensive_tx_chain(
    privk: &StacksPrivateKey,
    fee_plus: u64,
    mblock_only: bool,
) -> Vec<Vec<u8>> {
    let addr = to_addr(&privk);
    let mut chain = vec![];
    for nonce in 0..25 {
        let mut addr_prefix = addr.to_string();
        let _ = addr_prefix.split_off(12);
        let contract_name = format!("large-{}-{}-{}", nonce, &addr_prefix, 256);
        eprintln!("Make tx {}", &contract_name);
        let tx = if mblock_only {
            make_contract_publish_microblock_only(
                privk,
                nonce,
                1049230 + nonce + fee_plus,
                &contract_name,
                &make_runtime_sized_contract(256, nonce, &addr_prefix),
            )
        } else {
            make_contract_publish(
                privk,
                nonce,
                1049230 + nonce + fee_plus,
                &contract_name,
                &make_runtime_sized_contract(256, nonce, &addr_prefix),
            )
        };
        chain.push(tx);
    }
    chain
}

pub fn make_random_tx_chain(
    privk: &StacksPrivateKey,
    fee_plus: u64,
    mblock_only: bool,
) -> Vec<Vec<u8>> {
    let addr = to_addr(&privk);
    let mut chain = vec![];

    for nonce in 0..25 {
        // N.B. private keys are 32-33 bytes, so this is always safe
        let random_iters = privk.to_bytes()[nonce as usize] as usize;

        let be_bytes = [
            privk.to_bytes()[nonce as usize],
            privk.to_bytes()[(nonce + 1) as usize],
        ];

        let random_extra_fee = u16::from_be_bytes(be_bytes) as u64;

        let mut addr_prefix = addr.to_string();
        let _ = addr_prefix.split_off(12);
        let contract_name = format!("large-{}-{}-{}", nonce, &addr_prefix, random_iters);
        eprintln!("Make tx {}", &contract_name);
        let tx = if mblock_only {
            make_contract_publish_microblock_only(
                privk,
                nonce,
                1049230 + nonce + fee_plus + random_extra_fee,
                &contract_name,
                &make_runtime_sized_contract(random_iters, nonce, &addr_prefix),
            )
        } else {
            make_contract_publish(
                privk,
                nonce,
                1049230 + nonce + fee_plus + random_extra_fee,
                &contract_name,
                &make_runtime_sized_contract(random_iters, nonce, &addr_prefix),
            )
        };
        chain.push(tx);
    }
    chain
}

fn make_mblock_tx_chain(privk: &StacksPrivateKey, fee_plus: u64) -> Vec<Vec<u8>> {
    let addr = to_addr(&privk);
    let mut chain = vec![];

    for nonce in 0..25 {
        // N.B. private keys are 32-33 bytes, so this is always safe
        let random_iters = privk.to_bytes()[nonce as usize] as usize;

        let be_bytes = [
            privk.to_bytes()[nonce as usize],
            privk.to_bytes()[(nonce + 1) as usize],
        ];

        let random_extra_fee = u16::from_be_bytes(be_bytes) as u64;

        let mut addr_prefix = addr.to_string();
        let _ = addr_prefix.split_off(12);
        let contract_name = format!("crct-{}-{}-{}", nonce, &addr_prefix, random_iters);
        eprintln!("Make tx {}", &contract_name);
        let tx = make_contract_publish_microblock_only(
            privk,
            nonce,
            1049230 + nonce + fee_plus + random_extra_fee,
            &contract_name,
            &make_runtime_sized_contract(1, nonce, &addr_prefix),
        );
        chain.push(tx);
    }
    chain
}

fn test_competing_miners_build_on_same_chain(
    num_miners: usize,
    conf_template: Config,
    mblock_only: bool,
    block_time_ms: u64,
    chain_strategy: TxChainStrategy,
) {
    if env::var("BITCOIND_TEST") != Ok("1".into()) {
        return;
    }

    let privks: Vec<_> = (0..100)
        .into_iter()
        .map(|_| StacksPrivateKey::new())
        .collect();
    let balances: Vec<_> = privks
        .iter()
        .map(|privk| {
            let addr = to_addr(privk);
            InitialBalance {
                address: addr.into(),
                amount: 1_000_000_000,
            }
        })
        .collect();

    let mut confs = vec![];
    let mut burnchain_configs = vec![];
    let mut blocks_processed = vec![];

    for _i in 0..num_miners {
        let seed = StacksPrivateKey::new().to_bytes();
        let (mut conf, _) = neon_integration_test_conf_with_seed(seed);

        conf.initial_balances.append(&mut balances.clone());

        conf.node.mine_microblocks = conf_template.node.mine_microblocks;
        conf.miner.microblock_attempt_time_ms = conf_template.miner.microblock_attempt_time_ms;
        conf.node.wait_time_for_microblocks = conf_template.node.wait_time_for_microblocks;
        conf.node.microblock_frequency = conf_template.node.microblock_frequency;
        conf.miner.first_attempt_time_ms = conf_template.miner.first_attempt_time_ms;
        conf.miner.subsequent_attempt_time_ms = conf_template.miner.subsequent_attempt_time_ms;
        conf.node.wait_time_for_blocks = conf_template.node.wait_time_for_blocks;
        conf.burnchain.max_rbf = conf_template.burnchain.max_rbf;

        // multiple nodes so they must download from each other
        conf.miner.wait_for_block_download = true;

        confs.push(conf);
    }

    let node_privkey_1 = Secp256k1PrivateKey::from_seed(&confs[0].node.local_peer_seed);
    for i in 1..num_miners {
        let chain_id = confs[0].burnchain.chain_id;
        let peer_version = confs[0].burnchain.peer_version;
        let p2p_bind = confs[0].node.p2p_bind.clone();

        confs[i].node.set_bootstrap_nodes(
            format!(
                "{}@{}",
                &StacksPublicKey::from_private(&node_privkey_1).to_hex(),
                p2p_bind
            ),
            chain_id,
            peer_version,
        );
    }

    // use long reward cycles
    for i in 0..num_miners {
        let mut burnchain_config = Burnchain::regtest(&confs[i].get_burn_db_path());
        let reward_cycle_len = 100;
        let prepare_phase_len = 20;
        let pox_constants = PoxConstants::new(
            reward_cycle_len,
            prepare_phase_len,
            4 * prepare_phase_len / 5,
            5,
            15,
            (16 * reward_cycle_len - 1).into(),
            (17 * reward_cycle_len).into(),
            u32::MAX,
            u32::MAX,
            u32::MAX,
            u32::MAX,
        );
        burnchain_config.pox_constants = pox_constants.clone();

        burnchain_configs.push(burnchain_config);
    }

    let mut btcd_controller = BitcoinCoreController::new(confs[0].clone());
    btcd_controller
        .start_bitcoind()
        .map_err(|_e| ())
        .expect("Failed starting bitcoind");

    let mut btc_regtest_controller = BitcoinRegtestController::with_burnchain(
        confs[0].clone(),
        None,
        Some(burnchain_configs[0].clone()),
        None,
    );

    btc_regtest_controller.bootstrap_chain(1);

    // make sure all miners have BTC
    for i in 1..num_miners {
        let old_mining_pubkey = btc_regtest_controller.get_mining_pubkey().unwrap();
        btc_regtest_controller
            .set_mining_pubkey(confs[i].burnchain.local_mining_public_key.clone().unwrap());
        btc_regtest_controller.bootstrap_chain(1);
        btc_regtest_controller.set_mining_pubkey(old_mining_pubkey);
    }

    btc_regtest_controller.bootstrap_chain((199 - num_miners) as u64);

    eprintln!("Chain bootstrapped...");

    for (i, burnchain_config) in burnchain_configs.into_iter().enumerate() {
        let mut run_loop = neon::RunLoop::new(confs[i].clone());
        let blocks_processed_arc = run_loop.get_blocks_processed_arc();

        blocks_processed.push(blocks_processed_arc);
        thread::spawn(move || run_loop.start(Some(burnchain_config), 0));
    }

    let http_origin = format!("http://{}", &confs[0].node.rpc_bind);

    // give the run loops some time to start up!
    for i in 0..num_miners {
        wait_for_runloop(&blocks_processed[i as usize]);
    }

    // activate miners
    eprintln!("\n\nBoot miner 0\n\n");
    loop {
        let tip_info_opt = get_chain_info_opt(&confs[0]);
        if let Some(tip_info) = tip_info_opt {
            eprintln!("\n\nMiner 1: {:?}\n\n", &tip_info);
            if tip_info.stacks_tip_height > 0 {
                break;
            }
        } else {
            eprintln!("\n\nWaiting for miner 0...\n\n");
        }
        next_block_and_wait(&mut btc_regtest_controller, &blocks_processed[0]);
    }

    for i in 1..num_miners {
        eprintln!("\n\nBoot miner {}\n\n", i);
        loop {
            let tip_info_opt = get_chain_info_opt(&confs[i]);
            if let Some(tip_info) = tip_info_opt {
                eprintln!("\n\nMiner 2: {:?}\n\n", &tip_info);
                if tip_info.stacks_tip_height > 0 {
                    break;
                }
            } else {
                eprintln!("\n\nWaiting for miner {}...\n\n", i);
            }
            next_block_and_iterate(
                &mut btc_regtest_controller,
                &blocks_processed[i as usize],
                5_000,
            );
        }
    }

    eprintln!("\n\nBegin transactions\n\n");

    // blast out lots of expensive transactions.
    // keeps the mempool full, and makes it so miners will spend a nontrivial amount of time
    // building blocks
    let all_txs: Vec<_> = privks
        .iter()
        .enumerate()
        .map(|(i, pk)| match chain_strategy {
            TxChainStrategy::Expensive => make_expensive_tx_chain(pk, (25 * i) as u64, mblock_only),
            TxChainStrategy::Random => make_random_tx_chain(pk, (25 * i) as u64, mblock_only),
        })
        .collect();
    let mut cnt = 0;
    for tx_chain in all_txs {
        for tx in tx_chain {
            eprintln!("\n\nSubmit tx {}\n\n", &cnt);
            submit_tx(&http_origin, &tx);
            cnt += 1;
        }
    }

    eprintln!("\n\nBegin mining\n\n");

    // mine quickly -- see if we can induce flash blocks
    for i in 0..1000 {
        eprintln!("\n\nBuild block {}\n\n", i);
        btc_regtest_controller.build_next_block(1);
        sleep_ms(block_time_ms);
    }
}

// TODO: this needs to run as a smoke test, since they take too long to run in CI
#[test]
#[ignore]
fn test_one_miner_build_anchor_blocks_on_same_chain_without_rbf() {
    let (mut conf, _) = neon_integration_test_conf();

    conf.node.mine_microblocks = false;
    conf.miner.microblock_attempt_time_ms = 5_000;
    conf.node.wait_time_for_microblocks = 0;
    conf.node.microblock_frequency = 10_000;
    conf.miner.first_attempt_time_ms = 2_000;
    conf.miner.subsequent_attempt_time_ms = 5_000;
    conf.burnchain.max_rbf = 0;
    conf.node.wait_time_for_blocks = 1_000;

    test_competing_miners_build_on_same_chain(1, conf, false, 10_000, TxChainStrategy::Random)
}

// TODO: this needs to run as a smoke test, since they take too long to run in CI
#[test]
#[ignore]
fn test_competing_miners_build_anchor_blocks_on_same_chain_without_rbf() {
    let (mut conf, _) = neon_integration_test_conf();

    conf.node.mine_microblocks = false;
    conf.miner.microblock_attempt_time_ms = 5_000;
    conf.node.wait_time_for_microblocks = 0;
    conf.node.microblock_frequency = 10_000;
    conf.miner.first_attempt_time_ms = 2_000;
    conf.miner.subsequent_attempt_time_ms = 5_000;
    conf.burnchain.max_rbf = 0;
    conf.node.wait_time_for_blocks = 1_000;

    test_competing_miners_build_on_same_chain(5, conf, false, 10_000, TxChainStrategy::Expensive)
}

// TODO: this needs to run as a smoke test, since they take too long to run in CI
#[test]
#[ignore]
fn test_competing_miners_build_anchor_blocks_and_microblocks_on_same_chain() {
    let (mut conf, _) = neon_integration_test_conf();

    conf.node.mine_microblocks = true;
    conf.miner.microblock_attempt_time_ms = 2_000;
    conf.node.wait_time_for_microblocks = 0;
    conf.node.microblock_frequency = 0;
    conf.miner.first_attempt_time_ms = 2_000;
    conf.miner.subsequent_attempt_time_ms = 5_000;
    conf.burnchain.max_rbf = 1000000;
    conf.node.wait_time_for_blocks = 1_000;

    test_competing_miners_build_on_same_chain(5, conf, true, 15_000, TxChainStrategy::Random)
}

#[test]
#[ignore]
fn microblock_miner_multiple_attempts() {
    let (mut conf, miner_account) = neon_integration_test_conf();

    conf.node.mine_microblocks = true;
    conf.miner.microblock_attempt_time_ms = 2_000;
    conf.node.wait_time_for_microblocks = 100;
    conf.node.microblock_frequency = 100;
    conf.miner.first_attempt_time_ms = 2_000;
    conf.miner.subsequent_attempt_time_ms = 5_000;
    conf.burnchain.max_rbf = 1000000;
    conf.node.wait_time_for_blocks = 1_000;

    let privks: Vec<_> = (0..100)
        .into_iter()
        .map(|_| StacksPrivateKey::new())
        .collect();
    let balances: Vec<_> = privks
        .iter()
        .map(|privk| {
            let addr = to_addr(privk);
            InitialBalance {
                address: addr.into(),
                amount: 1_000_000_000,
            }
        })
        .collect();

    conf.initial_balances = balances;

    let mut btcd_controller = BitcoinCoreController::new(conf.clone());
    btcd_controller
        .start_bitcoind()
        .map_err(|_e| ())
        .expect("Failed starting bitcoind");

    let mut btc_regtest_controller = BitcoinRegtestController::new(conf.clone(), None);
    let http_origin = format!("http://{}", &conf.node.rpc_bind);

    btc_regtest_controller.bootstrap_chain(201);

    eprintln!("Chain bootstrapped...");

    let mut run_loop = neon::RunLoop::new(conf);
    let blocks_processed = run_loop.get_blocks_processed_arc();

    let channel = run_loop.get_coordinator_channel().unwrap();

    thread::spawn(move || run_loop.start(None, 0));

    // give the run loop some time to start up!
    wait_for_runloop(&blocks_processed);

    // first block wakes up the run loop
    next_block_and_wait(&mut btc_regtest_controller, &blocks_processed);

    // first block will hold our VRF registration
    next_block_and_wait(&mut btc_regtest_controller, &blocks_processed);

    // second block will be the first mined Stacks block
    next_block_and_wait(&mut btc_regtest_controller, &blocks_processed);
    next_block_and_wait(&mut btc_regtest_controller, &blocks_processed);

    // let's query the miner's account nonce:

    let account = get_account(&http_origin, &miner_account);
    eprintln!("Miner account: {:?}", &account);

    let all_txs: Vec<_> = privks
        .iter()
        .enumerate()
        .map(|(i, pk)| make_mblock_tx_chain(pk, (25 * i) as u64))
        .collect();

    let _handle = thread::spawn(move || {
        for txi in 0..all_txs.len() {
            for j in 0..all_txs[txi].len() {
                let tx = &all_txs[txi][j];
                eprintln!("\n\nSubmit tx {},{}\n\n", txi, j);
                submit_tx(&http_origin, tx);
                sleep_ms(1_000);
            }
        }
    });

    for _i in 0..10 {
        sleep_ms(30_000);
        btc_regtest_controller.build_next_block(1);
    }

    channel.stop_chains_coordinator();
}

#[test]
#[ignore]
fn min_txs() {
    if env::var("BITCOIND_TEST") != Ok("1".into()) {
        return;
    }

    let spender_sk = StacksPrivateKey::new();
    let spender_addr = to_addr(&spender_sk);
    let spender_princ: PrincipalData = spender_addr.into();

    let (mut conf, _miner_account) = neon_integration_test_conf();

    test_observer::spawn();

    conf.events_observers.insert(EventObserverConfig {
        endpoint: format!("localhost:{}", test_observer::EVENT_OBSERVER_PORT),
        events_keys: vec![EventKeyType::AnyEvent],
    });

    conf.miner.min_tx_count = 4;
    conf.miner.first_attempt_time_ms = 0;
    conf.miner.activated_vrf_key_path = Some("/tmp/activate_vrf_key.min_txs.json".to_string());

    if fs::metadata("/tmp/activate_vrf_key.min_txs.json").is_ok() {
        fs::remove_file("/tmp/activate_vrf_key.min_txs.json").unwrap();
    }

    let spender_bal = 10_000_000_000 * (core::MICROSTACKS_PER_STACKS as u64);

    conf.initial_balances.push(InitialBalance {
        address: spender_princ.clone(),
        amount: spender_bal,
    });

    let mut btcd_controller = BitcoinCoreController::new(conf.clone());
    btcd_controller
        .start_bitcoind()
        .map_err(|_e| ())
        .expect("Failed starting bitcoind");

    let burnchain_config = Burnchain::regtest(&conf.get_burn_db_path());

    let mut btc_regtest_controller = BitcoinRegtestController::with_burnchain(
        conf.clone(),
        None,
        Some(burnchain_config.clone()),
        None,
    );
    let http_origin = format!("http://{}", &conf.node.rpc_bind);

    btc_regtest_controller.bootstrap_chain(201);

    eprintln!("Chain bootstrapped...");

    let mut run_loop = neon::RunLoop::new(conf.clone());
    let blocks_processed = run_loop.get_blocks_processed_arc();
    let _client = reqwest::blocking::Client::new();
    let channel = run_loop.get_coordinator_channel().unwrap();

    thread::spawn(move || run_loop.start(Some(burnchain_config), 0));

    // give the run loop some time to start up!
    wait_for_runloop(&blocks_processed);

    // first block wakes up the run loop
    next_block_and_wait(&mut btc_regtest_controller, &blocks_processed);

    // first block will hold our VRF registration
    next_block_and_wait(&mut btc_regtest_controller, &blocks_processed);

    // second block will be the first mined Stacks block
    next_block_and_wait(&mut btc_regtest_controller, &blocks_processed);

    let _sort_height = channel.get_sortitions_processed();

    for i in 0..2 {
        let code = format!("(print \"hello world {}\")", i);
        let publish = make_contract_publish(
            &spender_sk,
            i as u64,
            1000,
            &format!("test-publish-{}", &i),
            &code,
        );
        submit_tx(&http_origin, &publish);

        debug!("Try to build too-small a block {}", &i);
        next_block_and_wait_with_timeout(&mut btc_regtest_controller, &blocks_processed, 15);
    }

    let blocks = test_observer::get_blocks();
    for block in blocks {
        let transactions = block.get("transactions").unwrap().as_array().unwrap();
        if transactions.len() > 1 {
            debug!("Got block: {:?}", &block);
            assert!(transactions.len() >= 4);
        }
    }

    let saved_vrf_key = RelayerThread::load_saved_vrf_key("/tmp/activate_vrf_key.min_txs.json");
    assert!(saved_vrf_key.is_some());

    test_observer::clear();
}

#[test]
#[ignore]
fn filter_txs_by_type() {
    if env::var("BITCOIND_TEST") != Ok("1".into()) {
        return;
    }

    let spender_sk = StacksPrivateKey::new();
    let spender_addr = to_addr(&spender_sk);
    let spender_princ: PrincipalData = spender_addr.into();

    let (mut conf, _miner_account) = neon_integration_test_conf();

    test_observer::spawn();

    conf.events_observers.insert(EventObserverConfig {
        endpoint: format!("localhost:{}", test_observer::EVENT_OBSERVER_PORT),
        events_keys: vec![EventKeyType::AnyEvent],
    });

    conf.miner.min_tx_count = 4;
    conf.miner.first_attempt_time_ms = 0;
    conf.miner.activated_vrf_key_path = Some("/tmp/activate_vrf_key.filter_txs.json".to_string());
    conf.miner.txs_to_consider = [MemPoolWalkTxTypes::TokenTransfer].into_iter().collect();

    if fs::metadata("/tmp/activate_vrf_key.filter_txs.json").is_ok() {
        fs::remove_file("/tmp/activate_vrf_key.filter_txs.json").unwrap();
    }

    let spender_bal = 10_000_000_000 * (core::MICROSTACKS_PER_STACKS as u64);

    conf.initial_balances.push(InitialBalance {
        address: spender_princ.clone(),
        amount: spender_bal,
    });

    let mut btcd_controller = BitcoinCoreController::new(conf.clone());
    btcd_controller
        .start_bitcoind()
        .map_err(|_e| ())
        .expect("Failed starting bitcoind");

    let burnchain_config = Burnchain::regtest(&conf.get_burn_db_path());

    let mut btc_regtest_controller = BitcoinRegtestController::with_burnchain(
        conf.clone(),
        None,
        Some(burnchain_config.clone()),
        None,
    );
    let http_origin = format!("http://{}", &conf.node.rpc_bind);

    btc_regtest_controller.bootstrap_chain(201);

    eprintln!("Chain bootstrapped...");

    let mut run_loop = neon::RunLoop::new(conf.clone());
    let blocks_processed = run_loop.get_blocks_processed_arc();
    let _client = reqwest::blocking::Client::new();
    let channel = run_loop.get_coordinator_channel().unwrap();

    thread::spawn(move || run_loop.start(Some(burnchain_config), 0));

    // give the run loop some time to start up!
    wait_for_runloop(&blocks_processed);

    // first block wakes up the run loop
    next_block_and_wait(&mut btc_regtest_controller, &blocks_processed);

    // first block will hold our VRF registration
    next_block_and_wait(&mut btc_regtest_controller, &blocks_processed);

    // second block will be the first mined Stacks block
    next_block_and_wait(&mut btc_regtest_controller, &blocks_processed);

    let _sort_height = channel.get_sortitions_processed();
    let mut sent_txids = HashSet::new();
    for i in 0..2 {
        let code = format!("(print \"hello world {}\")", i);
        let publish = make_contract_publish(
            &spender_sk,
            i as u64,
            1000,
            &format!("test-publish-{}", &i),
            &code,
        );
        let parsed = StacksTransaction::consensus_deserialize(&mut &publish[..]).unwrap();
        sent_txids.insert(parsed.txid());

        submit_tx(&http_origin, &publish);
        next_block_and_wait_with_timeout(&mut btc_regtest_controller, &blocks_processed, 15);
    }

    let blocks = test_observer::get_blocks();
    for block in blocks {
        info!("block: {:?}", &block);
        let transactions = block.get("transactions").unwrap().as_array().unwrap();
        for tx in transactions {
            let raw_tx = tx.get("raw_tx").unwrap().as_str().unwrap();
            if raw_tx == "0x00" {
                continue;
            }
            let tx_bytes = hex_bytes(&raw_tx[2..]).unwrap();
            let parsed = StacksTransaction::consensus_deserialize(&mut &tx_bytes[..]).unwrap();
            if sent_txids.contains(&parsed.txid()) {
                panic!("Included a smart contract");
            }
        }
    }

    let saved_vrf_key = RelayerThread::load_saved_vrf_key("/tmp/activate_vrf_key.filter_txs.json");
    assert!(saved_vrf_key.is_some());

    test_observer::clear();
}

#[test]
#[ignore]
fn filter_txs_by_origin() {
    if env::var("BITCOIND_TEST") != Ok("1".into()) {
        return;
    }

    let spender_sk = StacksPrivateKey::new();
    let spender_addr = to_addr(&spender_sk);
    let spender_princ: PrincipalData = spender_addr.into();

    let (mut conf, _miner_account) = neon_integration_test_conf();

    test_observer::spawn();

    conf.events_observers.insert(EventObserverConfig {
        endpoint: format!("localhost:{}", test_observer::EVENT_OBSERVER_PORT),
        events_keys: vec![EventKeyType::AnyEvent],
    });

    conf.miner.min_tx_count = 4;
    conf.miner.first_attempt_time_ms = 0;
    conf.miner.filter_origins =
        [StacksAddress::from_string("STA2MZWV9N67TBYVWTE0PSSKMJ2F6YXW7DX96QAM").unwrap()]
            .into_iter()
            .collect();

    let spender_bal = 10_000_000_000 * (core::MICROSTACKS_PER_STACKS as u64);

    conf.initial_balances.push(InitialBalance {
        address: spender_princ.clone(),
        amount: spender_bal,
    });

    let mut btcd_controller = BitcoinCoreController::new(conf.clone());
    btcd_controller
        .start_bitcoind()
        .map_err(|_e| ())
        .expect("Failed starting bitcoind");

    let burnchain_config = Burnchain::regtest(&conf.get_burn_db_path());

    let mut btc_regtest_controller = BitcoinRegtestController::with_burnchain(
        conf.clone(),
        None,
        Some(burnchain_config.clone()),
        None,
    );
    let http_origin = format!("http://{}", &conf.node.rpc_bind);

    btc_regtest_controller.bootstrap_chain(201);

    eprintln!("Chain bootstrapped...");

    let mut run_loop = neon::RunLoop::new(conf.clone());
    let blocks_processed = run_loop.get_blocks_processed_arc();
    let _client = reqwest::blocking::Client::new();
    let channel = run_loop.get_coordinator_channel().unwrap();

    thread::spawn(move || run_loop.start(Some(burnchain_config), 0));

    // give the run loop some time to start up!
    wait_for_runloop(&blocks_processed);

    // first block wakes up the run loop
    next_block_and_wait(&mut btc_regtest_controller, &blocks_processed);

    // first block will hold our VRF registration
    next_block_and_wait(&mut btc_regtest_controller, &blocks_processed);

    // second block will be the first mined Stacks block
    next_block_and_wait(&mut btc_regtest_controller, &blocks_processed);

    let _sort_height = channel.get_sortitions_processed();
    let mut sent_txids = HashSet::new();
    for i in 0..2 {
        let code = format!("(print \"hello world {}\")", i);
        let publish = make_contract_publish(
            &spender_sk,
            i as u64,
            1000,
            &format!("test-publish-{}", &i),
            &code,
        );
        let parsed = StacksTransaction::consensus_deserialize(&mut &publish[..]).unwrap();
        sent_txids.insert(parsed.txid());

        submit_tx(&http_origin, &publish);
        next_block_and_wait_with_timeout(&mut btc_regtest_controller, &blocks_processed, 15);
    }

    let blocks = test_observer::get_blocks();
    for block in blocks {
        info!("block: {:?}", &block);
        let transactions = block.get("transactions").unwrap().as_array().unwrap();
        for tx in transactions {
            let raw_tx = tx.get("raw_tx").unwrap().as_str().unwrap();
            if raw_tx == "0x00" {
                continue;
            }
            let tx_bytes = hex_bytes(&raw_tx[2..]).unwrap();
            let parsed = StacksTransaction::consensus_deserialize(&mut &tx_bytes[..]).unwrap();
            if sent_txids.contains(&parsed.txid()) {
                panic!("Included a smart contract");
            }
        }
    }

    test_observer::clear();
}<|MERGE_RESOLUTION|>--- conflicted
+++ resolved
@@ -9505,10 +9505,7 @@
     // at least one block was mined (hard to say how many due to the raciness between the burnchain
     // downloader and this thread).
     assert!(tip_info.stacks_tip_height > old_tip_info.stacks_tip_height);
-<<<<<<< HEAD
-
-=======
->>>>>>> 163c9b49
+    
     // one was problematic -- i.e. the one that included tx_high
     assert_eq!(all_new_files.len(), 1);
 
