--- conflicted
+++ resolved
@@ -22,13 +22,8 @@
 use stacks::core::CHAIN_ID_TESTNET;
 use stacks::net::atlas::{AtlasConfig, AtlasDB, MAX_ATTACHMENT_INV_PAGES_PER_REQUEST};
 use stacks::net::{
-<<<<<<< HEAD
-    AccountEntryResponse, FeeRateEstimateRequestBody, GetAttachmentResponse,
+    AccountEntryResponse, ContractSrcResponse, FeeRateEstimateRequestBody, GetAttachmentResponse,
     GetAttachmentsInvResponse, PostTransactionRequestBody, RPCPeerInfoData,
-=======
-    AccountEntryResponse, ContractSrcResponse, GetAttachmentResponse, GetAttachmentsInvResponse,
-    PostTransactionRequestBody, RPCPeerInfoData,
->>>>>>> 4fc1f28d
 };
 use stacks::types::chainstate::{
     BlockHeaderHash, BurnchainHeaderHash, StacksAddress, StacksBlockHeader, StacksBlockId,
@@ -5911,7 +5906,6 @@
     test_observer::clear();
 }
 
-<<<<<<< HEAD
 /// This function will call `next_block_and_wait` until the burnchain height underlying `BitcoinRegtestController`
 /// reaches *exactly* `target_height`.
 ///
@@ -5952,34 +5946,10 @@
 #[test]
 #[ignore]
 fn fuzzed_median_fee_rate_estimation_test() {
-=======
-#[test]
-#[ignore]
-fn use_latest_tip_integration_test() {
-    // The purpose of this test is to check if setting the query parameter `tip` to `latest` is working
-    // as expected. Multiple endpoints accept this parameter, and in this test, we are using the
-    // GetContractSrc method to test it.
-    //
-    // The following scenarios are tested here:
-    // - The caller does not specify the tip paramater, and the canonical chain tip is used regardless of the
-    //    state of the unconfirmed microblock stream.
-    // - The caller passes tip=latest with an existing unconfirmed microblock stream, and
-    //   Clarity state from the unconfirmed microblock stream is successfully loaded.
-    // - The caller passes tip=latest with an empty unconfirmed microblock stream, and
-    //   Clarity state from the canonical chain tip is successfully loaded (i.e. you don't
-    //   get a 404 even though the unconfirmed chain tip points to a nonexistent MARF trie).
-    //
-    // Note: In this test, we are manually creating a microblock as well as reloading the unconfirmed
-    // state of the chainstate, instead of relying on `next_block_and_wait` to generate
-    // microblocks. We do this because the unconfirmed state is not automatically being initialized
-    // on the node, so attempting to validate any transactions against the expected unconfirmed
-    // state fails.
->>>>>>> 4fc1f28d
     if env::var("BITCOIND_TEST") != Ok("1".into()) {
         return;
     }
 
-<<<<<<< HEAD
     let max_contract_src = r#"
 ;; define counter variable
 (define-data-var counter int 0)
@@ -6015,25 +5985,6 @@
         amount: 10000000000,
     });
     test_observer::spawn();
-=======
-    let spender_sk = StacksPrivateKey::from_hex(SK_1).unwrap();
-    let spender_stacks_addr = to_addr(&spender_sk);
-    let spender_addr: PrincipalData = spender_stacks_addr.into();
-
-    let (mut conf, _) = neon_integration_test_conf();
-
-    conf.initial_balances.push(InitialBalance {
-        address: spender_addr.clone(),
-        amount: 100300,
-    });
-
-    conf.node.mine_microblocks = true;
-    conf.node.wait_time_for_microblocks = 10_000;
-    conf.node.microblock_frequency = 1_000;
-
-    test_observer::spawn();
-
->>>>>>> 4fc1f28d
     conf.events_observers.push(EventObserverConfig {
         endpoint: format!("localhost:{}", test_observer::EVENT_OBSERVER_PORT),
         events_keys: vec![EventKeyType::AnyEvent],
@@ -6048,18 +5999,13 @@
     let mut btc_regtest_controller = BitcoinRegtestController::new(conf.clone(), None);
     let http_origin = format!("http://{}", &conf.node.rpc_bind);
 
-<<<<<<< HEAD
     btc_regtest_controller.bootstrap_chain(200);
-=======
-    btc_regtest_controller.bootstrap_chain(201);
->>>>>>> 4fc1f28d
 
     eprintln!("Chain bootstrapped...");
 
     let mut run_loop = neon::RunLoop::new(conf.clone());
     let blocks_processed = run_loop.get_blocks_processed_arc();
 
-<<<<<<< HEAD
     let channel = run_loop.get_coordinator_channel().unwrap();
 
     thread::spawn(move || run_loop.start(None, 0));
@@ -6153,7 +6099,71 @@
     }
 
     channel.stop_chains_coordinator();
-=======
+}
+
+#[test]
+#[ignore]
+fn use_latest_tip_integration_test() {
+    // The purpose of this test is to check if setting the query parameter `tip` to `latest` is working
+    // as expected. Multiple endpoints accept this parameter, and in this test, we are using the
+    // GetContractSrc method to test it.
+    //
+    // The following scenarios are tested here:
+    // - The caller does not specify the tip paramater, and the canonical chain tip is used regardless of the
+    //    state of the unconfirmed microblock stream.
+    // - The caller passes tip=latest with an existing unconfirmed microblock stream, and
+    //   Clarity state from the unconfirmed microblock stream is successfully loaded.
+    // - The caller passes tip=latest with an empty unconfirmed microblock stream, and
+    //   Clarity state from the canonical chain tip is successfully loaded (i.e. you don't
+    //   get a 404 even though the unconfirmed chain tip points to a nonexistent MARF trie).
+    //
+    // Note: In this test, we are manually creating a microblock as well as reloading the unconfirmed
+    // state of the chainstate, instead of relying on `next_block_and_wait` to generate
+    // microblocks. We do this because the unconfirmed state is not automatically being initialized
+    // on the node, so attempting to validate any transactions against the expected unconfirmed
+    // state fails.
+    if env::var("BITCOIND_TEST") != Ok("1".into()) {
+        return;
+    }
+
+    let spender_sk = StacksPrivateKey::from_hex(SK_1).unwrap();
+    let spender_stacks_addr = to_addr(&spender_sk);
+    let spender_addr: PrincipalData = spender_stacks_addr.into();
+
+    let (mut conf, _) = neon_integration_test_conf();
+
+    conf.initial_balances.push(InitialBalance {
+        address: spender_addr.clone(),
+        amount: 100300,
+    });
+
+    conf.node.mine_microblocks = true;
+    conf.node.wait_time_for_microblocks = 10_000;
+    conf.node.microblock_frequency = 1_000;
+
+    test_observer::spawn();
+
+    conf.events_observers.push(EventObserverConfig {
+        endpoint: format!("localhost:{}", test_observer::EVENT_OBSERVER_PORT),
+        events_keys: vec![EventKeyType::AnyEvent],
+    });
+
+    let mut btcd_controller = BitcoinCoreController::new(conf.clone());
+    btcd_controller
+        .start_bitcoind()
+        .map_err(|_e| ())
+        .expect("Failed starting bitcoind");
+
+    let mut btc_regtest_controller = BitcoinRegtestController::new(conf.clone(), None);
+    let http_origin = format!("http://{}", &conf.node.rpc_bind);
+
+    btc_regtest_controller.bootstrap_chain(201);
+
+    eprintln!("Chain bootstrapped...");
+
+    let mut run_loop = neon::RunLoop::new(conf.clone());
+    let blocks_processed = run_loop.get_blocks_processed_arc();
+
     thread::spawn(move || run_loop.start(None, 0));
 
     // Give the run loop some time to start up!
@@ -6330,5 +6340,4 @@
         true,
     )
     .is_ok());
->>>>>>> 4fc1f28d
 }