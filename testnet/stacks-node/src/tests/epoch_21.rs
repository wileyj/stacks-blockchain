use std::collections::HashMap;
use std::collections::HashSet;
use std::env;
use std::thread;

use stacks::burnchains::Burnchain;
use stacks::chainstate::stacks::db::StacksChainState;
use stacks::chainstate::stacks::StacksBlockHeader;
use stacks::types::chainstate::StacksAddress;

use crate::config::Config;
use crate::config::EventKeyType;
use crate::config::EventObserverConfig;
use crate::config::InitialBalance;
use crate::neon;
use crate::neon::RunLoopCounter;
use crate::tests::bitcoin_regtest::BitcoinCoreController;
use crate::tests::neon_integrations::*;
use crate::tests::*;
use crate::BitcoinRegtestController;
use crate::BurnchainController;
use stacks::core;

use stacks::chainstate::burn::db::sortdb::SortitionDB;
use stacks::chainstate::burn::distribution::BurnSamplePoint;
use stacks::chainstate::burn::operations::leader_block_commit::OUTPUTS_PER_COMMIT;
use stacks::chainstate::burn::operations::BlockstackOperationType;
use stacks::chainstate::burn::operations::PreStxOp;
use stacks::chainstate::burn::operations::TransferStxOp;

use stacks::chainstate::stacks::address::PoxAddress;

use stacks::burnchains::bitcoin::address::{
    BitcoinAddress, LegacyBitcoinAddressType, SegwitBitcoinAddress,
};
use stacks::burnchains::bitcoin::BitcoinNetworkType;
use stacks::burnchains::PoxConstants;
use stacks::burnchains::Txid;

use crate::stacks_common::address::AddressHashMode;
use crate::stacks_common::types::Address;
use crate::stacks_common::util::hash::{bytes_to_hex, hex_bytes};

use stacks_common::types::chainstate::BurnchainHeaderHash;
use stacks_common::util::hash::Hash160;
use stacks_common::util::hash::Sha256Sum;
use stacks_common::util::secp256k1::Secp256k1PublicKey;

use stacks::chainstate::coordinator::comm::CoordinatorChannels;

use stacks::clarity_cli::vm_execute as execute;

use clarity::vm::types::{PrincipalData, QualifiedContractIdentifier};
use clarity::vm::ClarityVersion;
use stacks::core::BURNCHAIN_TX_SEARCH_WINDOW;

use crate::burnchains::bitcoin_regtest_controller::UTXO;
use crate::operations::BurnchainOpSigner;
use crate::Keychain;

use stacks_common::util::sleep_ms;

const MINER_BURN_PUBLIC_KEY: &'static str =
    "03dc62fe0b8964d01fc9ca9a5eec0e22e557a12cc656919e648f04e0b26fea5faa";

fn advance_to_2_1(
    mut initial_balances: Vec<InitialBalance>,
    block_reward_recipient: Option<PrincipalData>,
    pox_constants: Option<PoxConstants>,
    segwit: bool,
) -> (
    Config,
    BitcoinCoreController,
    BitcoinRegtestController,
    RunLoopCounter,
    CoordinatorChannels,
) {
    let epoch_2_05 = 210;
    let epoch_2_1 = 215;

    test_observer::spawn();

    let (mut conf, miner_account) = neon_integration_test_conf();

    conf.burnchain.peer_host = "localhost".to_string();
    conf.initial_balances.append(&mut initial_balances);
    conf.miner.block_reward_recipient = block_reward_recipient;

    conf.events_observers.push(EventObserverConfig {
        endpoint: format!("localhost:{}", test_observer::EVENT_OBSERVER_PORT),
        events_keys: vec![EventKeyType::AnyEvent],
    });

    let mut epochs = core::STACKS_EPOCHS_REGTEST.to_vec();
    epochs[1].end_height = epoch_2_05;
    epochs[2].start_height = epoch_2_05;
    epochs[2].end_height = epoch_2_1;
    epochs[3].start_height = epoch_2_1;

    conf.burnchain.epochs = Some(epochs);

    conf.miner.segwit = segwit;

    let mut burnchain_config = Burnchain::regtest(&conf.get_burn_db_path());

    let reward_cycle_len = 2000;
    let prepare_phase_len = 100;
    let pox_constants = pox_constants.unwrap_or(PoxConstants::new(
        reward_cycle_len,
        prepare_phase_len,
        4 * prepare_phase_len / 5,
        5,
        15,
        u64::max_value() - 2,
        u64::max_value() - 1,
        u32::max_value(),
    ));
    burnchain_config.pox_constants = pox_constants.clone();

    let mut btcd_controller = BitcoinCoreController::new(conf.clone());
    btcd_controller
        .start_bitcoind()
        .map_err(|_e| ())
        .expect("Failed starting bitcoind");

    let mut btc_regtest_controller = BitcoinRegtestController::with_burnchain(
        conf.clone(),
        None,
        Some(burnchain_config.clone()),
        None,
    );
    let http_origin = format!("http://{}", &conf.node.rpc_bind);

    // give one coinbase to the miner, and then burn the rest
    // if segwit is supported, then give one coinbase to the segwit address as well as the legacy
    // address. This is needed to allow the miner to boot up into 2.1 through epochs 2.0 and 2.05.
    let mining_pubkey = if conf.miner.segwit {
        btc_regtest_controller.set_use_segwit(false);
        btc_regtest_controller.bootstrap_chain(1);

        btc_regtest_controller.set_use_segwit(conf.miner.segwit);
        btc_regtest_controller.bootstrap_chain(1);

        let mining_pubkey = btc_regtest_controller.get_mining_pubkey().unwrap();
        btc_regtest_controller.set_mining_pubkey(MINER_BURN_PUBLIC_KEY.to_string());

        mining_pubkey
    } else {
        btc_regtest_controller.bootstrap_chain(1);

        let mining_pubkey = btc_regtest_controller.get_mining_pubkey().unwrap();
        btc_regtest_controller.set_mining_pubkey(MINER_BURN_PUBLIC_KEY.to_string());

        btc_regtest_controller.bootstrap_chain(1);

        mining_pubkey
    };

    // bitcoin chain starts at epoch 2.05 boundary, minus 5 blocks to go
    btc_regtest_controller.bootstrap_chain(epoch_2_05 - 7);

    // only one UTXO for our mining pubkey (which is uncompressed, btw)
    // NOTE: if we're using segwit, then the mining pubkey will be compressed for the segwit UTXO
    // generation (i.e. it'll be treated as different from the uncompressed public key).
    let utxos = btc_regtest_controller
        .get_all_utxos(&Secp256k1PublicKey::from_hex(&mining_pubkey).unwrap());

    eprintln!(
        "UTXOs for {} (segwit={}): {:?}",
        &mining_pubkey, conf.miner.segwit, &utxos
    );
    assert_eq!(utxos.len(), 1);

    eprintln!("Chain bootstrapped...");

    let mut run_loop = neon::RunLoop::new(conf.clone());
    let blocks_processed = run_loop.get_blocks_processed_arc();

    let channel = run_loop.get_coordinator_channel().unwrap();

    let runloop_burnchain = burnchain_config.clone();
    thread::spawn(move || run_loop.start(Some(runloop_burnchain), 0));

    // give the run loop some time to start up!
    wait_for_runloop(&blocks_processed);

    // first block wakes up the run loop
    next_block_and_wait(&mut btc_regtest_controller, &blocks_processed);

    let tip_info = get_chain_info(&conf);
    assert_eq!(tip_info.burn_block_height, epoch_2_05 - 4);

    // first block will hold our VRF registration
    next_block_and_wait(&mut btc_regtest_controller, &blocks_processed);

    // second block will be the first mined Stacks block
    next_block_and_wait(&mut btc_regtest_controller, &blocks_processed);

    // cross the epoch 2.05 boundary
    for _i in 0..3 {
        next_block_and_wait(&mut btc_regtest_controller, &blocks_processed);
    }

    let tip_info = get_chain_info(&conf);
    assert_eq!(tip_info.burn_block_height, epoch_2_05 + 1);

    // these should all succeed across the epoch 2.1 boundary
    for _i in 0..5 {
        let tip_info = get_chain_info(&conf);

        // this block is the epoch transition?
        let (chainstate, _) = StacksChainState::open(
            false,
            conf.burnchain.chain_id,
            &conf.get_chainstate_path_str(),
            None,
        )
        .unwrap();
        let res = StacksChainState::block_crosses_epoch_boundary(
            &chainstate.db(),
            &tip_info.stacks_tip_consensus_hash,
            &tip_info.stacks_tip,
        )
        .unwrap();
        debug!(
            "Epoch transition at {} ({}/{}) height {}: {}",
            &StacksBlockHeader::make_index_block_hash(
                &tip_info.stacks_tip_consensus_hash,
                &tip_info.stacks_tip
            ),
            &tip_info.stacks_tip_consensus_hash,
            &tip_info.stacks_tip,
            tip_info.burn_block_height,
            res
        );

        if tip_info.burn_block_height >= epoch_2_1 {
            if tip_info.burn_block_height == epoch_2_1 {
                assert!(res);
            }

            // pox-2 should be initialized now
            let _ = get_contract_src(
                &http_origin,
                StacksAddress::from_string("ST000000000000000000002AMW42H").unwrap(),
                "pox-2".to_string(),
                true,
            )
            .unwrap();
        } else {
            assert!(!res);

            // pox-2 should NOT be initialized
            let e = get_contract_src(
                &http_origin,
                StacksAddress::from_string("ST000000000000000000002AMW42H").unwrap(),
                "pox-2".to_string(),
                true,
            )
            .unwrap_err();
            eprintln!("No pox-2: {}", &e);
        }

        next_block_and_wait(&mut btc_regtest_controller, &blocks_processed);
    }

    let tip_info = get_chain_info(&conf);
    assert_eq!(tip_info.burn_block_height, epoch_2_1 + 1);

    let account = get_account(&http_origin, &miner_account);
    assert_eq!(account.nonce, 9);

    eprintln!("Begin Stacks 2.1");
    return (
        conf,
        btcd_controller,
        btc_regtest_controller,
        blocks_processed,
        channel,
    );
}

#[test]
#[ignore]
fn transition_fixes_utxo_chaining() {
    if env::var("BITCOIND_TEST") != Ok("1".into()) {
        return;
    }

    // very simple test to verify that the miner will keep making valid (empty) blocks after the
    // transition.  Really tests that the block-commits are well-formed before and after the epoch
    // transition.
    let (conf, _btcd_controller, mut btc_regtest_controller, blocks_processed, coord_channel) =
        advance_to_2_1(vec![], None, None, false);

    // post epoch 2.1 -- UTXO chaining should be fixed
    for i in 0..10 {
        let tip_info = get_chain_info(&conf);

        if i % 2 == 1 {
            std::env::set_var(
                "STX_TEST_LATE_BLOCK_COMMIT",
                format!("{}", tip_info.burn_block_height + 1),
            );
        }

        next_block_and_wait(&mut btc_regtest_controller, &blocks_processed);
    }

    let sortdb = btc_regtest_controller.sortdb_mut();
    let tip = SortitionDB::get_canonical_burn_chain_tip(sortdb.conn()).unwrap();
    let burn_sample: Vec<BurnSamplePoint> = sortdb
        .conn()
        .query_row(
            "SELECT data FROM snapshot_burn_distributions WHERE sortition_id = ?",
            &[tip.sortition_id],
            |row| {
                let data_str: String = row.get_unwrap(0);
                Ok(serde_json::from_str(&data_str).unwrap())
            },
        )
        .unwrap();

    // if UTXO linking is fixed, then our median burn will be int((20,000 + 1) / 2).
    // Otherwise, it will be 1.
    assert_eq!(burn_sample.len(), 1);
    assert_eq!(burn_sample[0].burns, 10_000);

    test_observer::clear();
    coord_channel.stop_chains_coordinator();
}

#[test]
#[ignore]
fn transition_adds_burn_block_height() {
    if env::var("BITCOIND_TEST") != Ok("1".into()) {
        return;
    }

    // very simple test to verify that after the 2.1 transition, get-burn-block-info? works as
    // expected

    let spender_sk = StacksPrivateKey::new();
    let spender_addr = PrincipalData::from(to_addr(&spender_sk));
    let spender_addr_c32 = StacksAddress::from(to_addr(&spender_sk));

    let (conf, _btcd_controller, mut btc_regtest_controller, blocks_processed, coord_channel) =
        advance_to_2_1(
            vec![InitialBalance {
                address: spender_addr.clone(),
                amount: 200_000_000,
            }],
            None,
            None,
            false,
        );
    let http_origin = format!("http://{}", &conf.node.rpc_bind);

    // post epoch 2.1 -- we should be able to query any/all burnchain headers after the first
    // burnchain block height (not the genesis burnchain height, mind you, but the first burnchain
    // block height at which the Stacks blockchain begins).
    let contract = "
    (define-private (test-burn-headers-cls (height uint) (base uint))
        (begin
            (print { height: (+ base height), hash: (get-burn-block-info? header-hash (+ base height)) })
            base
        )
    )
    (define-public (test-burn-headers)
        (begin
            (fold test-burn-headers-cls
                (list u0 u1 u2 u3 u4 u5 u6 u7 u8 u9 u10 u11 u12 u13 u14 u15 u16 u17 u18 u19 u20 u21 u22 u23 u24)
                u0
            )
            (fold test-burn-headers-cls
                (list u0 u1 u2 u3 u4 u5 u6 u7 u8 u9 u10 u11 u12 u13 u14 u15 u16 u17 u18 u19 u20 u21 u22 u23 u24)
                u25
            )
            (fold test-burn-headers-cls
                (list u0 u1 u2 u3 u4 u5 u6 u7 u8 u9 u10 u11 u12 u13 u14 u15 u16 u17 u18 u19 u20 u21 u22 u23 u24)
                u50
            )
            (fold test-burn-headers-cls
                (list u0 u1 u2 u3 u4 u5 u6 u7 u8 u9 u10 u11 u12 u13 u14 u15 u16 u17 u18 u19 u20 u21 u22 u23 u24)
                u75
            )
            (fold test-burn-headers-cls
                (list u0 u1 u2 u3 u4 u5 u6 u7 u8 u9 u10 u11 u12 u13 u14 u15 u16 u17 u18 u19 u20 u21 u22 u23 u24)
                u100
            )
            (fold test-burn-headers-cls
                (list u0 u1 u2 u3 u4 u5 u6 u7 u8 u9 u10 u11 u12 u13 u14 u15 u16 u17 u18 u19 u20 u21 u22 u23 u24)
                u125
            )
            (fold test-burn-headers-cls
                (list u0 u1 u2 u3 u4 u5 u6 u7 u8 u9 u10 u11 u12 u13 u14 u15 u16 u17 u18 u19 u20 u21 u22 u23 u24)
                u150
            )
            (fold test-burn-headers-cls
                (list u0 u1 u2 u3 u4 u5 u6 u7 u8 u9 u10 u11 u12 u13 u14 u15 u16 u17 u18 u19 u20 u21 u22 u23 u24)
                u175
            )
            (fold test-burn-headers-cls
                (list u0 u1 u2 u3 u4 u5 u6 u7 u8 u9 u10 u11 u12 u13 u14 u15 u16 u17 u18 u19 u20 u21 u22 u23 u24)
                u200
            )
            (fold test-burn-headers-cls
                (list u0 u1 u2 u3 u4 u5 u6 u7 u8 u9 u10 u11 u12 u13 u14 u15 u16 u17 u18 u19 u20 u21 u22 u23 u24)
                u225
            )
            (ok u0)
        )
    )
    ";

    let tx = make_contract_publish(
        &spender_sk,
        0,
        (2 * contract.len()) as u64,
        "test-burn-headers",
        contract,
    );
    submit_tx(&http_origin, &tx);

    // mine it
    next_block_and_wait(&mut btc_regtest_controller, &blocks_processed);
    next_block_and_wait(&mut btc_regtest_controller, &blocks_processed);

    let tx = make_contract_call(
        &spender_sk,
        1,
        (2 * contract.len()) as u64,
        &spender_addr_c32,
        "test-burn-headers",
        "test-burn-headers",
        &[],
    );
    submit_tx(&http_origin, &tx);

    let cc_txid = StacksTransaction::consensus_deserialize(&mut &tx[..])
        .unwrap()
        .txid();

    // mine it
    next_block_and_wait(&mut btc_regtest_controller, &blocks_processed);
    next_block_and_wait(&mut btc_regtest_controller, &blocks_processed);

    // check it
    let mut header_hashes: HashMap<u64, Option<BurnchainHeaderHash>> = HashMap::new();
    let blocks = test_observer::get_blocks();
    for block in blocks {
        let transactions = block.get("transactions").unwrap().as_array().unwrap();
        let events = block.get("events").unwrap().as_array().unwrap();

        for tx in transactions.iter() {
            let raw_tx = tx.get("raw_tx").unwrap().as_str().unwrap();
            if raw_tx == "0x00" {
                continue;
            }
            let tx_bytes = hex_bytes(&raw_tx[2..]).unwrap();
            let parsed = StacksTransaction::consensus_deserialize(&mut &tx_bytes[..]).unwrap();
            if parsed.txid() == cc_txid {
                // check events for this block
                for event in events.iter() {
                    if let Some(cev) = event.get("contract_event") {
                        // strip leading `0x`
                        eprintln!("{:#?}", &cev);
                        let clarity_serialized_value = hex_bytes(
                            &String::from_utf8(
                                cev.get("raw_value").unwrap().as_str().unwrap().as_bytes()[2..]
                                    .to_vec(),
                            )
                            .unwrap(),
                        )
                        .unwrap();
                        let clarity_value =
                            Value::deserialize_read(&mut &clarity_serialized_value[..], None)
                                .unwrap();
                        let pair = clarity_value.expect_tuple();
                        let height = pair.get("height").unwrap().clone().expect_u128() as u64;
                        let bhh_opt =
                            pair.get("hash")
                                .unwrap()
                                .clone()
                                .expect_optional()
                                .map(|inner_buff| {
                                    let buff_bytes_vec = inner_buff.expect_buff(32);
                                    let mut buff_bytes = [0u8; 32];
                                    buff_bytes.copy_from_slice(&buff_bytes_vec[0..32]);
                                    BurnchainHeaderHash(buff_bytes)
                                });

                        header_hashes.insert(height, bhh_opt);
                    }
                }
            }
        }
    }

    let sortdb = btc_regtest_controller.sortdb_mut();
    let all_snapshots = sortdb.get_all_snapshots().unwrap();
    let tip = SortitionDB::get_canonical_burn_chain_tip(sortdb.conn()).unwrap();

    // all block headers are accounted for
    for sn in all_snapshots.iter() {
        match header_hashes.get(&sn.block_height) {
            Some(Some(bhh)) => {
                assert_eq!(&sn.burn_header_hash, bhh);

                // only defined up to the tip
                assert!(sn.block_height < tip.block_height);
            }
            Some(None) => {
                // must exceed the tip
                assert!(sn.block_height >= tip.block_height);
            }
            None => {
                panic!("Missing header for {}", sn.block_height);
            }
        }
    }

    test_observer::clear();
    coord_channel.stop_chains_coordinator();
}

#[test]
#[ignore]
fn transition_adds_pay_to_alt_recipient_contract() {
    if env::var("BITCOIND_TEST") != Ok("1".into()) {
        return;
    }
    // very simple test to verify that the miner will automatically start sending block rewards to
    // a contract in the config file when it mines after epoch 2.1.
    let target_contract_address =
        QualifiedContractIdentifier::parse("ST000000000000000000002AMW42H.bns").unwrap();
    let (conf, _btcd_controller, mut btc_regtest_controller, blocks_processed, coord_channel) =
        advance_to_2_1(
            vec![],
            Some(PrincipalData::Contract(target_contract_address.clone())),
            None,
            false,
        );

    let http_origin = format!("http://{}", &conf.node.rpc_bind);
    let contract_account_before = get_account(&http_origin, &target_contract_address);

    for _i in 0..stacks_common::consts::MINER_REWARD_MATURITY + 1 {
        next_block_and_wait(&mut btc_regtest_controller, &blocks_processed);
    }

    let contract_account_after = get_account(&http_origin, &target_contract_address);

    assert!(contract_account_before.balance < contract_account_after.balance);

    test_observer::clear();
    coord_channel.stop_chains_coordinator();
}

#[test]
#[ignore]
fn transition_adds_pay_to_alt_recipient_principal() {
    if env::var("BITCOIND_TEST") != Ok("1".into()) {
        return;
    }
    // very simple test to verify that the miner will automatically start sending block rewards to
    // an alternative principal in the config file when it mines after epoch 2.1.
    let target_principal_address =
        PrincipalData::parse("ST34CV1214XJF9S8WPT09TJNYJTM8GM4W6N7ZGKDF").unwrap();
    let (conf, _btcd_controller, mut btc_regtest_controller, blocks_processed, coord_channel) =
        advance_to_2_1(vec![], Some(target_principal_address.clone()), None, false);

    let http_origin = format!("http://{}", &conf.node.rpc_bind);
    let alt_account_before = get_account(&http_origin, &target_principal_address);

    for _i in 0..stacks_common::consts::MINER_REWARD_MATURITY + 1 {
        next_block_and_wait(&mut btc_regtest_controller, &blocks_processed);
    }

    let alt_account_after = get_account(&http_origin, &target_principal_address);

    assert!(alt_account_before.balance < alt_account_after.balance);

    test_observer::clear();
    coord_channel.stop_chains_coordinator();
}

#[test]
#[ignore]
fn transition_fixes_bitcoin_rigidity() {
    if env::var("BITCOIND_TEST") != Ok("1".into()) {
        return;
    }

    let spender_sk = StacksPrivateKey::from_hex(SK_1).unwrap();
    let spender_stx_addr: StacksAddress = to_addr(&spender_sk);
    let spender_addr: PrincipalData = spender_stx_addr.clone().into();
    let _spender_btc_addr = BitcoinAddress::from_bytes_legacy(
        BitcoinNetworkType::Regtest,
        LegacyBitcoinAddressType::PublicKeyHash,
        &spender_stx_addr.bytes.0,
    )
    .unwrap();

    let spender_2_sk = StacksPrivateKey::from_hex(SK_2).unwrap();
    let spender_2_stx_addr: StacksAddress = to_addr(&spender_2_sk);
    let spender_2_addr: PrincipalData = spender_2_stx_addr.clone().into();

    let epoch_2_05 = 210;
    let epoch_2_1 = 215;

    test_observer::spawn();

    let (mut conf, miner_account) = neon_integration_test_conf();
    let mut initial_balances = vec![
        InitialBalance {
            address: spender_addr.clone(),
            amount: 100300,
        },
        InitialBalance {
            address: spender_2_addr.clone(),
            amount: 100300,
        },
    ];

    conf.initial_balances.append(&mut initial_balances);
    conf.events_observers.push(EventObserverConfig {
        endpoint: format!("localhost:{}", test_observer::EVENT_OBSERVER_PORT),
        events_keys: vec![EventKeyType::AnyEvent],
    });

    let mut epochs = core::STACKS_EPOCHS_REGTEST.to_vec();
    epochs[1].end_height = epoch_2_05;
    epochs[2].start_height = epoch_2_05;
    epochs[2].end_height = epoch_2_1;
    epochs[3].start_height = epoch_2_1;

    conf.burnchain.epochs = Some(epochs);

    let mut burnchain_config = Burnchain::regtest(&conf.get_burn_db_path());

    let reward_cycle_len = 2000;
    let prepare_phase_len = 100;
    let pox_constants = PoxConstants::new(
        reward_cycle_len,
        prepare_phase_len,
        4 * prepare_phase_len / 5,
        5,
        15,
        (16 * reward_cycle_len - 1).into(),
        (17 * reward_cycle_len).into(),
        u32::max_value(),
    );
    burnchain_config.pox_constants = pox_constants.clone();

    let mut btcd_controller = BitcoinCoreController::new(conf.clone());
    btcd_controller
        .start_bitcoind()
        .map_err(|_e| ())
        .expect("Failed starting bitcoind");

    let mut btc_regtest_controller = BitcoinRegtestController::with_burnchain(
        conf.clone(),
        None,
        Some(burnchain_config.clone()),
        None,
    );
    let http_origin = format!("http://{}", &conf.node.rpc_bind);

    // bitcoin chain starts at epoch 2.05 boundary, minus 5 blocks to go
    btc_regtest_controller.bootstrap_chain(epoch_2_05 - 5);

    eprintln!("Chain bootstrapped...");

    let mut run_loop = neon::RunLoop::new(conf.clone());
    let blocks_processed = run_loop.get_blocks_processed_arc();

    let channel = run_loop.get_coordinator_channel().unwrap();

    let runloop_burnchain = burnchain_config.clone();
    thread::spawn(move || run_loop.start(Some(runloop_burnchain), 0));

    // give the run loop some time to start up!
    wait_for_runloop(&blocks_processed);

    // first block wakes up the run loop
    next_block_and_wait(&mut btc_regtest_controller, &blocks_processed);

    let tip_info = get_chain_info(&conf);
    assert_eq!(tip_info.burn_block_height, epoch_2_05 - 4);

    // first block will hold our VRF registration
    next_block_and_wait(&mut btc_regtest_controller, &blocks_processed);

    // second block will be the first mined Stacks block
    next_block_and_wait(&mut btc_regtest_controller, &blocks_processed);

    // cross the epoch 2.05 boundary
    for _i in 0..3 {
        next_block_and_wait(&mut btc_regtest_controller, &blocks_processed);
    }

    let tip_info = get_chain_info(&conf);
    assert_eq!(tip_info.burn_block_height, epoch_2_05 + 1);

    // okay, let's send a pre-stx op for a transfer-stx op that will get mined before the 2.1 epoch
    let pre_stx_op = PreStxOp {
        output: spender_stx_addr.clone(),
        // to be filled in
        txid: Txid([0u8; 32]),
        vtxindex: 0,
        block_height: 0,
        burn_header_hash: BurnchainHeaderHash([0u8; 32]),
    };

    let mut miner_signer = Keychain::default(conf.node.seed.clone()).generate_op_signer();

    assert!(
        btc_regtest_controller
            .submit_operation(
                StacksEpochId::Epoch2_05,
                BlockstackOperationType::PreStx(pre_stx_op),
                &mut miner_signer,
                1
            )
            .is_some(),
        "Pre-stx operation should submit successfully"
    );

    // mine it
    next_block_and_wait(&mut btc_regtest_controller, &blocks_processed);

    // let's fire off a transfer op that will not land in the Stacks 2.1 epoch.  It should not be
    // applied, even though it's within 6 blocks of the next Stacks block, which will be in epoch
    // 2.1.  This verifies that the new burnchain consideration window only applies to sortitions
    // that happen in Stacks 2.1.
    let recipient_sk = StacksPrivateKey::new();
    let recipient_addr = to_addr(&recipient_sk);
    let transfer_stx_op = TransferStxOp {
        sender: spender_stx_addr.clone(),
        recipient: recipient_addr.clone(),
        transfered_ustx: 100_000,
        memo: vec![],
        // to be filled in
        txid: Txid([0u8; 32]),
        vtxindex: 0,
        block_height: 0,
        burn_header_hash: BurnchainHeaderHash([0u8; 32]),
    };

    let mut spender_signer = BurnchainOpSigner::new(spender_sk.clone(), false);

    assert!(
        btc_regtest_controller
            .submit_operation(
                StacksEpochId::Epoch2_05,
                BlockstackOperationType::TransferStx(transfer_stx_op),
                &mut spender_signer,
                1
            )
            .is_some(),
        "Transfer operation should submit successfully"
    );

    // mine it without a sortition
    btc_regtest_controller.build_next_block(1);

    // these should all succeed across the epoch 2.1 boundary
    for _i in 0..3 {
        let tip_info = get_chain_info(&conf);

        // this block is the epoch transition?
        let (chainstate, _) = StacksChainState::open(
            false,
            conf.burnchain.chain_id,
            &conf.get_chainstate_path_str(),
            None,
        )
        .unwrap();
        let res = StacksChainState::block_crosses_epoch_boundary(
            &chainstate.db(),
            &tip_info.stacks_tip_consensus_hash,
            &tip_info.stacks_tip,
        )
        .unwrap();
        debug!(
            "Epoch transition at {} ({}/{}) height {}: {}",
            &StacksBlockHeader::make_index_block_hash(
                &tip_info.stacks_tip_consensus_hash,
                &tip_info.stacks_tip
            ),
            &tip_info.stacks_tip_consensus_hash,
            &tip_info.stacks_tip,
            tip_info.burn_block_height,
            res
        );

        if tip_info.burn_block_height >= epoch_2_1 {
            if tip_info.burn_block_height == epoch_2_1 {
                assert!(res);
            }

            // pox-2 should be initialized now
            let _ = get_contract_src(
                &http_origin,
                StacksAddress::from_string("ST000000000000000000002AMW42H").unwrap(),
                "pox-2".to_string(),
                true,
            )
            .unwrap();
        } else {
            assert!(!res);

            // pox-2 should NOT be initialized
            let e = get_contract_src(
                &http_origin,
                StacksAddress::from_string("ST000000000000000000002AMW42H").unwrap(),
                "pox-2".to_string(),
                true,
            )
            .unwrap_err();
            eprintln!("No pox-2: {}", &e);
        }

        next_block_and_wait(&mut btc_regtest_controller, &blocks_processed);
    }

    let tip_info = get_chain_info(&conf);
    assert_eq!(tip_info.burn_block_height, epoch_2_1 + 1);

    // stx-transfer did not go through -- it fell in a block before 2.1
    assert_eq!(get_balance(&http_origin, &spender_addr), 100_300);
    assert_eq!(get_balance(&http_origin, &recipient_addr), 0);
    assert_eq!(get_balance(&http_origin, &spender_2_addr), 100_300);

    let account = get_account(&http_origin, &miner_account);
    assert_eq!(account.nonce, 8);

    eprintln!("Begin Stacks 2.1");

    // let's query the spender's account:
    assert_eq!(get_balance(&http_origin, &spender_addr), 100300);

    // okay, let's send a pre-stx op.
    let pre_stx_op = PreStxOp {
        output: spender_stx_addr.clone(),
        // to be filled in
        txid: Txid([0u8; 32]),
        vtxindex: 0,
        block_height: 0,
        burn_header_hash: BurnchainHeaderHash([0u8; 32]),
    };

    let mut miner_signer = Keychain::default(conf.node.seed.clone()).generate_op_signer();

    assert!(
        btc_regtest_controller
            .submit_operation(
                StacksEpochId::Epoch21,
                BlockstackOperationType::PreStx(pre_stx_op),
                &mut miner_signer,
                1
            )
            .is_some(),
        "Pre-stx operation should submit successfully"
    );

    next_block_and_wait(&mut btc_regtest_controller, &blocks_processed);

    // let's fire off our transfer op.
    let recipient_sk = StacksPrivateKey::new();
    let recipient_addr = to_addr(&recipient_sk);
    let transfer_stx_op = TransferStxOp {
        sender: spender_stx_addr.clone(),
        recipient: recipient_addr.clone(),
        transfered_ustx: 100_000,
        memo: vec![],
        // to be filled in
        txid: Txid([0u8; 32]),
        vtxindex: 0,
        block_height: 0,
        burn_header_hash: BurnchainHeaderHash([0u8; 32]),
    };

    let mut spender_signer = BurnchainOpSigner::new(spender_sk.clone(), false);

    assert!(
        btc_regtest_controller
            .submit_operation(
                StacksEpochId::Epoch2_05,
                BlockstackOperationType::TransferStx(transfer_stx_op),
                &mut spender_signer,
                1
            )
            .is_some(),
        "Transfer operation should submit successfully"
    );

    // build a couple bitcoin blocks without a stacks block to mine it, up to the edge of the
    // window
    for _i in 0..BURNCHAIN_TX_SEARCH_WINDOW {
        btc_regtest_controller.build_next_block(1);
    }

    // this block should process the transfer, even though it was mined in a sortition-less block
    next_block_and_wait(&mut btc_regtest_controller, &blocks_processed);
    next_block_and_wait(&mut btc_regtest_controller, &blocks_processed);

    assert_eq!(get_balance(&http_origin, &spender_addr), 300);
    assert_eq!(get_balance(&http_origin, &recipient_addr), 100_000);
    assert_eq!(get_balance(&http_origin, &spender_2_addr), 100_300);

    // now let's do a pre-stx-op and a transfer op in the same burnchain block...
    // NOTE: bitcoind really doesn't want to return the utxo from the first op for some reason,
    //    so we have to get a little creative...

    // okay, let's send a pre-stx op.
    let pre_stx_op = PreStxOp {
        output: spender_2_stx_addr.clone(),
        // to be filled in
        txid: Txid([0u8; 32]),
        vtxindex: 0,
        block_height: 0,
        burn_header_hash: BurnchainHeaderHash([0u8; 32]),
    };

    let mut miner_signer = Keychain::default(conf.node.seed.clone()).generate_op_signer();

    let pre_stx_tx = btc_regtest_controller
        .submit_manual(
            StacksEpochId::Epoch21,
            BlockstackOperationType::PreStx(pre_stx_op),
            &mut miner_signer,
            None,
        )
        .expect("Pre-stx operation should submit successfully");

    let transfer_stx_utxo = UTXO {
        txid: pre_stx_tx.txid(),
        vout: 1,
        script_pub_key: pre_stx_tx.output[1].script_pubkey.clone(),
        amount: pre_stx_tx.output[1].value,
        confirmations: 0,
    };

    // let's fire off our transfer op.
    let transfer_stx_op = TransferStxOp {
        sender: spender_2_stx_addr.clone(),
        recipient: recipient_addr.clone(),
        transfered_ustx: 100_000,
        memo: vec![],
        // to be filled in
        txid: Txid([0u8; 32]),
        vtxindex: 0,
        block_height: 0,
        burn_header_hash: BurnchainHeaderHash([0u8; 32]),
    };

    let mut spender_signer = BurnchainOpSigner::new(spender_2_sk.clone(), false);

    btc_regtest_controller
        .submit_manual(
            StacksEpochId::Epoch21,
            BlockstackOperationType::TransferStx(transfer_stx_op),
            &mut spender_signer,
            Some(transfer_stx_utxo),
        )
        .expect("Transfer operation should submit successfully");

    // build a couple bitcoin blocks without a stacks block to mine it, up to the edge of the
    // window
    for _i in 0..BURNCHAIN_TX_SEARCH_WINDOW {
        btc_regtest_controller.build_next_block(1);
    }

    // should process the transfer
    next_block_and_wait(&mut btc_regtest_controller, &blocks_processed);
    next_block_and_wait(&mut btc_regtest_controller, &blocks_processed);

    assert_eq!(get_balance(&http_origin, &spender_addr), 300);
    assert_eq!(get_balance(&http_origin, &recipient_addr), 200_000);
    assert_eq!(get_balance(&http_origin, &spender_2_addr), 300);

    // let's fire off another transfer op that will fall outside the window
    let pre_stx_op = PreStxOp {
        output: spender_2_stx_addr.clone(),
        // to be filled in
        txid: Txid([0u8; 32]),
        vtxindex: 0,
        block_height: 0,
        burn_header_hash: BurnchainHeaderHash([0u8; 32]),
    };

    let mut miner_signer = Keychain::default(conf.node.seed.clone()).generate_op_signer();

    let pre_stx_tx = btc_regtest_controller
        .submit_manual(
            StacksEpochId::Epoch21,
            BlockstackOperationType::PreStx(pre_stx_op),
            &mut miner_signer,
            None,
        )
        .expect("Pre-stx operation should submit successfully");

    let transfer_stx_utxo = UTXO {
        txid: pre_stx_tx.txid(),
        vout: 1,
        script_pub_key: pre_stx_tx.output[1].script_pubkey.clone(),
        amount: pre_stx_tx.output[1].value,
        confirmations: 0,
    };

    let transfer_stx_op = TransferStxOp {
        sender: spender_stx_addr.clone(),
        recipient: recipient_addr.clone(),
        transfered_ustx: 123,
        memo: vec![],
        // to be filled in
        txid: Txid([0u8; 32]),
        vtxindex: 0,
        block_height: 0,
        burn_header_hash: BurnchainHeaderHash([0u8; 32]),
    };

    let mut spender_signer = BurnchainOpSigner::new(spender_2_sk.clone(), false);

    btc_regtest_controller
        .submit_manual(
            StacksEpochId::Epoch21,
            BlockstackOperationType::TransferStx(transfer_stx_op),
            &mut spender_signer,
            Some(transfer_stx_utxo),
        )
        .expect("Transfer operation should submit successfully");

    // build a couple bitcoin blocks without a stacks block to mine it, up to the edge of the
    // window and then past it
    for _i in 0..(BURNCHAIN_TX_SEARCH_WINDOW + 1) {
        btc_regtest_controller.build_next_block(1);
    }

    // should NOT process the transfer
    next_block_and_wait(&mut btc_regtest_controller, &blocks_processed);
    next_block_and_wait(&mut btc_regtest_controller, &blocks_processed);

    assert_eq!(get_balance(&http_origin, &spender_addr), 300);
    assert_eq!(get_balance(&http_origin, &recipient_addr), 200_000);
    assert_eq!(get_balance(&http_origin, &spender_2_addr), 300);

    test_observer::clear();
    channel.stop_chains_coordinator();
}

#[test]
#[ignore]
fn transition_adds_get_pox_addr_recipients() {
    if env::var("BITCOIND_TEST") != Ok("1".into()) {
        return;
    }

    // very simple test to verify that when STX are stacked, the PoX address is recoverable from
    // `get-burn-block-info?`

    let reward_cycle_len = 10;
    let prepare_phase_len = 4;
    let v1_unlock_height = 220;
    let pox_constants = PoxConstants::new(
        reward_cycle_len,
        prepare_phase_len,
        4 * prepare_phase_len / 5,
        1,
        1,
        u64::max_value() - 2,
        u64::max_value() - 1,
        v1_unlock_height,
    );

    let mut spender_sks = vec![];
    let mut spender_addrs = vec![];
    let mut initial_balances = vec![];
    let mut expected_pox_addrs = HashSet::new();

    let stacked = 100_000_000_000 * (core::MICROSTACKS_PER_STACKS as u64);

    for i in 0..7 {
        let spender_sk = StacksPrivateKey::new();
        let spender_addr: PrincipalData = to_addr(&spender_sk).into();

        spender_sks.push(spender_sk);
        spender_addrs.push(spender_addr.clone());
        initial_balances.push(InitialBalance {
            address: spender_addr.clone(),
            amount: stacked + 100_000,
        });
    }

    let pox_pubkey = Secp256k1PublicKey::from_hex(
        "02f006a09b59979e2cb8449f58076152af6b124aa29b948a3714b8d5f15aa94ede",
    )
    .unwrap();
    let pox_pubkey_hash = bytes_to_hex(
        &Hash160::from_node_public_key(&pox_pubkey)
            .to_bytes()
            .to_vec(),
    );

    let (conf, btcd_controller, mut btc_regtest_controller, blocks_processed, coord_channel) =
        advance_to_2_1(initial_balances, None, Some(pox_constants.clone()), false);

    let mut sort_height = coord_channel.get_sortitions_processed();
    let http_origin = format!("http://{}", &conf.node.rpc_bind);

    let stack_sort_height = sort_height;

    // stack some STX to each standard PoX address variant
    for (i, addr_variant) in [
        AddressHashMode::SerializeP2PKH,
        AddressHashMode::SerializeP2SH,
        AddressHashMode::SerializeP2WPKH,
        AddressHashMode::SerializeP2WSH,
    ]
    .iter()
    .enumerate()
    {
        let spender_sk = spender_sks[i].clone();
        let pox_addr_tuple = execute(
            &format!(
                "{{ hashbytes: 0x{}, version: 0x{:02x} }}",
                pox_pubkey_hash,
                &(*addr_variant as u8)
            ),
            ClarityVersion::Clarity2,
        )
        .unwrap()
        .unwrap();
        let tx = make_contract_call(
            &spender_sk,
            0,
            300,
            &StacksAddress::from_string("ST000000000000000000002AMW42H").unwrap(),
            "pox-2",
            "stack-stx",
            &[
                Value::UInt(stacked.into()),
                pox_addr_tuple.clone(),
                Value::UInt(sort_height as u128),
                Value::UInt(2),
            ],
        );

        submit_tx(&http_origin, &tx);
        expected_pox_addrs.insert(pox_addr_tuple);
    }

    // stack some STX to segwit addressses
    for i in 4..7 {
        let spender_sk = spender_sks[i].clone();
        let pubk = Secp256k1PublicKey::from_private(&spender_sk);
        let version = i as u8;
        let bytes = match i {
            4 => {
                // p2wpkh
                to_hex(&Hash160::from_node_public_key(&pubk).0)
            }
            _ => {
                // p2wsh or p2tr
                to_hex(&Sha256Sum::from_data(&pubk.to_bytes_compressed()).0)
            }
        };
        let pox_addr_tuple = execute(
            &format!("{{ hashbytes: 0x{}, version: 0x{:02x} }}", &bytes, &version),
            ClarityVersion::Clarity2,
        )
        .unwrap()
        .unwrap();
        let tx = make_contract_call(
            &spender_sk,
            0,
            300,
            &StacksAddress::from_string("ST000000000000000000002AMW42H").unwrap(),
            "pox-2",
            "stack-stx",
            &[
                Value::UInt(stacked.into()),
                pox_addr_tuple.clone(),
                Value::UInt(sort_height as u128),
                Value::UInt(2),
            ],
        );

        submit_tx(&http_origin, &tx);
        expected_pox_addrs.insert(pox_addr_tuple);
    }

    let contract = "
    (define-private (get-pox-addrs-at (idx uint) (base uint))
        (let (
            (burn-height (+ base idx))
        )
            (print { burn-height: burn-height, pox-addrs: (get-burn-block-info? pox-addrs burn-height) })
            base
        )
    )
    (define-public (test-get-pox-addrs (start-burn-height uint))
        (ok (fold get-pox-addrs-at
            (list u0 u1 u2 u3 u4 u5 u6 u7 u8 u9 u10 u11 u12 u13 u14 u15 u16 u17 u18 u19 u20 u21 u22 u23 u24)
            start-burn-height
        ))
    )
    ";

    let spender_addr_c32 = StacksAddress::from(to_addr(&spender_sks[0]));
    let contract_tx = make_contract_publish(
        &spender_sks[0],
        1,
        (2 * contract.len()) as u64,
        "test-get-pox-addrs",
        contract,
    );

    submit_tx(&http_origin, &contract_tx);
    next_block_and_wait(&mut btc_regtest_controller, &blocks_processed);
    next_block_and_wait(&mut btc_regtest_controller, &blocks_processed);

    eprintln!("Sort height: {}", sort_height);
    test_observer::clear();

    // mine through two reward cycles
    // now let's mine until the next reward cycle starts ...
    while sort_height
        < (stack_sort_height as u64) + (((2 * pox_constants.reward_cycle_length) + 1) as u64)
    {
        next_block_and_wait(&mut btc_regtest_controller, &blocks_processed);
        sort_height = coord_channel.get_sortitions_processed();
        eprintln!("Sort height: {}", sort_height);
    }

    let cc_tx = make_contract_call(
        &spender_sks[0],
        2,
        (2 * contract.len()) as u64,
        &spender_addr_c32,
        "test-get-pox-addrs",
        "test-get-pox-addrs",
        &[Value::UInt((stack_sort_height).into())],
    );
    let cc_txid = StacksTransaction::consensus_deserialize(&mut &cc_tx[..])
        .unwrap()
        .txid();

    submit_tx(&http_origin, &cc_tx);
    next_block_and_wait(&mut btc_regtest_controller, &blocks_processed);
    next_block_and_wait(&mut btc_regtest_controller, &blocks_processed);

    // check result of test-get-pox-addrs
    let blocks = test_observer::get_blocks();
    let mut found_pox_addrs = HashSet::new();
    for block in blocks {
        let transactions = block.get("transactions").unwrap().as_array().unwrap();
        let events = block.get("events").unwrap().as_array().unwrap();

        for tx in transactions.iter() {
            let raw_tx = tx.get("raw_tx").unwrap().as_str().unwrap();
            if raw_tx == "0x00" {
                continue;
            }
            let tx_bytes = hex_bytes(&raw_tx[2..]).unwrap();
            let parsed = StacksTransaction::consensus_deserialize(&mut &tx_bytes[..]).unwrap();
            if parsed.txid() == cc_txid {
                // check events for this block
                for (_i, event) in events.iter().enumerate() {
                    if let Some(cev) = event.get("contract_event") {
                        // strip leading `0x`
                        let clarity_serialized_value = hex_bytes(
                            &String::from_utf8(
                                cev.get("raw_value").unwrap().as_str().unwrap().as_bytes()[2..]
                                    .to_vec(),
                            )
                            .unwrap(),
                        )
                        .unwrap();
                        let clarity_value =
                            Value::deserialize_read(&mut &clarity_serialized_value[..], None)
                                .unwrap();
                        let pair = clarity_value.expect_tuple();
                        let burn_block_height =
                            pair.get("burn-height").unwrap().clone().expect_u128() as u64;
                        let pox_addr_tuples_opt =
                            pair.get("pox-addrs").unwrap().clone().expect_optional();

                        if let Some(pox_addr_tuples_list) = pox_addr_tuples_opt {
                            let pox_addrs_and_payout_tuple = pox_addr_tuples_list.expect_tuple();
                            let pox_addr_tuples = pox_addrs_and_payout_tuple
                                .get("addrs")
                                .unwrap()
                                .to_owned()
                                .expect_list();

                            let payout = pox_addrs_and_payout_tuple
                                .get("payout")
                                .unwrap()
                                .to_owned()
                                .expect_u128();

                            // NOTE: there's an even number of payouts here, so this works
                            eprintln!("payout at {} = {}", burn_block_height, &payout);

                            if Burnchain::static_is_in_prepare_phase(
                                0,
                                pox_constants.reward_cycle_length as u64,
                                pox_constants.prepare_length.into(),
                                burn_block_height,
                            ) {
                                // in prepare phase
                                eprintln!("{} in prepare phase", burn_block_height);
                                assert_eq!(payout, conf.burnchain.burn_fee_cap as u128);
                                assert_eq!(pox_addr_tuples.len(), 1);
                            } else {
                                // in reward phase
                                eprintln!("{} in reward phase", burn_block_height);
                                assert_eq!(
                                    payout,
                                    (conf.burnchain.burn_fee_cap / (OUTPUTS_PER_COMMIT as u64))
                                        as u128
                                );
                                assert_eq!(pox_addr_tuples.len(), 2);
                            }

                            for pox_addr_value in pox_addr_tuples.into_iter() {
                                let pox_addr =
                                    PoxAddress::try_from_pox_tuple(false, &pox_addr_value).expect(
                                        &format!("FATAL: invalid PoX tuple {:?}", &pox_addr_value),
                                    );
                                eprintln!("at {}: {:?}", burn_block_height, &pox_addr);
                                if !pox_addr.is_burn() {
                                    found_pox_addrs.insert(pox_addr);
                                }
                            }
                        }
                    }
                }
            }
        }
    }

    eprintln!("found pox addrs: {:?}", &found_pox_addrs);
<<<<<<< HEAD
    assert_eq!(found_pox_addrs.len(), 7);

    for addr in found_pox_addrs
        .into_iter()
        .map(|addr| Value::Tuple(addr.as_clarity_tuple().unwrap()))
    {
        eprintln!("Contains: {:?}", &addr);
        assert!(expected_pox_addrs.contains(&addr));
    }
}

#[test]
#[ignore]
fn transition_adds_mining_from_segwit() {
=======
    assert_eq!(found_pox_addrs.len(), 4);
}

/// Verify that a sunset-in-progress will be halted by the epoch 2.1 transition
#[test]
#[ignore]
fn transition_removes_pox_sunset() {
>>>>>>> b3723ca0
    if env::var("BITCOIND_TEST") != Ok("1".into()) {
        return;
    }

<<<<<<< HEAD
    let reward_cycle_len = 10;
    let prepare_phase_len = 4;
    let v1_unlock_height = 220;
    let pox_constants = PoxConstants::new(
        reward_cycle_len,
        prepare_phase_len,
        4 * prepare_phase_len / 5,
        1,
        1,
        v1_unlock_height,
    );

    let mut spender_sks = vec![];
    let mut spender_addrs = vec![];
    let mut initial_balances = vec![];

    let stacked = 100_000_000_000 * (core::MICROSTACKS_PER_STACKS as u64);

    for i in 0..7 {
        let spender_sk = StacksPrivateKey::new();
        let spender_addr: PrincipalData = to_addr(&spender_sk).into();

        spender_sks.push(spender_sk);
        spender_addrs.push(spender_addr.clone());
        initial_balances.push(InitialBalance {
            address: spender_addr.clone(),
            amount: stacked + 100_000,
        });
    }

    let (conf, btcd_controller, mut btc_regtest_controller, blocks_processed, coord_channel) =
        advance_to_2_1(initial_balances, None, Some(pox_constants.clone()), true);

    let utxos = btc_regtest_controller
        .get_all_utxos(&Secp256k1PublicKey::from_hex(MINER_BURN_PUBLIC_KEY).unwrap());

    assert!(utxos.len() > 0);

    // all UTXOs should be segwit
    for utxo in utxos.iter() {
        let utxo_addr = BitcoinAddress::from_scriptpubkey(
            BitcoinNetworkType::Testnet,
            &utxo.script_pub_key.clone().into_bytes(),
        );
        if let Some(BitcoinAddress::Segwit(SegwitBitcoinAddress::P2WPKH(..))) = &utxo_addr {
        } else {
            panic!("UTXO address was {:?}", &utxo_addr);
        }
    }

    eprintln!("Wake up miner");
    next_block_and_wait(&mut btc_regtest_controller, &blocks_processed);

    // mine a Stacks block
    let tip_info_before = get_chain_info(&conf);
    next_block_and_wait(&mut btc_regtest_controller, &blocks_processed);
    let tip_info_after = get_chain_info(&conf);

    // we were able to do so
    assert_eq!(
        tip_info_before.burn_block_height + 1,
        tip_info_after.burn_block_height
    );
    assert_eq!(
        tip_info_before.stacks_tip_height + 1,
        tip_info_after.stacks_tip_height
    );

    // that block-commit we just sent consumed a segwit p2wpkh utxo and emitted a segwit p2wpkh
    // utxo
    let sortdb = btc_regtest_controller.sortdb_mut();
    let tip = SortitionDB::get_canonical_burn_chain_tip(sortdb.conn()).unwrap();
    let commits =
        SortitionDB::get_block_commits_by_block(sortdb.conn(), &tip.sortition_id).unwrap();
    assert_eq!(commits.len(), 1);

    let txid = commits[0].txid.clone();
    let tx = btc_regtest_controller.get_raw_transaction(&txid);

    eprintln!("tx = {:?}", &tx);
    assert_eq!(tx.input[0].witness.len(), 2);
    let addr = BitcoinAddress::try_from_segwit(
        false,
        &tx.output
            .last()
            .as_ref()
            .unwrap()
            .script_pubkey
            .clone()
            .into_bytes(),
    );
    assert!(addr.is_some());
=======
    let spender_sk = StacksPrivateKey::new();
    let spender_addr: PrincipalData = to_addr(&spender_sk).into();
    let first_bal = 6_000_000_000 * (core::MICROSTACKS_PER_STACKS as u64);

    let pox_pubkey = Secp256k1PublicKey::from_hex(
        "02f006a09b59979e2cb8449f58076152af6b124aa29b948a3714b8d5f15aa94ede",
    )
    .unwrap();
    let pox_pubkey_hash = bytes_to_hex(
        &Hash160::from_node_public_key(&pox_pubkey)
            .to_bytes()
            .to_vec(),
    );

    let (mut conf, miner_account) = neon_integration_test_conf();

    test_observer::spawn();

    conf.events_observers.push(EventObserverConfig {
        endpoint: format!("localhost:{}", test_observer::EVENT_OBSERVER_PORT),
        events_keys: vec![EventKeyType::AnyEvent],
    });

    conf.initial_balances.push(InitialBalance {
        address: spender_addr.clone(),
        amount: first_bal,
    });

    conf.node.mine_microblocks = false;
    conf.burnchain.max_rbf = 1000000;
    conf.node.wait_time_for_microblocks = 0;
    conf.node.microblock_frequency = 1_000;
    conf.miner.first_attempt_time_ms = 5_000;
    conf.miner.subsequent_attempt_time_ms = 10_000;
    conf.node.wait_time_for_blocks = 0;

    // reward cycle length = 15, so 10 reward cycle slots + 5 prepare-phase burns
    let first_sortition_height = 201;
    let reward_cycle_len = 15;
    let prepare_phase_len = 5;
    let sunset_start_rc = 16;
    let sunset_end_rc = 20;
    let epoch_21_rc = 18;

    let epoch_21 = epoch_21_rc * reward_cycle_len + 1;

    let mut epochs = core::STACKS_EPOCHS_REGTEST.to_vec();
    epochs[1].end_height = 1;
    epochs[2].start_height = 1;
    epochs[2].end_height = epoch_21;
    epochs[3].start_height = epoch_21;

    conf.burnchain.epochs = Some(epochs);

    let mut btcd_controller = BitcoinCoreController::new(conf.clone());
    btcd_controller
        .start_bitcoind()
        .map_err(|_e| ())
        .expect("Failed starting bitcoind");

    let mut burnchain_config = Burnchain::regtest(&conf.get_burn_db_path());

    let pox_constants = PoxConstants::new(
        reward_cycle_len as u32,
        prepare_phase_len,
        4 * prepare_phase_len / 5,
        5,
        15,
        (sunset_start_rc * reward_cycle_len - 1).into(),
        (sunset_end_rc * reward_cycle_len).into(),
        (epoch_21 as u32) + 1,
    );
    burnchain_config.pox_constants = pox_constants.clone();

    let mut btc_regtest_controller = BitcoinRegtestController::with_burnchain(
        conf.clone(),
        None,
        Some(burnchain_config.clone()),
        None,
    );
    let http_origin = format!("http://{}", &conf.node.rpc_bind);

    btc_regtest_controller.bootstrap_chain(first_sortition_height);

    eprintln!("Chain bootstrapped...");

    let mut run_loop = neon::RunLoop::new(conf.clone());
    let blocks_processed = run_loop.get_blocks_processed_arc();
    let channel = run_loop.get_coordinator_channel().unwrap();
    let thread_burnchain = burnchain_config.clone();

    thread::spawn(move || run_loop.start(Some(thread_burnchain), 0));

    // give the run loop some time to start up!
    wait_for_runloop(&blocks_processed);

    // first block wakes up the run loop
    next_block_and_wait(&mut btc_regtest_controller, &blocks_processed);

    // first block will hold our VRF registration
    next_block_and_wait(&mut btc_regtest_controller, &blocks_processed);

    // second block will be the first mined Stacks block
    next_block_and_wait(&mut btc_regtest_controller, &blocks_processed);
    stacks::util::sleep_ms(10_000);

    let sort_height = channel.get_sortitions_processed();

    // let's query the miner's account nonce:
    let account = get_account(&http_origin, &miner_account);
    assert_eq!(account.balance, 0);
    assert!(account.nonce >= 1);

    // and our potential spenders:
    let account = get_account(&http_origin, &spender_addr);
    assert_eq!(account.balance, first_bal as u128);
    assert_eq!(account.nonce, 0);

    let pox_info = get_pox_info(&http_origin);

    assert_eq!(
        &pox_info.contract_id,
        &format!("ST000000000000000000002AMW42H.pox")
    );
    assert_eq!(pox_info.current_cycle.is_pox_active, false);
    assert_eq!(pox_info.next_cycle.stacked_ustx, 0);

    let tx = make_contract_call(
        &spender_sk,
        0,
        260,
        &StacksAddress::from_string("ST000000000000000000002AMW42H").unwrap(),
        "pox",
        "stack-stx",
        &[
            Value::UInt(first_bal as u128 - 260 * 3),
            execute(
                &format!("{{ hashbytes: 0x{}, version: 0x00 }}", pox_pubkey_hash),
                ClarityVersion::Clarity1,
            )
            .unwrap()
            .unwrap(),
            Value::UInt(sort_height as u128),
            Value::UInt(12),
        ],
    );

    // okay, let's push that stacking transaction!
    submit_tx(&http_origin, &tx);

    let mut sort_height = channel.get_sortitions_processed();
    eprintln!("Sort height pox-1: {}", sort_height);

    // advance to next reward cycle
    for _i in 0..(reward_cycle_len * 2 + 2) {
        next_block_and_wait(&mut btc_regtest_controller, &blocks_processed);
        sort_height = channel.get_sortitions_processed();
        eprintln!("Sort height pox-1: {} <= {}", sort_height, epoch_21);
    }

    // pox must activate
    let pox_info = get_pox_info(&http_origin);
    eprintln!("pox_info in pox-1 = {:?}", &pox_info);
    assert_eq!(pox_info.current_cycle.is_pox_active, true);
    assert_eq!(
        &pox_info.contract_id,
        &format!("ST000000000000000000002AMW42H.pox")
    );

    // advance to 2.1
    while sort_height <= epoch_21 + 1 {
        next_block_and_wait(&mut btc_regtest_controller, &blocks_processed);
        sort_height = channel.get_sortitions_processed();
        eprintln!("Sort height pox-1: {} <= {}", sort_height, epoch_21);
    }

    let pox_info = get_pox_info(&http_origin);

    // pox is still "active" despite unlock, because there's enough participation, and also even
    // though the v1 block height has passed, the pox-2 contract won't be managing reward sets
    // until the next reward cycle
    eprintln!("pox_info in pox-2 = {:?}", &pox_info);
    assert_eq!(pox_info.current_cycle.is_pox_active, true);
    assert_eq!(
        &pox_info.contract_id,
        &format!("ST000000000000000000002AMW42H.pox")
    );

    // re-stack
    let tx = make_contract_call(
        &spender_sk,
        1,
        260 * 2,
        &StacksAddress::from_string("ST000000000000000000002AMW42H").unwrap(),
        "pox-2",
        "stack-stx",
        &[
            Value::UInt(first_bal as u128 - 260 * 3),
            execute(
                &format!("{{ hashbytes: 0x{}, version: 0x00 }}", pox_pubkey_hash),
                ClarityVersion::Clarity2,
            )
            .unwrap()
            .unwrap(),
            Value::UInt(sort_height as u128),
            Value::UInt(12),
        ],
    );

    // okay, let's push that stacking transaction!
    submit_tx(&http_origin, &tx);

    eprintln!("Try and confirm pox-2 stack-stx");

    next_block_and_wait(&mut btc_regtest_controller, &blocks_processed);
    sort_height = channel.get_sortitions_processed();
    eprintln!(
        "Sort height pox-1 to pox-2 with stack-stx to pox-2: {}",
        sort_height
    );

    let pox_info = get_pox_info(&http_origin);
    assert_eq!(pox_info.current_cycle.is_pox_active, true);

    // get pox back online
    while sort_height <= epoch_21 + reward_cycle_len {
        next_block_and_wait(&mut btc_regtest_controller, &blocks_processed);
        sort_height = channel.get_sortitions_processed();
        eprintln!("Sort height pox-2: {}", sort_height);
    }

    let pox_info = get_pox_info(&http_origin);
    eprintln!("pox_info = {:?}", &pox_info);
    assert_eq!(pox_info.current_cycle.is_pox_active, true);

    // first full reward cycle with pox-2
    assert_eq!(
        &pox_info.contract_id,
        &format!("ST000000000000000000002AMW42H.pox-2")
    );

    let burn_blocks = test_observer::get_burn_blocks();
    let mut pox_out_opt = None;
    for (i, block) in burn_blocks.into_iter().enumerate() {
        let recipients: Vec<(String, u64)> = block
            .get("reward_recipients")
            .unwrap()
            .as_array()
            .unwrap()
            .iter()
            .map(|value| {
                let recipient: String = value
                    .get("recipient")
                    .unwrap()
                    .as_str()
                    .unwrap()
                    .to_string();
                let amount = value.get("amt").unwrap().as_u64().unwrap();
                (recipient, amount)
            })
            .collect();

        if (i as u64) < (sunset_start_rc * reward_cycle_len) {
            // before sunset
            if recipients.len() >= 1 {
                for (_, amt) in recipients.into_iter() {
                    pox_out_opt = if let Some(pox_out) = pox_out_opt.clone() {
                        Some(std::cmp::max(amt, pox_out))
                    } else {
                        Some(amt)
                    };
                }
            }
        } else if (i as u64) >= (sunset_start_rc * reward_cycle_len) && (i as u64) + 1 < epoch_21 {
            // some sunset burn happened
            let pox_out = pox_out_opt.clone().unwrap();
            if recipients.len() >= 1 {
                for (_, amt) in recipients.into_iter() {
                    assert!(amt < pox_out);
                }
            }
        } else if (i as u64) + 1 >= epoch_21 {
            // no sunset burn happened
            let pox_out = pox_out_opt.clone().unwrap();
            if recipients.len() >= 1 {
                for (_, amt) in recipients.into_iter() {
                    // NOTE: odd number of reward cycles
                    if !burnchain_config.is_in_prepare_phase((i + 2) as u64) {
                        assert_eq!(amt, pox_out);
                    }
                }
            }
        }
    }

    test_observer::clear();
    channel.stop_chains_coordinator();
>>>>>>> b3723ca0
}<|MERGE_RESOLUTION|>--- conflicted
+++ resolved
@@ -1344,7 +1344,6 @@
     }
 
     eprintln!("found pox addrs: {:?}", &found_pox_addrs);
-<<<<<<< HEAD
     assert_eq!(found_pox_addrs.len(), 7);
 
     for addr in found_pox_addrs
@@ -1359,20 +1358,10 @@
 #[test]
 #[ignore]
 fn transition_adds_mining_from_segwit() {
-=======
-    assert_eq!(found_pox_addrs.len(), 4);
-}
-
-/// Verify that a sunset-in-progress will be halted by the epoch 2.1 transition
-#[test]
-#[ignore]
-fn transition_removes_pox_sunset() {
->>>>>>> b3723ca0
     if env::var("BITCOIND_TEST") != Ok("1".into()) {
         return;
     }
 
-<<<<<<< HEAD
     let reward_cycle_len = 10;
     let prepare_phase_len = 4;
     let v1_unlock_height = 220;
@@ -1465,7 +1454,16 @@
             .into_bytes(),
     );
     assert!(addr.is_some());
-=======
+}
+
+/// Verify that a sunset-in-progress will be halted by the epoch 2.1 transition
+#[test]
+#[ignore]
+fn transition_removes_pox_sunset() {
+    if env::var("BITCOIND_TEST") != Ok("1".into()) {
+        return;
+    }
+
     let spender_sk = StacksPrivateKey::new();
     let spender_addr: PrincipalData = to_addr(&spender_sk).into();
     let first_bal = 6_000_000_000 * (core::MICROSTACKS_PER_STACKS as u64);
@@ -1763,5 +1761,4 @@
 
     test_observer::clear();
     channel.stop_chains_coordinator();
->>>>>>> b3723ca0
 }