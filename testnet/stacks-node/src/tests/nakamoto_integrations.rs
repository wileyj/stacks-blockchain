--- conflicted
+++ resolved
@@ -48,19 +48,14 @@
     MINERS_NAME, SIGNERS_VOTING_FUNCTION_NAME, SIGNERS_VOTING_NAME,
 };
 use stacks::chainstate::stacks::db::StacksChainState;
-<<<<<<< HEAD
-use stacks::chainstate::stacks::miner::{BlockBuilder, BlockLimitFunction, TransactionResult};
+use stacks::chainstate::stacks::miner::{
+    BlockBuilder, BlockLimitFunction, TransactionEvent, TransactionResult, TransactionSuccessEvent,
+};
 use stacks::chainstate::stacks::{
     SinglesigHashMode, SinglesigSpendingCondition, StacksTransaction, TenureChangePayload,
     TransactionAnchorMode, TransactionAuth, TransactionPayload, TransactionPostConditionMode,
     TransactionPublicKeyEncoding, TransactionSpendingCondition, TransactionVersion, MAX_BLOCK_LEN,
 };
-=======
-use stacks::chainstate::stacks::miner::{
-    BlockBuilder, BlockLimitFunction, TransactionEvent, TransactionResult, TransactionSuccessEvent,
-};
-use stacks::chainstate::stacks::{StacksTransaction, TransactionPayload, MAX_BLOCK_LEN};
->>>>>>> b083832d
 use stacks::core::mempool::MAXIMUM_MEMPOOL_TX_CHAINING;
 use stacks::core::{
     StacksEpoch, StacksEpochId, BLOCK_LIMIT_MAINNET_10, HELIUM_BLOCK_LIMIT_20,
@@ -4240,9 +4235,6 @@
 
 #[test]
 #[ignore]
-<<<<<<< HEAD
-fn signer_chainstate() {
-=======
 /// This test is testing the burn state of the Stacks blocks. In Stacks 2.x,
 /// the burn block state accessed in a Clarity contract is the burn block of
 /// the block's parent, since the block is built before its burn block is
@@ -4253,30 +4245,12 @@
 /// - `get-burn-block-info` is able to access info of the current burn block
 ///   in epoch 3.x
 fn clarity_burn_state() {
->>>>>>> b083832d
     if env::var("BITCOIND_TEST") != Ok("1".into()) {
         return;
     }
 
     let mut signers = TestSigners::default();
     let (mut naka_conf, _miner_account) = naka_neon_integration_conf(None);
-<<<<<<< HEAD
-    let prom_bind = format!("{}:{}", "127.0.0.1", 6000);
-    let http_origin = format!("http://{}", &naka_conf.node.rpc_bind);
-    naka_conf.node.prometheus_bind = Some(prom_bind.clone());
-    naka_conf.miner.wait_on_interim_blocks = Duration::from_secs(1);
-    let sender_sk = Secp256k1PrivateKey::new();
-    // setup sender + recipient for a test stx transfer
-    let sender_addr = tests::to_addr(&sender_sk);
-    let send_amt = 1000;
-    let send_fee = 200;
-    naka_conf.add_initial_balance(
-        PrincipalData::from(sender_addr.clone()).to_string(),
-        (send_amt + send_fee) * 20,
-    );
-    let sender_signer_sk = Secp256k1PrivateKey::new();
-    let sender_signer_addr = tests::to_addr(&sender_signer_sk);
-=======
     let http_origin = format!("http://{}", &naka_conf.node.rpc_bind);
     naka_conf.miner.wait_on_interim_blocks = Duration::from_secs(1);
     let sender_sk = Secp256k1PrivateKey::new();
@@ -4293,26 +4267,17 @@
         PrincipalData::from(sender_addr.clone()).to_string(),
         deploy_fee + tx_fee * tenure_count + tx_fee * tenure_count * inter_blocks_per_tenure,
     );
->>>>>>> b083832d
     naka_conf.add_initial_balance(
         PrincipalData::from(sender_signer_addr.clone()).to_string(),
         100000,
     );
-<<<<<<< HEAD
-    let recipient = PrincipalData::from(StacksAddress::burn_address(false));
-=======
->>>>>>> b083832d
     let stacker_sk = setup_stacker(&mut naka_conf);
 
     test_observer::spawn();
     let observer_port = test_observer::EVENT_OBSERVER_PORT;
     naka_conf.events_observers.insert(EventObserverConfig {
         endpoint: format!("localhost:{observer_port}"),
-<<<<<<< HEAD
-        events_keys: vec![EventKeyType::AnyEvent],
-=======
         events_keys: vec![EventKeyType::MinedBlocks],
->>>>>>> b083832d
     });
 
     let mut btcd_controller = BitcoinCoreController::new(naka_conf.clone());
@@ -4334,14 +4299,10 @@
 
     let coord_channel = run_loop.coordinator_channels();
 
-<<<<<<< HEAD
-    let run_loop_thread = thread::spawn(move || run_loop.start(None, 0));
-=======
     let run_loop_thread = thread::Builder::new()
         .name("run_loop".into())
         .spawn(move || run_loop.start(None, 0))
         .unwrap();
->>>>>>> b083832d
     wait_for_runloop(&blocks_processed);
     boot_to_epoch_3(
         &naka_conf,
@@ -4354,7 +4315,253 @@
 
     info!("Bootstrapped to Epoch-3.0 boundary, starting nakamoto miner");
 
-<<<<<<< HEAD
+    info!("Nakamoto miner started...");
+    blind_signer(&naka_conf, &signers, proposals_submitted);
+
+    // first block wakes up the run loop, wait until a key registration has been submitted.
+    next_block_and(&mut btc_regtest_controller, 60, || {
+        let vrf_count = vrfs_submitted.load(Ordering::SeqCst);
+        Ok(vrf_count >= 1)
+    })
+    .unwrap();
+
+    // second block should confirm the VRF register, wait until a block commit is submitted
+    next_block_and(&mut btc_regtest_controller, 60, || {
+        let commits_count = commits_submitted.load(Ordering::SeqCst);
+        Ok(commits_count >= 1)
+    })
+    .unwrap();
+
+    let mut sender_nonce = 0;
+
+    // This version uses the Clarity 1 / 2 keywords
+    let contract_name = "test-contract";
+    let contract = r#"
+         (define-read-only (foo (expected-height uint))
+             (begin
+                 (asserts! (is-eq expected-height burn-block-height) (err burn-block-height))
+                 (asserts! (is-some (get-burn-block-info? header-hash burn-block-height)) (err u0))
+                 (ok true)
+             )
+         )
+         (define-public (bar (expected-height uint))
+             (foo expected-height)
+         )
+     "#;
+
+    let contract_tx = make_contract_publish(
+        &sender_sk,
+        sender_nonce,
+        deploy_fee,
+        contract_name,
+        contract,
+    );
+    sender_nonce += 1;
+    submit_tx(&http_origin, &contract_tx);
+
+    let mut burn_block_height = 0;
+
+    // Mine `tenure_count` nakamoto tenures
+    for tenure_ix in 0..tenure_count {
+        info!("Mining tenure {}", tenure_ix);
+
+        // Don't submit this tx on the first iteration, because the contract is not published yet.
+        if tenure_ix > 0 {
+            // Call the read-only function and see if we see the correct burn block height
+            let expected_height = Value::UInt(burn_block_height);
+            let arg = expected_height.serialize_to_hex().unwrap();
+            let result = call_read_only(&naka_conf, &sender_addr, contract_name, "foo", vec![&arg]);
+            result.expect_result_ok().expect("Read-only call failed");
+
+            // Submit a tx for the next block (the next block will be a new tenure, so the burn block height will increment)
+            let call_tx = tests::make_contract_call(
+                &sender_sk,
+                sender_nonce,
+                tx_fee,
+                &sender_addr,
+                contract_name,
+                "bar",
+                &[Value::UInt(burn_block_height + 1)],
+            );
+            sender_nonce += 1;
+            submit_tx(&http_origin, &call_tx);
+        }
+
+        let commits_before = commits_submitted.load(Ordering::SeqCst);
+        next_block_and_process_new_stacks_block(&mut btc_regtest_controller, 60, &coord_channel)
+            .unwrap();
+
+        let info = get_chain_info(&naka_conf);
+        burn_block_height = info.burn_block_height as u128;
+        info!("Expecting burn block height to be {}", burn_block_height);
+
+        // Assert that the contract call was successful
+        test_observer::get_mined_nakamoto_blocks()
+            .last()
+            .unwrap()
+            .tx_events
+            .iter()
+            .for_each(|event| match event {
+                TransactionEvent::Success(TransactionSuccessEvent { result, fee, .. }) => {
+                    // Ignore coinbase and tenure transactions
+                    if *fee == 0 {
+                        return;
+                    }
+
+                    info!("Contract call result: {}", result);
+                    result.clone().expect_result_ok().expect("Ok result");
+                }
+                _ => {
+                    info!("Unsuccessful event: {:?}", event);
+                    panic!("Expected a successful transaction");
+                }
+            });
+
+        // mine the interim blocks
+        for interim_block_ix in 0..inter_blocks_per_tenure {
+            info!("Mining interim block {interim_block_ix}");
+            let blocks_processed_before = coord_channel
+                .lock()
+                .expect("Mutex poisoned")
+                .get_stacks_blocks_processed();
+
+            // Call the read-only function and see if we see the correct burn block height
+            let expected_height = Value::UInt(burn_block_height);
+            let arg = expected_height.serialize_to_hex().unwrap();
+            let result = call_read_only(&naka_conf, &sender_addr, contract_name, "foo", vec![&arg]);
+            info!("Read-only result: {:?}", result);
+            result.expect_result_ok().expect("Read-only call failed");
+
+            // Submit a tx to trigger the next block
+            let call_tx = tests::make_contract_call(
+                &sender_sk,
+                sender_nonce,
+                tx_fee,
+                &sender_addr,
+                contract_name,
+                "bar",
+                &[expected_height],
+            );
+            sender_nonce += 1;
+            submit_tx(&http_origin, &call_tx);
+
+            loop {
+                let blocks_processed = coord_channel
+                    .lock()
+                    .expect("Mutex poisoned")
+                    .get_stacks_blocks_processed();
+                if blocks_processed > blocks_processed_before {
+                    break;
+                }
+                thread::sleep(Duration::from_millis(100));
+            }
+
+            // Assert that the contract call was successful
+            test_observer::get_mined_nakamoto_blocks()
+                .last()
+                .unwrap()
+                .tx_events
+                .iter()
+                .for_each(|event| match event {
+                    TransactionEvent::Success(TransactionSuccessEvent { result, .. }) => {
+                        info!("Contract call result: {}", result);
+                        result.clone().expect_result_ok().expect("Ok result");
+                    }
+                    _ => {
+                        info!("Unsuccessful event: {:?}", event);
+                        panic!("Expected a successful transaction");
+                    }
+                });
+        }
+
+        let start_time = Instant::now();
+        while commits_submitted.load(Ordering::SeqCst) <= commits_before {
+            if start_time.elapsed() >= Duration::from_secs(20) {
+                panic!("Timed out waiting for block-commit");
+            }
+            thread::sleep(Duration::from_millis(100));
+        }
+    }
+
+    coord_channel
+        .lock()
+        .expect("Mutex poisoned")
+        .stop_chains_coordinator();
+    run_loop_stopper.store(false, Ordering::SeqCst);
+
+    run_loop_thread.join().unwrap();
+}
+
+#[test]
+#[ignore]
+fn signer_chainstate() {
+    if env::var("BITCOIND_TEST") != Ok("1".into()) {
+        return;
+    }
+
+    let mut signers = TestSigners::default();
+    let (mut naka_conf, _miner_account) = naka_neon_integration_conf(None);
+    let prom_bind = format!("{}:{}", "127.0.0.1", 6000);
+    let http_origin = format!("http://{}", &naka_conf.node.rpc_bind);
+    naka_conf.node.prometheus_bind = Some(prom_bind.clone());
+    naka_conf.miner.wait_on_interim_blocks = Duration::from_secs(1);
+    let sender_sk = Secp256k1PrivateKey::new();
+    // setup sender + recipient for a test stx transfer
+    let sender_addr = tests::to_addr(&sender_sk);
+    let send_amt = 1000;
+    let send_fee = 200;
+    naka_conf.add_initial_balance(
+        PrincipalData::from(sender_addr.clone()).to_string(),
+        (send_amt + send_fee) * 20,
+    );
+    let sender_signer_sk = Secp256k1PrivateKey::new();
+    let sender_signer_addr = tests::to_addr(&sender_signer_sk);
+    naka_conf.add_initial_balance(
+        PrincipalData::from(sender_signer_addr.clone()).to_string(),
+        100000,
+    );
+    let recipient = PrincipalData::from(StacksAddress::burn_address(false));
+    let stacker_sk = setup_stacker(&mut naka_conf);
+
+    test_observer::spawn();
+    let observer_port = test_observer::EVENT_OBSERVER_PORT;
+    naka_conf.events_observers.insert(EventObserverConfig {
+        endpoint: format!("localhost:{observer_port}"),
+        events_keys: vec![EventKeyType::AnyEvent],
+    });
+
+    let mut btcd_controller = BitcoinCoreController::new(naka_conf.clone());
+    btcd_controller
+        .start_bitcoind()
+        .expect("Failed starting bitcoind");
+    let mut btc_regtest_controller = BitcoinRegtestController::new(naka_conf.clone(), None);
+    btc_regtest_controller.bootstrap_chain(201);
+
+    let mut run_loop = boot_nakamoto::BootRunLoop::new(naka_conf.clone()).unwrap();
+    let run_loop_stopper = run_loop.get_termination_switch();
+    let Counters {
+        blocks_processed,
+        naka_submitted_vrfs: vrfs_submitted,
+        naka_submitted_commits: commits_submitted,
+        naka_proposed_blocks: proposals_submitted,
+        ..
+    } = run_loop.counters();
+
+    let coord_channel = run_loop.coordinator_channels();
+
+    let run_loop_thread = thread::spawn(move || run_loop.start(None, 0));
+    wait_for_runloop(&blocks_processed);
+    boot_to_epoch_3(
+        &naka_conf,
+        &blocks_processed,
+        &[stacker_sk],
+        &[sender_signer_sk],
+        &mut Some(&mut signers),
+        &mut btc_regtest_controller,
+    );
+
+    info!("Bootstrapped to Epoch-3.0 boundary, starting nakamoto miner");
+
     let burnchain = naka_conf.get_burnchain();
     let sortdb = burnchain.open_sortition_db(true).unwrap();
 
@@ -4393,10 +4600,6 @@
             .unwrap_or("".into()),
         false,
     );
-=======
-    info!("Nakamoto miner started...");
-    blind_signer(&naka_conf, &signers, proposals_submitted);
->>>>>>> b083832d
 
     // first block wakes up the run loop, wait until a key registration has been submitted.
     next_block_and(&mut btc_regtest_controller, 60, || {
@@ -4412,7 +4615,6 @@
     })
     .unwrap();
 
-<<<<<<< HEAD
     let mut signer_db =
         SignerDb::new(format!("{}/signer_db_path", naka_conf.node.working_dir)).unwrap();
 
@@ -4793,159 +4995,6 @@
     // be fetched again, so drop it here.
     drop(sortitions_view);
 
-=======
-    let mut sender_nonce = 0;
-
-    // This version uses the Clarity 1 / 2 keywords
-    let contract_name = "test-contract";
-    let contract = r#"
-         (define-read-only (foo (expected-height uint))
-             (begin
-                 (asserts! (is-eq expected-height burn-block-height) (err burn-block-height))
-                 (asserts! (is-some (get-burn-block-info? header-hash burn-block-height)) (err u0))
-                 (ok true)
-             )
-         )
-         (define-public (bar (expected-height uint))
-             (foo expected-height)
-         )
-     "#;
-
-    let contract_tx = make_contract_publish(
-        &sender_sk,
-        sender_nonce,
-        deploy_fee,
-        contract_name,
-        contract,
-    );
-    sender_nonce += 1;
-    submit_tx(&http_origin, &contract_tx);
-
-    let mut burn_block_height = 0;
-
-    // Mine `tenure_count` nakamoto tenures
-    for tenure_ix in 0..tenure_count {
-        info!("Mining tenure {}", tenure_ix);
-
-        // Don't submit this tx on the first iteration, because the contract is not published yet.
-        if tenure_ix > 0 {
-            // Call the read-only function and see if we see the correct burn block height
-            let expected_height = Value::UInt(burn_block_height);
-            let arg = expected_height.serialize_to_hex().unwrap();
-            let result = call_read_only(&naka_conf, &sender_addr, contract_name, "foo", vec![&arg]);
-            result.expect_result_ok().expect("Read-only call failed");
-
-            // Submit a tx for the next block (the next block will be a new tenure, so the burn block height will increment)
-            let call_tx = tests::make_contract_call(
-                &sender_sk,
-                sender_nonce,
-                tx_fee,
-                &sender_addr,
-                contract_name,
-                "bar",
-                &[Value::UInt(burn_block_height + 1)],
-            );
-            sender_nonce += 1;
-            submit_tx(&http_origin, &call_tx);
-        }
-
-        let commits_before = commits_submitted.load(Ordering::SeqCst);
-        next_block_and_process_new_stacks_block(&mut btc_regtest_controller, 60, &coord_channel)
-            .unwrap();
-
-        let info = get_chain_info(&naka_conf);
-        burn_block_height = info.burn_block_height as u128;
-        info!("Expecting burn block height to be {}", burn_block_height);
-
-        // Assert that the contract call was successful
-        test_observer::get_mined_nakamoto_blocks()
-            .last()
-            .unwrap()
-            .tx_events
-            .iter()
-            .for_each(|event| match event {
-                TransactionEvent::Success(TransactionSuccessEvent { result, fee, .. }) => {
-                    // Ignore coinbase and tenure transactions
-                    if *fee == 0 {
-                        return;
-                    }
-
-                    info!("Contract call result: {}", result);
-                    result.clone().expect_result_ok().expect("Ok result");
-                }
-                _ => {
-                    info!("Unsuccessful event: {:?}", event);
-                    panic!("Expected a successful transaction");
-                }
-            });
-
-        // mine the interim blocks
-        for interim_block_ix in 0..inter_blocks_per_tenure {
-            info!("Mining interim block {interim_block_ix}");
-            let blocks_processed_before = coord_channel
-                .lock()
-                .expect("Mutex poisoned")
-                .get_stacks_blocks_processed();
-
-            // Call the read-only function and see if we see the correct burn block height
-            let expected_height = Value::UInt(burn_block_height);
-            let arg = expected_height.serialize_to_hex().unwrap();
-            let result = call_read_only(&naka_conf, &sender_addr, contract_name, "foo", vec![&arg]);
-            info!("Read-only result: {:?}", result);
-            result.expect_result_ok().expect("Read-only call failed");
-
-            // Submit a tx to trigger the next block
-            let call_tx = tests::make_contract_call(
-                &sender_sk,
-                sender_nonce,
-                tx_fee,
-                &sender_addr,
-                contract_name,
-                "bar",
-                &[expected_height],
-            );
-            sender_nonce += 1;
-            submit_tx(&http_origin, &call_tx);
-
-            loop {
-                let blocks_processed = coord_channel
-                    .lock()
-                    .expect("Mutex poisoned")
-                    .get_stacks_blocks_processed();
-                if blocks_processed > blocks_processed_before {
-                    break;
-                }
-                thread::sleep(Duration::from_millis(100));
-            }
-
-            // Assert that the contract call was successful
-            test_observer::get_mined_nakamoto_blocks()
-                .last()
-                .unwrap()
-                .tx_events
-                .iter()
-                .for_each(|event| match event {
-                    TransactionEvent::Success(TransactionSuccessEvent { result, .. }) => {
-                        info!("Contract call result: {}", result);
-                        result.clone().expect_result_ok().expect("Ok result");
-                    }
-                    _ => {
-                        info!("Unsuccessful event: {:?}", event);
-                        panic!("Expected a successful transaction");
-                    }
-                });
-        }
-
-        let start_time = Instant::now();
-        while commits_submitted.load(Ordering::SeqCst) <= commits_before {
-            if start_time.elapsed() >= Duration::from_secs(20) {
-                panic!("Timed out waiting for block-commit");
-            }
-            thread::sleep(Duration::from_millis(100));
-        }
-    }
-
->>>>>>> b083832d
     coord_channel
         .lock()
         .expect("Mutex poisoned")
