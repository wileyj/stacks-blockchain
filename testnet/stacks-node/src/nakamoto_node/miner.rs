// Copyright (C) 2013-2020 Blockstack PBC, a public benefit corporation
// Copyright (C) 2020-2023 Stacks Open Internet Foundation
//
// This program is free software: you can redistribute it and/or modify
// it under the terms of the GNU General Public License as published by
// the Free Software Foundation, either version 3 of the License, or
// (at your option) any later version.
//
// This program is distributed in the hope that it will be useful,
// but WITHOUT ANY WARRANTY; without even the implied warranty of
// MERCHANTABILITY or FITNESS FOR A PARTICULAR PURPOSE.  See the
// GNU General Public License for more details.
//
// You should have received a copy of the GNU General Public License
// along with this program.  If not, see <http://www.gnu.org/licenses/>.
use std::sync::atomic::{AtomicBool, Ordering};
use std::sync::Arc;
#[cfg(test)]
use std::sync::LazyLock;
use std::thread;
use std::time::{Duration, Instant};

use clarity::boot_util::boot_code_id;
use clarity::vm::types::PrincipalData;
use libsigner::v0::messages::{MinerSlotID, SignerMessage};
use libsigner::StackerDBSession;
use rand::{thread_rng, Rng};
use stacks::burnchains::Burnchain;
use stacks::chainstate::burn::db::sortdb::SortitionDB;
use stacks::chainstate::burn::{BlockSnapshot, ConsensusHash};
use stacks::chainstate::coordinator::OnChainRewardSetProvider;
use stacks::chainstate::nakamoto::coordinator::load_nakamoto_reward_set;
use stacks::chainstate::nakamoto::miner::{NakamotoBlockBuilder, NakamotoTenureInfo};
use stacks::chainstate::nakamoto::staging_blocks::NakamotoBlockObtainMethod;
use stacks::chainstate::nakamoto::tenure::NakamotoTenureEventId;
use stacks::chainstate::nakamoto::{NakamotoBlock, NakamotoChainState, StacksDBIndexed};
use stacks::chainstate::stacks::boot::{RewardSet, MINERS_NAME};
use stacks::chainstate::stacks::db::{StacksChainState, StacksHeaderInfo};
use stacks::chainstate::stacks::{
    CoinbasePayload, Error as ChainstateError, StacksTransaction, StacksTransactionSigner,
    TenureChangeCause, TenureChangePayload, TransactionAnchorMode, TransactionPayload,
    TransactionVersion,
};
use stacks::net::api::poststackerdbchunk::StackerDBErrorCodes;
use stacks::net::p2p::NetworkHandle;
use stacks::net::stackerdb::StackerDBs;
use stacks::net::{NakamotoBlocksData, StacksMessageType};
use stacks::util::get_epoch_time_secs;
use stacks::util::secp256k1::MessageSignature;
use stacks_common::types::chainstate::{StacksAddress, StacksBlockId};
use stacks_common::types::{PrivateKey, StacksEpochId};
#[cfg(test)]
use stacks_common::util::tests::TestFlag;
use stacks_common::util::vrf::VRFProof;

use super::relayer::{MinerStopHandle, RelayerThread};
use super::{Config, Error as NakamotoNodeError, EventDispatcher, Keychain};
use crate::nakamoto_node::signer_coordinator::SignerCoordinator;
use crate::nakamoto_node::VRF_MOCK_MINER_KEY;
use crate::neon_node;
use crate::run_loop::nakamoto::Globals;
use crate::run_loop::RegisteredKey;

#[cfg(test)]
pub static TEST_MINE_STALL: LazyLock<TestFlag<bool>> = LazyLock::new(TestFlag::default);
#[cfg(test)]
pub static TEST_BROADCAST_STALL: LazyLock<TestFlag<bool>> = LazyLock::new(TestFlag::default);
#[cfg(test)]
pub static TEST_BLOCK_ANNOUNCE_STALL: LazyLock<TestFlag<bool>> = LazyLock::new(TestFlag::default);
#[cfg(test)]
pub static TEST_SKIP_P2P_BROADCAST: LazyLock<TestFlag<bool>> = LazyLock::new(TestFlag::default);

/// If the miner was interrupted while mining a block, how long should the
///  miner thread sleep before trying again?
const ABORT_TRY_AGAIN_MS: u64 = 200;

#[allow(clippy::large_enum_variant)]
#[derive(Debug)]
pub enum MinerDirective {
    /// The miner won sortition so they should begin a new tenure
    BeginTenure {
        /// This is the block ID of the first block in the parent tenure
        parent_tenure_start: StacksBlockId,
        /// This is the snapshot that this miner won, and will produce a tenure for
        election_block: BlockSnapshot,
        /// This is the snapshot that caused the relayer to initiate this event (may be different
        ///  than the election block in the case where the miner is trying to mine a late block).
        burnchain_tip: BlockSnapshot,
        /// This is `true` if the snapshot above is known not to be the the latest burnchain tip,
        /// but an ancestor of it (for example, the burnchain tip could be an empty flash block, but the
        /// miner may nevertheless need to produce a Stacks block with a BlockFound tenure-change
        /// transaction for the tenure began by winning `burnchain_tip`'s sortition).
        late: bool,
    },
    /// The miner should try to continue their tenure if they are the active miner
    ContinueTenure { new_burn_view: ConsensusHash },
    /// The miner did not win sortition
    StopTenure,
}

#[derive(PartialEq, Debug, Clone)]
/// Tenure info needed to construct a tenure change or tenure extend transaction
struct ParentTenureInfo {
    /// The number of blocks in the parent tenure
    parent_tenure_blocks: u64,
    /// The consensus hash of the parent tenure
    parent_tenure_consensus_hash: ConsensusHash,
}

/// Metadata required for beginning a new tenure
struct ParentStacksBlockInfo {
    /// Header metadata for the Stacks block we're going to build on top of
    stacks_parent_header: StacksHeaderInfo,
    /// nonce to use for this new block's coinbase transaction
    coinbase_nonce: u64,
    parent_tenure: Option<ParentTenureInfo>,
}

/// The reason the miner thread was spawned
#[derive(PartialEq, Clone, Debug)]
pub enum MinerReason {
    /// The miner thread was spawned to begin a new tenure
    BlockFound {
        /// `late` indicates whether or not the tenure that is about to be started corresponds to
        /// an ancestor of the canonical tip.  This can happen if this miner won the highest
        /// sortition, but that sortition's snapshot is not the canonical tip (e.g. the canonical
        /// tip may have no sortition, but its parent (or Nth ancestor) would have had a sortition
        /// that this miner won, and it would be the latest non-empty sortition ancestor of the
        /// tip).  This indication is important because the miner would issue a BlockFound
        /// tenure-change, and then issue an Extended tenure-change right afterwards in order to
        /// update the burnchain view exposed to Clarity for the highest sortition.
        late: bool,
    },
    /// The miner thread was spawned to extend an existing tenure
    Extended {
        /// Current consensus hash on the underlying burnchain.  Corresponds to the last-seen
        /// sortition.
        burn_view_consensus_hash: ConsensusHash,
    },
}

impl MinerReason {
    pub fn is_late_block(&self) -> bool {
        match self {
            Self::BlockFound { ref late } => *late,
            Self::Extended { .. } => false,
        }
    }
}

impl std::fmt::Display for MinerReason {
    fn fmt(&self, f: &mut std::fmt::Formatter<'_>) -> std::fmt::Result {
        match self {
            MinerReason::BlockFound { late } => {
                write!(f, "BlockFound({})", if *late { "late" } else { "current" })
            }
            MinerReason::Extended {
                burn_view_consensus_hash,
            } => write!(
                f,
                "Extended: burn_view_consensus_hash = {burn_view_consensus_hash:?}",
            ),
        }
    }
}

pub struct BlockMinerThread {
    /// node config struct
    config: Config,
    /// handle to global state
    globals: Globals,
    /// copy of the node's keychain
    keychain: Keychain,
    /// burnchain configuration
    burnchain: Burnchain,
    /// Last block mined
    last_block_mined: Option<NakamotoBlock>,
    /// Number of blocks mined since a tenure change/extend was attempted
    mined_blocks: u64,
    /// Copy of the node's registered VRF key
    registered_key: RegisteredKey,
    /// Burnchain block snapshot which elected this miner
    burn_election_block: BlockSnapshot,
    /// Current burnchain tip as of the last TenureChange
    /// * if the last tenure-change was a BlockFound, then this is the same as the
    /// `burn_election_block` (and it is also the `burn_view`)
    /// * otherwise, if the last tenure-change is an Extend, then this is the sortition of the burn
    /// view consensus hash in the TenureChange
    burn_block: BlockSnapshot,
    /// The start of the parent tenure for this tenure
    parent_tenure_id: StacksBlockId,
    /// Handle to the node's event dispatcher
    event_dispatcher: EventDispatcher,
    /// The reason the miner thread was spawned
    reason: MinerReason,
    /// Handle to the p2p thread for block broadcast
    p2p_handle: NetworkHandle,
    signer_set_cache: Option<RewardSet>,
    /// The time at which tenure change/extend was attempted
    tenure_change_time: Instant,
<<<<<<< HEAD
    /// The current tip when this miner thread was started.
    /// This *should not* be passed into any block building code, as it
    ///  is not necessarily the burn view for the block being constructed.
    /// Rather, this burn block is used to determine whether or not a new
    ///  burn block has arrived since this thread started.
    burn_tip_at_start: ConsensusHash,
=======
    /// flag to indicate an abort driven from the relayer
    abort_flag: Arc<AtomicBool>,
>>>>>>> 11001c8a
}

impl BlockMinerThread {
    /// Instantiate the miner thread
    pub fn new(
        rt: &RelayerThread,
        registered_key: RegisteredKey,
        burn_election_block: BlockSnapshot,
        burn_block: BlockSnapshot,
        parent_tenure_id: StacksBlockId,
        burn_tip_at_start: &ConsensusHash,
        reason: MinerReason,
    ) -> BlockMinerThread {
        BlockMinerThread {
            config: rt.config.clone(),
            globals: rt.globals.clone(),
            keychain: rt.keychain.clone(),
            burnchain: rt.burnchain.clone(),
            last_block_mined: None,
            mined_blocks: 0,
            registered_key,
            burn_election_block,
            burn_block,
            event_dispatcher: rt.event_dispatcher.clone(),
            parent_tenure_id,
            reason,
            p2p_handle: rt.get_p2p_handle(),
            signer_set_cache: None,
            burn_tip_at_start: burn_tip_at_start.clone(),
            tenure_change_time: Instant::now(),
            abort_flag: Arc::new(AtomicBool::new(false)),
        }
    }

    pub fn get_abort_flag(&self) -> Arc<AtomicBool> {
        self.abort_flag.clone()
    }

    #[cfg(test)]
    fn fault_injection_block_broadcast_stall(new_block: &NakamotoBlock) {
        if TEST_BROADCAST_STALL.get() {
            // Do an extra check just so we don't log EVERY time.
            warn!("Fault injection: Broadcasting is stalled due to testing directive.";
                      "stacks_block_id" => %new_block.block_id(),
                      "stacks_block_hash" => %new_block.header.block_hash(),
                      "height" => new_block.header.chain_length,
                      "consensus_hash" => %new_block.header.consensus_hash
            );
            while TEST_BROADCAST_STALL.get() {
                std::thread::sleep(std::time::Duration::from_millis(10));
            }
            info!("Fault injection: Broadcasting is no longer stalled due to testing directive.";
                  "block_id" => %new_block.block_id(),
                  "height" => new_block.header.chain_length,
                  "consensus_hash" => %new_block.header.consensus_hash
            );
        }
    }

    #[cfg(not(test))]
    fn fault_injection_block_broadcast_stall(_ignored: &NakamotoBlock) {}

    #[cfg(test)]
    fn fault_injection_block_announce_stall(new_block: &NakamotoBlock) {
        if TEST_BLOCK_ANNOUNCE_STALL.get() {
            // Do an extra check just so we don't log EVERY time.
            warn!("Fault injection: Block announcement is stalled due to testing directive.";
                      "stacks_block_id" => %new_block.block_id(),
                      "stacks_block_hash" => %new_block.header.block_hash(),
                      "height" => new_block.header.chain_length,
                      "consensus_hash" => %new_block.header.consensus_hash
            );
            while TEST_BLOCK_ANNOUNCE_STALL.get() {
                std::thread::sleep(std::time::Duration::from_millis(10));
            }
            info!("Fault injection: Block announcement is no longer stalled due to testing directive.";
                  "block_id" => %new_block.block_id(),
                  "height" => new_block.header.chain_length,
                  "consensus_hash" => %new_block.header.consensus_hash
            );
        }
    }

    #[cfg(not(test))]
    fn fault_injection_block_announce_stall(_ignored: &NakamotoBlock) {}

    #[cfg(test)]
    fn fault_injection_skip_block_broadcast() -> bool {
        if TEST_SKIP_P2P_BROADCAST.get() {
            return true;
        }
        false
    }

    #[cfg(not(test))]
    fn fault_injection_skip_block_broadcast() -> bool {
        false
    }

    /// Stop a miner tenure by blocking the miner and then joining the tenure thread
    #[cfg(test)]
    fn fault_injection_stall_miner() {
        if TEST_MINE_STALL.get() {
            // Do an extra check just so we don't log EVERY time.
            warn!("Mining is stalled due to testing directive");
            while TEST_MINE_STALL.get() {
                std::thread::sleep(std::time::Duration::from_millis(10));
            }
            warn!("Mining is no longer stalled due to testing directive. Continuing...");
        }
    }

    #[cfg(not(test))]
    fn fault_injection_stall_miner() {}

    pub fn run_miner(
        mut self,
        prior_miner: Option<MinerStopHandle>,
    ) -> Result<(), NakamotoNodeError> {
        // when starting a new tenure, block the mining thread if its currently running.
        // the new mining thread will join it (so that the new mining thread stalls, not the relayer)
        debug!(
            "New miner thread starting";
            "had_prior_miner" => prior_miner.is_some(),
            "parent_tenure_id" => %self.parent_tenure_id,
            "thread_id" => ?thread::current().id(),
            "burn_block_consensus_hash" => %self.burn_block.consensus_hash,
            "burn_election_block_consensus_hash" => %self.burn_election_block.consensus_hash,
            "reason" => %self.reason,
        );
        if let Some(prior_miner) = prior_miner {
            debug!(
                "Miner thread {:?}: will try and stop prior miner {:?}",
                thread::current().id(),
                prior_miner.inner_thread().id()
            );
            prior_miner.stop(&self.globals)?;
        }
        let mut stackerdbs = StackerDBs::connect(&self.config.get_stacker_db_file_path(), true)?;
        let mut last_block_rejected = false;

        let reward_set = self.load_signer_set()?;
        let Some(miner_privkey) = self.config.miner.mining_key else {
            return Err(NakamotoNodeError::MinerConfigurationFailed(
                "No mining key configured, cannot mine",
            ));
        };
        let sortdb = SortitionDB::open(
            &self.config.get_burn_db_file_path(),
            true,
            self.burnchain.pox_constants.clone(),
        )
        .expect("FATAL: could not open sortition DB");

        // Start the signer coordinator
        let mut coordinator = SignerCoordinator::new(
            self.event_dispatcher.stackerdb_channel.clone(),
            self.globals.should_keep_running.clone(),
            &reward_set,
            &self.burn_election_block,
            &self.burnchain,
            miner_privkey,
            &self.config,
            &self.burn_tip_at_start,
        )
        .map_err(|e| {
            NakamotoNodeError::SigningCoordinatorFailure(format!(
                "Failed to initialize the signing coordinator. Cannot mine! {e:?}"
            ))
        })?;

        // now, actually run this tenure
        loop {
            if let Err(e) = self.miner_main_loop(
                &mut coordinator,
                &sortdb,
                &mut stackerdbs,
                &mut last_block_rejected,
                &reward_set,
            ) {
                // Before stopping this miner, shutdown the coordinator thread.
                coordinator.shutdown();
                return Err(e);
            }
        }
    }

    /// Pause the miner thread and retry to mine
    fn pause_and_retry(
        &self,
        new_block: &NakamotoBlock,
        last_block_rejected: &mut bool,
        e: NakamotoNodeError,
    ) {
        // Sleep for a bit to allow signers to catch up
        let pause_ms = if *last_block_rejected {
            self.config.miner.subsequent_rejection_pause_ms
        } else {
            self.config.miner.first_rejection_pause_ms
        };

        error!("Error while gathering signatures: {e:?}. Will try mining again in {pause_ms}.";
            "signer_sighash" => %new_block.header.signer_signature_hash(),
            "block_height" => new_block.header.chain_length,
            "consensus_hash" => %new_block.header.consensus_hash,
        );
        thread::sleep(Duration::from_millis(pause_ms));
        *last_block_rejected = true;
    }

    /// The main loop for the miner thread. This is where the miner will mine
    /// blocks and then attempt to sign and broadcast them.
    fn miner_main_loop(
        &mut self,
        coordinator: &mut SignerCoordinator,
        sortdb: &SortitionDB,
        stackerdbs: &mut StackerDBs,
        last_block_rejected: &mut bool,
        reward_set: &RewardSet,
    ) -> Result<(), NakamotoNodeError> {
        Self::fault_injection_stall_miner();
        let mut chain_state =
            neon_node::open_chainstate_with_faults(&self.config).map_err(|e| {
                NakamotoNodeError::SigningCoordinatorFailure(format!(
                    "Failed to open chainstate DB. Cannot mine! {e:?}"
                ))
            })?;
        // Late block tenures are initiated only to issue the BlockFound
        //  tenure change tx (because they can be immediately extended to
        //  the next burn view). This checks whether or not we're in such a
        //  tenure and have produced a block already. If so, it exits the
        //  mining thread to allow the tenure extension thread to take over.
        if self.last_block_mined.is_some() && self.reason.is_late_block() {
            info!("Miner: finished mining a late tenure");
            return Err(NakamotoNodeError::StacksTipChanged);
        }

        let new_block = loop {
            // If we're mock mining, we may not have processed the block that the
            // actual tenure winner committed to yet. So, before attempting to
            // mock mine, check if the parent is processed.
            if self.config.get_node_config(false).mock_mining {
                let burn_db_path = self.config.get_burn_db_file_path();
                let mut burn_db =
                    SortitionDB::open(&burn_db_path, true, self.burnchain.pox_constants.clone())
                        .expect("FATAL: could not open sortition DB");
                let burn_tip_changed = self.check_burn_tip_changed(&burn_db);
                match burn_tip_changed
                    .and_then(|_| self.load_block_parent_info(&mut burn_db, &mut chain_state))
                {
                    Ok(..) => {}
                    Err(NakamotoNodeError::ParentNotFound) => {
                        info!("Mock miner has not processed parent block yet, sleeping and trying again");
                        thread::sleep(Duration::from_millis(ABORT_TRY_AGAIN_MS));
                        continue;
                    }
                    Err(e) => {
                        warn!("Mock miner failed to load parent info: {e:?}");
                        return Err(e);
                    }
                }
            }

            match self.mine_block(coordinator) {
                Ok(x) => {
                    if !self.validate_timestamp(&x)? {
                        info!("Block mined too quickly. Will try again.";
                            "block_timestamp" => x.header.timestamp,
                        );
                        continue;
                    }
                    break Some(x);
                }
                Err(NakamotoNodeError::MiningFailure(ChainstateError::MinerAborted)) => {
                    if self.abort_flag.load(Ordering::SeqCst) {
                        info!("Miner interrupted while mining in order to shut down");
                        self.globals
                            .raise_initiative(format!("MiningFailure: aborted by node"));
                        return Err(ChainstateError::MinerAborted.into());
                    }

                    info!("Miner interrupted while mining, will try again");
                    // sleep, and try again. if the miner was interrupted because the burnchain
                    // view changed, the next `mine_block()` invocation will error
                    thread::sleep(Duration::from_millis(ABORT_TRY_AGAIN_MS));
                    continue;
                }
                Err(NakamotoNodeError::MiningFailure(ChainstateError::NoTransactionsToMine)) => {
                    debug!("Miner did not find any transactions to mine");
                    break None;
                }
                Err(e) => {
                    warn!("Failed to mine block: {e:?}");

                    // try again, in case a new sortition is pending
                    self.globals
                        .raise_initiative(format!("MiningFailure: {e:?}"));
                    return Err(ChainstateError::MinerAborted.into());
                }
            }
        };

        if let Some(mut new_block) = new_block {
            Self::fault_injection_block_broadcast_stall(&new_block);

            let signer_signature = match self.propose_block(
                coordinator,
                &mut new_block,
                sortdb,
                stackerdbs,
            ) {
                Ok(x) => x,
                Err(e) => match e {
                    NakamotoNodeError::StacksTipChanged => {
                        info!("Stacks tip changed while waiting for signatures";
                            "signer_sighash" => %new_block.header.signer_signature_hash(),
                            "block_height" => new_block.header.chain_length,
                            "consensus_hash" => %new_block.header.consensus_hash,
                        );
                        return Err(e);
                    }
                    NakamotoNodeError::BurnchainTipChanged => {
                        info!("Burnchain tip changed while waiting for signatures";
                            "signer_sighash" => %new_block.header.signer_signature_hash(),
                            "block_height" => new_block.header.chain_length,
                            "consensus_hash" => %new_block.header.consensus_hash,
                        );
                        return Err(e);
                    }
                    NakamotoNodeError::StackerDBUploadError(ref ack) => {
                        if ack.code == Some(StackerDBErrorCodes::BadSigner.code()) {
                            error!("Error while gathering signatures: failed to upload miner StackerDB data: {ack:?}. Giving up.";
                                "signer_sighash" => %new_block.header.signer_signature_hash(),
                                "block_height" => new_block.header.chain_length,
                                "consensus_hash" => %new_block.header.consensus_hash,
                            );
                            return Err(e);
                        }
                        self.pause_and_retry(&new_block, last_block_rejected, e);
                        return Ok(());
                    }
                    _ => {
                        self.pause_and_retry(&new_block, last_block_rejected, e);
                        return Ok(());
                    }
                },
            };
            *last_block_rejected = false;

            new_block.header.signer_signature = signer_signature;
            if let Err(e) = self.broadcast(new_block.clone(), reward_set, &stackerdbs) {
                warn!("Error accepting own block: {e:?}. Will try mining again.");
                return Ok(());
            } else {
                info!(
                    "Miner: Block signed by signer set and broadcasted";
                    "signer_sighash" => %new_block.header.signer_signature_hash(),
                    "stacks_block_hash" => %new_block.header.block_hash(),
                    "stacks_block_id" => %new_block.header.block_id(),
                    "block_height" => new_block.header.chain_length,
                    "consensus_hash" => %new_block.header.consensus_hash,
                );
            }

            // update mined-block counters and mined-tenure counters
            self.globals.counters.bump_naka_mined_blocks();
            if self.last_block_mined.is_none() {
                // this is the first block of the tenure, bump tenure counter
                self.globals.counters.bump_naka_mined_tenures();
            }

            // wake up chains coordinator
            Self::fault_injection_block_announce_stall(&new_block);
            self.globals.coord().announce_new_stacks_block();

            self.last_block_mined = Some(new_block);
            self.mined_blocks += 1;
        }

        let Ok(sort_db) = SortitionDB::open(
            &self.config.get_burn_db_file_path(),
            true,
            self.burnchain.pox_constants.clone(),
        ) else {
            error!("Failed to open sortition DB. Will try mining again.");
            return Ok(());
        };

        let wait_start = Instant::now();
        while wait_start.elapsed() < self.config.miner.wait_on_interim_blocks {
            thread::sleep(Duration::from_millis(ABORT_TRY_AGAIN_MS));
            if self.check_burn_tip_changed(&sort_db).is_err() {
                return Err(NakamotoNodeError::BurnchainTipChanged);
            }
        }

        Ok(())
    }

    fn propose_block(
        &self,
        coordinator: &mut SignerCoordinator,
        new_block: &mut NakamotoBlock,
        sortdb: &SortitionDB,
        stackerdbs: &mut StackerDBs,
    ) -> Result<Vec<MessageSignature>, NakamotoNodeError> {
        if self.config.get_node_config(false).mock_mining {
            // If we're mock mining, we don't actually propose the block.
            return Ok(Vec::new());
        }

        let mut chain_state =
            neon_node::open_chainstate_with_faults(&self.config).map_err(|e| {
                NakamotoNodeError::SigningCoordinatorFailure(format!(
                    "Failed to open chainstate DB. Cannot mine! {e:?}"
                ))
            })?;
        coordinator.propose_block(
            new_block,
            &self.burnchain,
            sortdb,
            &mut chain_state,
            stackerdbs,
            &self.globals.counters,
            &self.burn_election_block,
        )
    }

    /// Load the signer set active for this miner's blocks. This is the
    ///  active reward set during `self.burn_election_block`. The miner
    ///  thread caches this information, and this method will consult
    ///  that cache (or populate it if necessary).
    fn load_signer_set(&mut self) -> Result<RewardSet, NakamotoNodeError> {
        if let Some(set) = self.signer_set_cache.as_ref() {
            return Ok(set.clone());
        }
        let sort_db = SortitionDB::open(
            &self.config.get_burn_db_file_path(),
            true,
            self.burnchain.pox_constants.clone(),
        )
        .map_err(|e| {
            NakamotoNodeError::SigningCoordinatorFailure(format!(
                "Failed to open sortition DB. Cannot mine! {e:?}"
            ))
        })?;

        let mut chain_state =
            neon_node::open_chainstate_with_faults(&self.config).map_err(|e| {
                NakamotoNodeError::SigningCoordinatorFailure(format!(
                    "Failed to open chainstate DB. Cannot mine! {e:?}"
                ))
            })?;

        let burn_election_height = self.burn_election_block.block_height;

        let reward_cycle = self
            .burnchain
            .block_height_to_reward_cycle(burn_election_height)
            .expect("FATAL: no reward cycle for sortition");

        let reward_info = match load_nakamoto_reward_set(
            reward_cycle,
            &self.burn_election_block.sortition_id,
            &self.burnchain,
            &mut chain_state,
            &self.parent_tenure_id,
            &sort_db,
            &OnChainRewardSetProvider::new(),
        ) {
            Ok(Some((reward_info, _))) => reward_info,
            Ok(None) => {
                return Err(NakamotoNodeError::SigningCoordinatorFailure(
                    "No reward set stored yet. Cannot mine!".into(),
                ));
            }
            Err(e) => {
                return Err(NakamotoNodeError::SigningCoordinatorFailure(format!(
                    "Failure while fetching reward set. Cannot initialize miner coordinator. {e:?}"
                )));
            }
        };

        let Some(reward_set) = reward_info.known_selected_anchor_block_owned() else {
            return Err(NakamotoNodeError::SigningCoordinatorFailure(
                "Current reward cycle did not select a reward set. Cannot mine!".into(),
            ));
        };

        self.signer_set_cache = Some(reward_set.clone());
        Ok(reward_set)
    }

    /// Fault injection -- possibly fail to broadcast
    /// Return true to drop the block
    fn fault_injection_broadcast_fail(&self) -> bool {
        let drop_prob = self
            .config
            .node
            .fault_injection_block_push_fail_probability
            .unwrap_or(0)
            .min(100);
        if drop_prob > 0 {
            let throw: u8 = thread_rng().gen_range(0..100);
            throw < drop_prob
        } else {
            false
        }
    }

    /// Store a block to the chainstate, and if successful (it should be since we mined it),
    /// broadcast it via the p2p network.
    fn broadcast_p2p(
        &mut self,
        sort_db: &SortitionDB,
        chain_state: &mut StacksChainState,
        block: &NakamotoBlock,
        reward_set: &RewardSet,
    ) -> Result<(), ChainstateError> {
        if Self::fault_injection_skip_block_broadcast() {
            warn!(
                "Fault injection: Skipping block broadcast for {}",
                block.block_id()
            );
            return Ok(());
        }

        let parent_block_info =
            NakamotoChainState::get_block_header(chain_state.db(), &block.header.parent_block_id)?
                .ok_or_else(|| ChainstateError::NoSuchBlockError)?;
        let burn_view_ch =
            NakamotoChainState::get_block_burn_view(sort_db, &block, &parent_block_info)?;
        let mut sortition_handle = sort_db.index_handle_at_ch(&burn_view_ch)?;
        let chainstate_config = chain_state.config();
        let (headers_conn, staging_tx) = chain_state.headers_conn_and_staging_tx_begin()?;
        let accepted = NakamotoChainState::accept_block(
            &chainstate_config,
            block,
            &mut sortition_handle,
            &staging_tx,
            headers_conn,
            reward_set,
            NakamotoBlockObtainMethod::Mined,
        )?;
        staging_tx.commit()?;

        if !accepted {
            // this can happen if the p2p network and relayer manage to receive this block prior to
            // the thread reaching this point -- this can happen because the signers broadcast the
            // signed block to the nodes independent of the miner, so the miner itself can receive
            // and store its own block outside of this thread.
            debug!("Did NOT accept block {} we mined", &block.block_id());

            // not much we can do here, but try and mine again and hope we produce a valid one.
            return Ok(());
        }

        // forward to p2p thread, but do fault injection
        if self.fault_injection_broadcast_fail() {
            info!("Fault injection: drop block {}", &block.block_id());
            return Ok(());
        }

        let block_id = block.block_id();
        debug!("Broadcasting block {block_id}");
        if let Err(e) = self.p2p_handle.broadcast_message(
            vec![],
            StacksMessageType::NakamotoBlocks(NakamotoBlocksData {
                blocks: vec![block.clone()],
            }),
        ) {
            warn!("Failed to broadcast block {block_id}: {e:?}");
        }
        Ok(())
    }

    fn broadcast(
        &mut self,
        block: NakamotoBlock,
        reward_set: &RewardSet,
        stackerdbs: &StackerDBs,
    ) -> Result<(), NakamotoNodeError> {
        if self.config.get_node_config(false).mock_mining {
            // If we're mock mining, we don't actually broadcast the block.
            return Ok(());
        }

        if self.config.miner.mining_key.is_none() {
            return Err(NakamotoNodeError::MinerConfigurationFailed(
                "No mining key configured, cannot mine",
            ));
        };

        let mut chain_state = neon_node::open_chainstate_with_faults(&self.config)
            .expect("FATAL: could not open chainstate DB");
        let sort_db = SortitionDB::open(
            &self.config.get_burn_db_file_path(),
            true,
            self.burnchain.pox_constants.clone(),
        )
        .expect("FATAL: could not open sortition DB");

        // push block via p2p block push
        self.broadcast_p2p(&sort_db, &mut chain_state, &block, reward_set)
            .map_err(NakamotoNodeError::AcceptFailure)?;

        let Some(ref miner_privkey) = self.config.miner.mining_key else {
            // should be unreachable, but we can't borrow this above broadcast_p2p() since it's
            // mutable
            return Err(NakamotoNodeError::MinerConfigurationFailed(
                "No mining key configured, cannot mine",
            ));
        };

        // also, push block via stackerdb to make sure stackers get it
        let rpc_socket = self.config.node.get_rpc_loopback().ok_or_else(|| {
            NakamotoNodeError::MinerConfigurationFailed("Failed to get RPC loopback socket")
        })?;
        let miners_contract_id = boot_code_id(MINERS_NAME, chain_state.mainnet);
        let mut miners_session = StackerDBSession::new(&rpc_socket.to_string(), miners_contract_id);

        SignerCoordinator::send_miners_message(
            miner_privkey,
            &sort_db,
            &self.burn_block,
            stackerdbs,
            SignerMessage::BlockPushed(block),
            MinerSlotID::BlockPushed,
            chain_state.mainnet,
            &mut miners_session,
            &self.burn_election_block.consensus_hash,
        )
    }

    /// Get the coinbase recipient address, if set in the config and if allowed in this epoch
    fn get_coinbase_recipient(&self, epoch_id: StacksEpochId) -> Option<PrincipalData> {
        if epoch_id < StacksEpochId::Epoch21 && self.config.miner.block_reward_recipient.is_some() {
            warn!("Coinbase pay-to-contract is not supported in the current epoch");
            None
        } else {
            self.config.miner.block_reward_recipient.clone()
        }
    }

    fn generate_tenure_change_tx(
        &self,
        nonce: u64,
        payload: TenureChangePayload,
    ) -> Result<StacksTransaction, NakamotoNodeError> {
        let is_mainnet = self.config.is_mainnet();
        let chain_id = self.config.burnchain.chain_id;
        let tenure_change_tx_payload = TransactionPayload::TenureChange(payload);

        let mut tx_auth = self.keychain.get_transaction_auth().unwrap();
        tx_auth.set_origin_nonce(nonce);

        let version = if is_mainnet {
            TransactionVersion::Mainnet
        } else {
            TransactionVersion::Testnet
        };

        let mut tx = StacksTransaction::new(version, tx_auth, tenure_change_tx_payload);

        tx.chain_id = chain_id;
        tx.anchor_mode = TransactionAnchorMode::OnChainOnly;
        let mut tx_signer = StacksTransactionSigner::new(&tx);
        self.keychain.sign_as_origin(&mut tx_signer);

        Ok(tx_signer.get_tx().unwrap())
    }

    /// Create a coinbase transaction.
    fn generate_coinbase_tx(
        &self,
        nonce: u64,
        epoch_id: StacksEpochId,
        vrf_proof: VRFProof,
    ) -> StacksTransaction {
        let is_mainnet = self.config.is_mainnet();
        let chain_id = self.config.burnchain.chain_id;
        let mut tx_auth = self.keychain.get_transaction_auth().unwrap();
        tx_auth.set_origin_nonce(nonce);

        let version = if is_mainnet {
            TransactionVersion::Mainnet
        } else {
            TransactionVersion::Testnet
        };

        let recipient_opt = self.get_coinbase_recipient(epoch_id);

        let mut tx = StacksTransaction::new(
            version,
            tx_auth,
            TransactionPayload::Coinbase(
                CoinbasePayload([0u8; 32]),
                recipient_opt,
                Some(vrf_proof),
            ),
        );
        tx.chain_id = chain_id;
        tx.anchor_mode = TransactionAnchorMode::OnChainOnly;
        let mut tx_signer = StacksTransactionSigner::new(&tx);
        self.keychain.sign_as_origin(&mut tx_signer);

        tx_signer.get_tx().unwrap()
    }

    // TODO: add tests from mutation testing results #4869
    #[cfg_attr(test, mutants::skip)]
    /// Load up the parent block info for mining.
    /// If we can't find the parent in the DB but we expect one, return Err(ParentNotFound).
    fn load_block_parent_info(
        &self,
        burn_db: &mut SortitionDB,
        chain_state: &mut StacksChainState,
    ) -> Result<ParentStacksBlockInfo, NakamotoNodeError> {
        // load up stacks chain tip
        let (stacks_tip_ch, stacks_tip_bh) =
            SortitionDB::get_canonical_stacks_chain_tip_hash(burn_db.conn()).map_err(|e| {
                error!("Failed to load canonical Stacks tip: {e:?}");
                NakamotoNodeError::ParentNotFound
            })?;

        let stacks_tip_block_id = StacksBlockId::new(&stacks_tip_ch, &stacks_tip_bh);
        let tenure_tip_opt = NakamotoChainState::get_highest_block_header_in_tenure(
            &mut chain_state.index_conn(),
            &stacks_tip_block_id,
            &self.burn_election_block.consensus_hash,
        )
        .map_err(|e| {
            error!(
                "Could not query header info for tenure tip {} off of {stacks_tip_block_id}: {e:?}",
                &self.burn_election_block.consensus_hash
            );
            NakamotoNodeError::ParentNotFound
        })?;

        // The nakamoto miner must always build off of a chain tip that is the highest of:
        // 1. The highest block in the miner's current tenure
        // 2. The highest block in the current tenure's parent tenure
        //
        // Where the current tenure's parent tenure is the tenure start block committed to in the current tenure's associated block commit.
        let stacks_tip_header = if let Some(tenure_tip) = tenure_tip_opt {
            debug!(
                "Stacks block parent ID is last block in tenure ID {}",
                &tenure_tip.consensus_hash
            );
            tenure_tip
        } else {
            // This tenure is empty on the canonical fork, so mine the first tenure block.
            debug!(
                "Stacks block parent ID is last block in parent tenure tipped by {}",
                &self.parent_tenure_id
            );

            // find the last block in the parent tenure, since this is the tip we'll build atop
            let parent_tenure_header =
                NakamotoChainState::get_block_header(chain_state.db(), &self.parent_tenure_id)
                    .map_err(|e| {
                        error!(
                            "Could not query header for parent tenure ID {}: {e:?}",
                            &self.parent_tenure_id
                        );
                        NakamotoNodeError::ParentNotFound
                    })?
                    .ok_or_else(|| {
                        error!("No header for parent tenure ID {}", &self.parent_tenure_id);
                        NakamotoNodeError::ParentNotFound
                    })?;

            let header_opt = NakamotoChainState::get_highest_block_header_in_tenure(
                &mut chain_state.index_conn(),
                &stacks_tip_block_id,
                &parent_tenure_header.consensus_hash,
            )
            .map_err(|e| {
                error!("Could not query parent tenure finish block: {e:?}");
                NakamotoNodeError::ParentNotFound
            })?;
            if let Some(header) = header_opt {
                header
            } else {
                // this is an epoch2 block
                debug!(
                    "Stacks block parent ID may be an epoch2x block: {}",
                    &self.parent_tenure_id
                );
                NakamotoChainState::get_block_header(chain_state.db(), &self.parent_tenure_id)
                    .map_err(|e| {
                        error!(
                            "Could not query header info for epoch2x tenure block ID {}: {e:?}",
                            &self.parent_tenure_id
                        );
                        NakamotoNodeError::ParentNotFound
                    })?
                    .ok_or_else(|| {
                        error!(
                            "No header info for epoch2x tenure block ID {}",
                            &self.parent_tenure_id
                        );
                        NakamotoNodeError::ParentNotFound
                    })?
            }
        };

        debug!(
            "Miner: stacks tip parent header is {} {stacks_tip_header:?}",
            &stacks_tip_header.index_block_hash()
        );
        let miner_address = self
            .keychain
            .origin_address(self.config.is_mainnet())
            .unwrap();
        match ParentStacksBlockInfo::lookup(
            chain_state,
            burn_db,
            &self.burn_block,
            miner_address,
            &self.parent_tenure_id,
            stacks_tip_header,
            &self.reason,
        ) {
            Ok(parent_info) => Ok(parent_info),
            Err(NakamotoNodeError::BurnchainTipChanged) => {
                self.globals.counters.bump_missed_tenures();
                Err(NakamotoNodeError::BurnchainTipChanged)
            }
            Err(e) => Err(e),
        }
    }

    /// Generate the VRF proof for the block we're going to build.
    /// Returns Some(proof) if we could make the proof
    /// Return None if we could not make the proof
    fn make_vrf_proof(&mut self) -> Option<VRFProof> {
        // if we're a mock miner, then make sure that the keychain has a keypair for the mocked VRF
        // key
        let vrf_proof = if self.config.get_node_config(false).mock_mining {
            self.keychain.generate_proof(
                VRF_MOCK_MINER_KEY,
                self.burn_election_block.sortition_hash.as_bytes(),
            )
        } else {
            self.keychain.generate_proof(
                self.registered_key.target_block_height,
                self.burn_election_block.sortition_hash.as_bytes(),
            )
        };

        debug!(
            "Generated VRF Proof: {} over {} ({},{}) with key {}",
            vrf_proof.to_hex(),
            &self.burn_election_block.sortition_hash,
            &self.burn_block.block_height,
            &self.burn_block.burn_header_hash,
            &self.registered_key.vrf_public_key.to_hex()
        );
        Some(vrf_proof)
    }

    fn validate_timestamp_info(
        &self,
        current_timestamp_secs: u64,
        stacks_parent_header: &StacksHeaderInfo,
    ) -> bool {
        let parent_timestamp = match stacks_parent_header.anchored_header.as_stacks_nakamoto() {
            Some(naka_header) => naka_header.timestamp,
            None => stacks_parent_header.burn_header_timestamp,
        };
        let time_since_parent_ms = current_timestamp_secs.saturating_sub(parent_timestamp) * 1000;
        if time_since_parent_ms < self.config.miner.min_time_between_blocks_ms {
            debug!("Parent block mined {time_since_parent_ms} ms ago. Required minimum gap between blocks is {} ms", self.config.miner.min_time_between_blocks_ms;
                "current_timestamp" => current_timestamp_secs,
                "parent_block_id" => %stacks_parent_header.index_block_hash(),
                "parent_block_height" => stacks_parent_header.stacks_block_height,
                "parent_block_timestamp" => stacks_parent_header.burn_header_timestamp,
            );
            false
        } else {
            true
        }
    }

    /// Check that the provided block is not mined too quickly after the parent block.
    /// This is to ensure that the signers do not reject the block due to the block being mined within the same second as the parent block.
    fn validate_timestamp(&self, x: &NakamotoBlock) -> Result<bool, NakamotoNodeError> {
        let chain_state = neon_node::open_chainstate_with_faults(&self.config)
            .expect("FATAL: could not open chainstate DB");
        let stacks_parent_header =
            NakamotoChainState::get_block_header(chain_state.db(), &x.header.parent_block_id)
                .map_err(|e| {
                    error!(
                        "Could not query header info for parent block ID {}: {e:?}",
                        &x.header.parent_block_id
                    );
                    NakamotoNodeError::ParentNotFound
                })?
                .ok_or_else(|| {
                    error!(
                        "No header info for parent block ID {}",
                        &x.header.parent_block_id
                    );
                    NakamotoNodeError::ParentNotFound
                })?;
        Ok(self.validate_timestamp_info(x.header.timestamp, &stacks_parent_header))
    }

    // TODO: add tests from mutation testing results #4869
    #[cfg_attr(test, mutants::skip)]
    /// Try to mine a Stacks block by assembling one from mempool transactions and sending a
    /// burnchain block-commit transaction.  If we succeed, then return the assembled block.
    fn mine_block(
        &mut self,
        coordinator: &mut SignerCoordinator,
    ) -> Result<NakamotoBlock, NakamotoNodeError> {
        debug!("block miner thread ID is {:?}", thread::current().id());
        info!("Miner: Mining block");

        let burn_db_path = self.config.get_burn_db_file_path();
        let reward_set = self.load_signer_set()?;

        // NOTE: read-write access is needed in order to be able to query the recipient set.
        // This is an artifact of the way the MARF is built (see #1449)
        let mut burn_db =
            SortitionDB::open(&burn_db_path, true, self.burnchain.pox_constants.clone())
                .expect("FATAL: could not open sortition DB");

        let mut chain_state = neon_node::open_chainstate_with_faults(&self.config)
            .expect("FATAL: could not open chainstate DB");

        self.check_burn_tip_changed(&burn_db)?;
        neon_node::fault_injection_long_tenure();

        let mut mem_pool = self
            .config
            .connect_mempool_db()
            .expect("Database failure opening mempool");

        let target_epoch_id =
            SortitionDB::get_stacks_epoch(burn_db.conn(), self.burn_block.block_height + 1)
                .map_err(|_| NakamotoNodeError::SnapshotNotFoundForChainTip)?
                .expect("FATAL: no epoch defined")
                .epoch_id;
        let mut parent_block_info = self.load_block_parent_info(&mut burn_db, &mut chain_state)?;
        let vrf_proof = self
            .make_vrf_proof()
            .ok_or_else(|| NakamotoNodeError::BadVrfConstruction)?;

        if self.last_block_mined.is_none() && parent_block_info.parent_tenure.is_none() {
            warn!("Miner should be starting a new tenure, but failed to load parent tenure info");
            return Err(NakamotoNodeError::ParentNotFound);
        };

        // create our coinbase if this is the first block we've mined this tenure
        let tenure_start_info = self.make_tenure_start_info(
            &chain_state,
            &parent_block_info,
            vrf_proof,
            target_epoch_id,
            coordinator,
        )?;

        parent_block_info.stacks_parent_header.microblock_tail = None;

        let signer_bitvec_len = reward_set.rewarded_addresses.len().try_into().ok();

        if !self.validate_timestamp_info(
            get_epoch_time_secs(),
            &parent_block_info.stacks_parent_header,
        ) {
            // treat a too-soon-to-mine block as an interrupt: this will let the caller sleep and then re-evaluate
            //  all the pre-mining checks (burnchain tip changes, signal interrupts, etc.)
            return Err(ChainstateError::MinerAborted.into());
        }

        // build the block itself
        let (mut block, consumed, size, tx_events) = NakamotoBlockBuilder::build_nakamoto_block(
            &chain_state,
            &burn_db
                .index_handle_at_ch(&self.burn_block.consensus_hash)
                .map_err(|_| NakamotoNodeError::UnexpectedChainState)?,
            &mut mem_pool,
            &parent_block_info.stacks_parent_header,
            &self.burn_election_block.consensus_hash,
            self.burn_block.total_burn,
            tenure_start_info,
            self.config
                .make_nakamoto_block_builder_settings(self.globals.get_miner_status()),
            // we'll invoke the event dispatcher ourselves so that it calculates the
            //  correct signer_sighash for `process_mined_nakamoto_block_event`
            Some(&self.event_dispatcher),
            signer_bitvec_len.unwrap_or(0),
        )
        .map_err(|e| {
            if !matches!(
                e,
                ChainstateError::MinerAborted | ChainstateError::NoTransactionsToMine
            ) {
                error!("Relayer: Failure mining anchored block: {e}");
            }
            e
        })?;

        if block.txs.is_empty() {
            return Err(ChainstateError::NoTransactionsToMine.into());
        }
        let mining_key = self.keychain.get_nakamoto_sk();
        let miner_signature = mining_key
            .sign(block.header.miner_signature_hash().as_bytes())
            .map_err(NakamotoNodeError::MinerSignatureError)?;
        block.header.miner_signature = miner_signature;

        info!(
            "Miner: Assembled block #{} for signer set proposal: {}, with {} txs",
            block.header.chain_length,
            block.header.block_hash(),
            block.txs.len();
            "signer_sighash" => %block.header.signer_signature_hash(),
            "consensus_hash" => %block.header.consensus_hash,
            "parent_block_id" => %block.header.parent_block_id,
            "timestamp" => block.header.timestamp,
        );

        self.event_dispatcher.process_mined_nakamoto_block_event(
            self.burn_block.block_height,
            &block,
            size,
            &consumed,
            tx_events,
        );

        // last chance -- confirm that the stacks tip is unchanged (since it could have taken long
        // enough to build this block that another block could have arrived), and confirm that all
        // Stacks blocks with heights higher than the canonical tip are processed.
        self.check_burn_tip_changed(&burn_db)?;
        Ok(block)
    }

    #[cfg_attr(test, mutants::skip)]
    /// Create the tenure start info for the block we're going to build
    fn make_tenure_start_info(
        &mut self,
        chainstate: &StacksChainState,
        parent_block_info: &ParentStacksBlockInfo,
        vrf_proof: VRFProof,
        target_epoch_id: StacksEpochId,
        coordinator: &mut SignerCoordinator,
    ) -> Result<NakamotoTenureInfo, NakamotoNodeError> {
        let current_miner_nonce = parent_block_info.coinbase_nonce;
        let parent_tenure_info = match &parent_block_info.parent_tenure {
            Some(info) => info.clone(),
            None => {
                // We may be able to extend the current tenure
                if self.last_block_mined.is_none() {
                    debug!("Miner: No parent tenure and no last block mined");
                    return Ok(NakamotoTenureInfo {
                        coinbase_tx: None,
                        tenure_change_tx: None,
                    });
                }
                ParentTenureInfo {
                    parent_tenure_blocks: self.mined_blocks,
                    parent_tenure_consensus_hash: self.burn_election_block.consensus_hash,
                }
            }
        };
        if self.last_block_mined.is_some() {
            // Check if we can extend the current tenure
            let tenure_extend_timestamp = coordinator.get_tenure_extend_timestamp();
            if get_epoch_time_secs() <= tenure_extend_timestamp
                && self.tenure_change_time.elapsed() <= self.config.miner.tenure_timeout
            {
                return Ok(NakamotoTenureInfo {
                    coinbase_tx: None,
                    tenure_change_tx: None,
                });
            }
            info!("Miner: Time-based tenure extend";
                "current_timestamp" => get_epoch_time_secs(),
                "tenure_extend_timestamp" => tenure_extend_timestamp,
                "tenure_change_time_elapsed" => self.tenure_change_time.elapsed().as_secs(),
                "tenure_timeout_secs" => self.config.miner.tenure_timeout.as_secs(),
            );
            self.tenure_extend_reset();
        }

        let parent_block_id = parent_block_info.stacks_parent_header.index_block_hash();
        let mut payload = TenureChangePayload {
            tenure_consensus_hash: self.burn_election_block.consensus_hash,
            prev_tenure_consensus_hash: parent_tenure_info.parent_tenure_consensus_hash,
            burn_view_consensus_hash: self.burn_election_block.consensus_hash,
            previous_tenure_end: parent_block_id,
            previous_tenure_blocks: u32::try_from(parent_tenure_info.parent_tenure_blocks)
                .expect("FATAL: more than u32 blocks in a tenure"),
            cause: TenureChangeCause::BlockFound,
            pubkey_hash: self.keychain.get_nakamoto_pkh(),
        };

        let (tenure_change_tx, coinbase_tx) = match &self.reason {
            MinerReason::BlockFound { .. } => {
                let tenure_change_tx =
                    self.generate_tenure_change_tx(current_miner_nonce, payload)?;
                let coinbase_tx =
                    self.generate_coinbase_tx(current_miner_nonce + 1, target_epoch_id, vrf_proof);
                (Some(tenure_change_tx), Some(coinbase_tx))
            }
            MinerReason::Extended {
                burn_view_consensus_hash,
            } => {
                let num_blocks_so_far = NakamotoChainState::get_nakamoto_tenure_length(
                    chainstate.db(),
                    &parent_block_id,
                )
                .map_err(NakamotoNodeError::MiningFailure)?;
                info!("Miner: Extending tenure";
                      "burn_view_consensus_hash" => %burn_view_consensus_hash,
                      "parent_block_id" => %parent_block_id,
                      "num_blocks_so_far" => num_blocks_so_far,
                );

                // NOTE: this switches payload.cause to TenureChangeCause::Extend
                payload = payload.extend(
                    *burn_view_consensus_hash,
                    parent_block_id,
                    num_blocks_so_far,
                );
                let tenure_change_tx =
                    self.generate_tenure_change_tx(current_miner_nonce, payload)?;
                (Some(tenure_change_tx), None)
            }
        };

        debug!(
            "make_tenure_start_info: reason = {:?}, burn_view = {:?}, tenure_change_tx = {:?}",
            &self.reason, &self.burn_block.consensus_hash, &tenure_change_tx
        );

        Ok(NakamotoTenureInfo {
            coinbase_tx,
            tenure_change_tx,
        })
    }

    /// Get the ongoing burn view in the chain state
    pub fn get_ongoing_tenure_id(
        sortdb: &SortitionDB,
        chain_state: &mut StacksChainState,
    ) -> Result<NakamotoTenureEventId, NakamotoNodeError> {
        let cur_stacks_tip_header =
            NakamotoChainState::get_canonical_block_header(chain_state.db(), sortdb)?
                .ok_or_else(|| NakamotoNodeError::UnexpectedChainState)?;

        let cur_stacks_tip_id = cur_stacks_tip_header.index_block_hash();
        let ongoing_tenure_id = if let Some(tenure_id) = chain_state
            .index_conn()
            .get_ongoing_tenure_id(&cur_stacks_tip_id)?
        {
            // ongoing tenure is a Nakamoto tenure
            tenure_id
        } else {
            // ongoing tenure is an epoch 2.x tenure, so it's the same as the canonical stacks 2.x
            // tip
            NakamotoTenureEventId {
                burn_view_consensus_hash: cur_stacks_tip_header.consensus_hash,
                block_id: cur_stacks_tip_id,
            }
        };
        Ok(ongoing_tenure_id)
    }

    /// Check if the tenure needs to change -- if so, return a BurnchainTipChanged error
    /// The tenure should change if there is a new burnchain tip with a valid sortition,
    /// or if the stacks chain state's burn view has advanced beyond our burn view.
    fn check_burn_tip_changed(&self, sortdb: &SortitionDB) -> Result<(), NakamotoNodeError> {
        let cur_burn_chain_tip = SortitionDB::get_canonical_burn_chain_tip(sortdb.conn())
            .expect("FATAL: failed to query sortition DB for canonical burn chain tip");

        if cur_burn_chain_tip.consensus_hash != self.burn_tip_at_start {
            info!("Miner: Cancel block assembly; burnchain tip has changed";
                "new_tip" => %cur_burn_chain_tip.consensus_hash,
                "local_tip" => %self.burn_tip_at_start);
            self.globals.counters.bump_missed_tenures();
            Err(NakamotoNodeError::BurnchainTipChanged)
        } else {
            Ok(())
        }
    }

    fn tenure_extend_reset(&mut self) {
        self.tenure_change_time = Instant::now();
        self.reason = MinerReason::Extended {
            burn_view_consensus_hash: self.burn_block.consensus_hash,
        };
        self.mined_blocks = 0;
    }
}

impl ParentStacksBlockInfo {
    // TODO: add tests from mutation testing results #4869
    #[cfg_attr(test, mutants::skip)]
    /// Determine where in the set of forks to attempt to mine the next anchored block.
    /// `parent_tenure_id` and `stacks_tip_header` identify the parent block on top of which to mine.
    /// `check_burn_block` identifies what we believe to be the burn chain's sortition history tip.
    /// This is used to mitigate (but not eliminate) a TOCTTOU issue with mining: the caller's
    /// conception of the sortition history tip may have become stale by the time they call this
    /// method, in which case, mining should *not* happen (since the block will be invalid).
    pub fn lookup(
        chain_state: &mut StacksChainState,
        burn_db: &mut SortitionDB,
        check_burn_block: &BlockSnapshot,
        miner_address: StacksAddress,
        parent_tenure_id: &StacksBlockId,
        stacks_tip_header: StacksHeaderInfo,
        reason: &MinerReason,
    ) -> Result<ParentStacksBlockInfo, NakamotoNodeError> {
        // the stacks block I'm mining off of's burn header hash and vtxindex:
        let parent_snapshot = SortitionDB::get_block_snapshot_consensus(
            burn_db.conn(),
            &stacks_tip_header.consensus_hash,
        )
        .expect("Failed to look up block's parent snapshot")
        .expect("Failed to look up block's parent snapshot");

        // don't mine off of an old burnchain block, unless we're late
        let burn_chain_tip = SortitionDB::get_canonical_burn_chain_tip(burn_db.conn())
            .expect("FATAL: failed to query sortition DB for canonical burn chain tip");

        let allow_late = if let MinerReason::BlockFound { late } = reason {
            *late
        } else {
            false
        };

        if !allow_late && burn_chain_tip.consensus_hash != check_burn_block.consensus_hash {
            info!(
                "New canonical burn chain tip detected. Will not try to mine.";
                "new_consensus_hash" => %burn_chain_tip.consensus_hash,
                "old_consensus_hash" => %check_burn_block.consensus_hash,
                "new_burn_height" => burn_chain_tip.block_height,
                "old_burn_height" => check_burn_block.block_height
            );
            return Err(NakamotoNodeError::BurnchainTipChanged);
        }

        let Ok(Some(parent_tenure_header)) =
            NakamotoChainState::get_block_header(chain_state.db(), parent_tenure_id)
        else {
            warn!("Failed loading parent tenure ID"; "parent_tenure_id" => %parent_tenure_id);
            return Err(NakamotoNodeError::ParentNotFound);
        };

        // check if we're mining a first tenure block (by checking if our parent block is in the tenure of parent_tenure_id)
        //  and if so, figure out how many blocks there were in the parent tenure
        let parent_tenure_info = if stacks_tip_header.consensus_hash
            == parent_tenure_header.consensus_hash
        {
            // in the same tenure
            let parent_tenure_blocks = if parent_tenure_header
                .anchored_header
                .as_stacks_nakamoto()
                .is_some()
            {
                let Ok(Some(last_parent_tenure_header)) =
                    NakamotoChainState::get_highest_block_header_in_tenure(
                        &mut chain_state.index_conn(),
                        &stacks_tip_header.index_block_hash(),
                        &parent_tenure_header.consensus_hash,
                    )
                else {
                    warn!("Failed loading last block of parent tenure"; "parent_tenure_id" => %parent_tenure_id);
                    return Err(NakamotoNodeError::ParentNotFound);
                };
                // the last known tenure block of our parent should be the stacks_tip. if not, error.
                if stacks_tip_header.index_block_hash()
                    != last_parent_tenure_header.index_block_hash()
                {
                    warn!("Last known tenure block of parent tenure should be the stacks tip";
                          "stacks_tip_header" => %stacks_tip_header.index_block_hash(),
                          "last_parent_tenure_header" => %last_parent_tenure_header.index_block_hash());
                    return Err(NakamotoNodeError::NewParentDiscovered);
                }
                1 + last_parent_tenure_header.stacks_block_height
                    - parent_tenure_header.stacks_block_height
            } else {
                1
            };
            let parent_tenure_consensus_hash = parent_tenure_header.consensus_hash;
            Some(ParentTenureInfo {
                parent_tenure_blocks,
                parent_tenure_consensus_hash,
            })
        } else {
            None
        };

        debug!(
            "Looked up parent information";
            "parent_tenure_id" => %parent_tenure_id,
            "parent_tenure_consensus_hash" => %parent_tenure_header.consensus_hash,
            "parent_tenure_burn_hash" => %parent_tenure_header.burn_header_hash,
            "parent_tenure_burn_height" => parent_tenure_header.burn_header_height,
            "mining_consensus_hash" => %check_burn_block.consensus_hash,
            "mining_burn_hash" => %check_burn_block.burn_header_hash,
            "mining_burn_height" => check_burn_block.block_height,
            "stacks_tip_consensus_hash" => %parent_snapshot.consensus_hash,
            "stacks_tip_burn_hash" => %parent_snapshot.burn_header_hash,
            "stacks_tip_burn_height" => parent_snapshot.block_height,
            "parent_tenure_info" => ?parent_tenure_info,
            "stacks_tip_header.consensus_hash" => %stacks_tip_header.consensus_hash,
            "parent_tenure_header.consensus_hash" => %parent_tenure_header.consensus_hash,
            "reason" => %reason
        );

        let coinbase_nonce = {
            let principal = miner_address.into();
            let account = chain_state
                .with_read_only_clarity_tx(
                    &burn_db
                        .index_handle_at_block(chain_state, &stacks_tip_header.index_block_hash())
                        .map_err(|_| NakamotoNodeError::UnexpectedChainState)?,
                    &stacks_tip_header.index_block_hash(),
                    |conn| StacksChainState::get_account(conn, &principal),
                )
                .unwrap_or_else(|| {
                    panic!(
                        "BUG: stacks tip block {} no longer exists after we queried it",
                        &stacks_tip_header.index_block_hash()
                    )
                });
            account.nonce
        };

        Ok(ParentStacksBlockInfo {
            stacks_parent_header: stacks_tip_header,
            coinbase_nonce,
            parent_tenure: parent_tenure_info,
        })
    }
}<|MERGE_RESOLUTION|>--- conflicted
+++ resolved
@@ -198,17 +198,14 @@
     signer_set_cache: Option<RewardSet>,
     /// The time at which tenure change/extend was attempted
     tenure_change_time: Instant,
-<<<<<<< HEAD
     /// The current tip when this miner thread was started.
     /// This *should not* be passed into any block building code, as it
     ///  is not necessarily the burn view for the block being constructed.
     /// Rather, this burn block is used to determine whether or not a new
     ///  burn block has arrived since this thread started.
     burn_tip_at_start: ConsensusHash,
-=======
     /// flag to indicate an abort driven from the relayer
     abort_flag: Arc<AtomicBool>,
->>>>>>> 11001c8a
 }
 
 impl BlockMinerThread {
