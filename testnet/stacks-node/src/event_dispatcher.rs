--- conflicted
+++ resolved
@@ -19,13 +19,9 @@
 use stacks::chainstate::coordinator::BlockEventDispatcher;
 use stacks::chainstate::nakamoto::NakamotoBlock;
 use stacks::chainstate::stacks::address::PoxAddress;
-<<<<<<< HEAD
-use stacks::chainstate::stacks::boot::RewardSet;
-=======
 use stacks::chainstate::stacks::boot::{
     NakamotoSignerEntry, PoxStartCycleInfo, RewardSet, RewardSetData, SIGNERS_NAME,
 };
->>>>>>> 97751022
 use stacks::chainstate::stacks::db::accounts::MinerReward;
 use stacks::chainstate::stacks::db::unconfirmed::ProcessedUnconfirmedState;
 use stacks::chainstate::stacks::db::{MinerRewardInfo, StacksBlockHeaderTypes, StacksHeaderInfo};
@@ -83,9 +79,6 @@
 pub const PATH_BLOCK_PROCESSED: &str = "new_block";
 pub const PATH_ATTACHMENT_PROCESSED: &str = "attachments/new";
 pub const PATH_PROPOSAL_RESPONSE: &str = "proposal_response";
-<<<<<<< HEAD
-pub const PATH_POX_ANCHOR: &str = "new_pox_set";
-=======
 
 pub static STACKER_DB_CHANNEL: StackerDBChannel = StackerDBChannel::new();
 
@@ -111,7 +104,6 @@
     /// Which StackerDB contracts is the listener interested in?
     other_interests: Vec<QualifiedContractIdentifier>,
 }
->>>>>>> 97751022
 
 #[derive(Clone, Debug, Serialize, Deserialize)]
 pub struct MinedBlockEvent {
@@ -141,9 +133,6 @@
     pub stacks_height: u64,
     pub block_size: u64,
     pub cost: ExecutionCost,
-<<<<<<< HEAD
-    pub tx_events: Vec<TransactionEvent>,
-=======
     pub miner_signature: MessageSignature,
     pub signer_signature_hash: Sha512Trunc256Sum,
     pub tx_events: Vec<TransactionEvent>,
@@ -302,7 +291,6 @@
             pox_ustx_threshold: reward_set.pox_ustx_threshold,
         }
     }
->>>>>>> 97751022
 }
 
 impl EventObserver {
@@ -624,11 +612,7 @@
         };
 
         // Wrap events
-<<<<<<< HEAD
-        json!({
-=======
         let mut payload = json!({
->>>>>>> 97751022
             "block_hash": format!("0x{}", block.block_hash),
             "block_height": metadata.stacks_block_height,
             "burn_block_hash": format!("0x{}", metadata.burn_header_hash),
@@ -651,9 +635,6 @@
             "pox_v1_unlock_height": pox_constants.v1_unlock_height,
             "pox_v2_unlock_height": pox_constants.v2_unlock_height,
             "pox_v3_unlock_height": pox_constants.v3_unlock_height,
-<<<<<<< HEAD
-        })
-=======
             "signer_bitvec": signer_bitvec_value,
             "reward_set": reward_set_value,
             "cycle_number": cycle_number_value,
@@ -681,7 +662,6 @@
         }
 
         payload
->>>>>>> 97751022
     }
 }
 
@@ -699,10 +679,6 @@
     mined_microblocks_observers_lookup: HashSet<u16>,
     stackerdb_observers_lookup: HashSet<u16>,
     block_proposal_observers_lookup: HashSet<u16>,
-<<<<<<< HEAD
-    pox_stacker_set_observers_lookup: HashSet<u16>,
-=======
->>>>>>> 97751022
 }
 
 /// This struct is used specifically for receiving proposal responses.
@@ -880,15 +856,6 @@
             recipient_info,
         )
     }
-
-    fn announce_reward_set(
-        &self,
-        reward_set: &RewardSet,
-        block_id: &StacksBlockId,
-        cycle_number: u64,
-    ) {
-        self.process_stacker_set(reward_set, block_id, cycle_number)
-    }
 }
 
 impl EventDispatcher {
@@ -906,10 +873,6 @@
             mined_microblocks_observers_lookup: HashSet::new(),
             stackerdb_observers_lookup: HashSet::new(),
             block_proposal_observers_lookup: HashSet::new(),
-<<<<<<< HEAD
-            pox_stacker_set_observers_lookup: HashSet::new(),
-=======
->>>>>>> 97751022
         }
     }
 
@@ -1195,33 +1158,6 @@
             .collect()
     }
 
-<<<<<<< HEAD
-    fn process_stacker_set(
-        &self,
-        reward_set: &RewardSet,
-        block_id: &StacksBlockId,
-        cycle_number: u64,
-    ) {
-        let interested_observers =
-            self.filter_observers(&self.pox_stacker_set_observers_lookup, false);
-
-        if interested_observers.is_empty() {
-            return;
-        }
-
-        let payload = json!({
-            "stacker_set": reward_set,
-            "block_id": block_id,
-            "cycle_number": cycle_number
-        });
-
-        for observer in interested_observers.iter() {
-            observer.send_payload(&payload, PATH_POX_ANCHOR);
-        }
-    }
-
-=======
->>>>>>> 97751022
     pub fn process_new_mempool_txs(&self, txs: Vec<StacksTransaction>) {
         // lazily assemble payload only if we have observers
         let interested_observers = self.filter_observers(&self.mempool_observers_lookup, true);
@@ -1308,15 +1244,12 @@
             return;
         }
 
-<<<<<<< HEAD
-=======
         let signer_bitvec = serde_json::to_value(block.header.signer_bitvec.clone())
             .unwrap_or_default()
             .as_str()
             .unwrap_or_default()
             .to_string();
 
->>>>>>> 97751022
         let payload = serde_json::to_value(MinedNakamotoBlockEvent {
             target_burn_height,
             block_hash: block.header.block_hash().to_string(),
@@ -1325,12 +1258,9 @@
             block_size: block_size_bytes,
             cost: consumed.clone(),
             tx_events,
-<<<<<<< HEAD
-=======
             miner_signature: block.header.miner_signature.clone(),
             signer_signature_hash: block.header.signer_signature_hash(),
             signer_bitvec,
->>>>>>> 97751022
         })
         .unwrap();
 
@@ -1348,12 +1278,8 @@
     ) {
         let interested_observers = self.filter_observers(&self.stackerdb_observers_lookup, false);
 
-<<<<<<< HEAD
-        if interested_observers.len() < 1 {
-=======
         let interested_receiver = STACKER_DB_CHANNEL.is_active(&contract_id);
         if interested_observers.is_empty() && interested_receiver.is_none() {
->>>>>>> 97751022
             return;
         }
 
@@ -1496,12 +1422,6 @@
                 EventKeyType::BlockProposal => {
                     self.block_proposal_observers_lookup.insert(observer_index);
                 }
-<<<<<<< HEAD
-                EventKeyType::StackerSet => {
-                    self.pox_stacker_set_observers_lookup.insert(observer_index);
-                }
-=======
->>>>>>> 97751022
             }
         }
 
