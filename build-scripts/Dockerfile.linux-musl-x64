--- conflicted
+++ resolved
@@ -15,11 +15,7 @@
 RUN --mount=type=tmpfs,target=${BUILD_DIR} cp -R /src/. ${BUILD_DIR}/ \
     && cd ${BUILD_DIR} \
     && rustup target add ${TARGET} \
-<<<<<<< HEAD
-    && cargo build --features monitoring_prom,slog_json --release --workspace --target ${TARGET}  \
-=======
     && cargo build --features monitoring_prom,slog_json --release --workspace --target ${TARGET} --bin stacks-node --bin stacks-inspect --bin clarity-cli --bin blockstack-cli \
->>>>>>> 4edafdea
     && mkdir -p /out \
     && cp -R ${BUILD_DIR}/target/${TARGET}/release/. /out
 #  --bin stacks-node --bin stacks-inspect --bin clarity-cli --bin blockstack-cli
