--- conflicted
+++ resolved
@@ -21,11 +21,7 @@
 use std::time::Duration;
 
 use blockstack_lib::chainstate::stacks::TransactionVersion;
-<<<<<<< HEAD
-use hashbrown::{HashMap, HashSet};
-=======
 use libsigner::SignerEntries;
->>>>>>> 97751022
 use serde::Deserialize;
 use stacks_common::address::{
     AddressHashMode, C32_ADDRESS_VERSION_MAINNET_SINGLESIG, C32_ADDRESS_VERSION_TESTNET_SINGLESIG,
@@ -33,17 +29,10 @@
 use stacks_common::consts::{CHAIN_ID_MAINNET, CHAIN_ID_TESTNET};
 use stacks_common::types::chainstate::{StacksAddress, StacksPrivateKey, StacksPublicKey};
 use stacks_common::types::PrivateKey;
-<<<<<<< HEAD
-use wsts::curve::point::Point;
 use wsts::curve::scalar::Scalar;
-use wsts::state_machine::PublicKeys;
-
-=======
-use wsts::curve::scalar::Scalar;
 
 use crate::signer::SignerSlotID;
 
->>>>>>> 97751022
 const EVENT_TIMEOUT_MS: u64 = 5000;
 // Default transaction fee in microstacks (if unspecificed in the config file)
 // TODO: Use the fee estimation endpoint to get the default fee.
@@ -66,11 +55,7 @@
     UnsupportedAddressVersion,
 }
 
-<<<<<<< HEAD
-#[derive(serde::Deserialize, Debug, Clone, PartialEq)]
-=======
 #[derive(serde::Deserialize, Debug, Clone, PartialEq, Eq)]
->>>>>>> 97751022
 #[serde(rename_all = "lowercase")]
 /// The Stacks network to use.
 pub enum Network {
@@ -118,11 +103,7 @@
     }
 
     /// Check if the network is Mainnet or not
-<<<<<<< HEAD
-    pub fn is_mainnet(&self) -> bool {
-=======
     pub const fn is_mainnet(&self) -> bool {
->>>>>>> 97751022
         match self {
             Self::Mainnet => true,
             Self::Testnet | Self::Mocknet => false,
@@ -130,42 +111,11 @@
     }
 }
 
-<<<<<<< HEAD
-/// The registered signer information for a specific reward cycle
-#[derive(Debug, Clone)]
-pub struct RegisteredSignersInfo {
-    /// The signer to key ids mapping for the coordinator
-    pub coordinator_key_ids: HashMap<u32, HashSet<u32>>,
-    /// The signer to key ids mapping for the signers
-    pub signer_key_ids: HashMap<u32, Vec<u32>>,
-    /// The signer ids to wsts pubilc keys mapping
-    pub signer_public_keys: HashMap<u32, Point>,
-    /// The signer addresses mapped to their signer ids
-    pub signer_ids: HashMap<StacksAddress, u32>,
-    /// The signer slot id for a signer address registered in stackerdb
-    /// This corresponds to their unique index when voting in a reward cycle
-    pub signer_slot_ids: HashMap<StacksAddress, u32>,
-    /// The public keys for the reward cycle
-    pub public_keys: PublicKeys,
-}
-
-=======
->>>>>>> 97751022
 /// The Configuration info needed for an individual signer per reward cycle
 #[derive(Debug, Clone)]
 pub struct SignerConfig {
     /// The reward cycle of the configuration
     pub reward_cycle: u64,
-<<<<<<< HEAD
-    /// The signer ID assigned to this signer
-    pub signer_id: u32,
-    /// The index into the signers list of this signer's key (may be different from signer_id)
-    pub signer_slot_id: u32,
-    /// This signer's key ids
-    pub key_ids: Vec<u32>,
-    /// The registered signers for this reward cycle
-    pub registered_signers: RegisteredSignersInfo,
-=======
     /// The signer ID assigned to this signer to be used in DKG and Sign rounds
     pub signer_id: u32,
     /// The signer stackerdb slot id (may be different from signer_id)
@@ -176,17 +126,12 @@
     pub signer_entries: SignerEntries,
     /// The signer slot ids of all signers registered for this reward cycle
     pub signer_slot_ids: Vec<SignerSlotID>,
->>>>>>> 97751022
     /// The Scalar representation of the private key for signer communication
     pub ecdsa_private_key: Scalar,
     /// The private key for this signer
     pub stacks_private_key: StacksPrivateKey,
     /// The node host for this signer
-<<<<<<< HEAD
-    pub node_host: SocketAddr,
-=======
     pub node_host: String,
->>>>>>> 97751022
     /// Whether this signer is running on mainnet or not
     pub mainnet: bool,
     /// timeout to gather DkgPublicShares messages
@@ -201,22 +146,15 @@
     pub sign_timeout: Option<Duration>,
     /// the STX tx fee to use in uSTX
     pub tx_fee_ustx: u64,
-<<<<<<< HEAD
-=======
     /// The path to the signer's database file
     pub db_path: PathBuf,
->>>>>>> 97751022
 }
 
 /// The parsed configuration for the signer
 #[derive(Clone, Debug)]
 pub struct GlobalConfig {
     /// endpoint to the stacks node
-<<<<<<< HEAD
-    pub node_host: SocketAddr,
-=======
     pub node_host: String,
->>>>>>> 97751022
     /// endpoint to the event receiver
     pub endpoint: SocketAddr,
     /// The Scalar representation of the private key for signer communication
@@ -241,13 +179,10 @@
     pub sign_timeout: Option<Duration>,
     /// the STX tx fee to use in uSTX
     pub tx_fee_ustx: u64,
-<<<<<<< HEAD
-=======
     /// the authorization password for the block proposal endpoint
     pub auth_password: String,
     /// The path to the signer's database file
     pub db_path: PathBuf,
->>>>>>> 97751022
 }
 
 /// Internal struct for loading up the config file
@@ -276,23 +211,16 @@
     pub sign_timeout_ms: Option<u64>,
     /// the STX tx fee to use in uSTX
     pub tx_fee_ustx: Option<u64>,
-<<<<<<< HEAD
-=======
     /// The authorization password for the block proposal endpoint
     pub auth_password: String,
     /// The path to the signer's database file or :memory: for an in-memory database
     pub db_path: String,
->>>>>>> 97751022
 }
 
 impl RawConfigFile {
     /// load the config from a string
     pub fn load_from_str(data: &str) -> Result<Self, ConfigError> {
-<<<<<<< HEAD
-        let config: RawConfigFile =
-=======
         let config: Self =
->>>>>>> 97751022
             toml::from_str(data).map_err(|e| ConfigError::ParseError(format!("{e:?}")))?;
         Ok(config)
     }
@@ -307,11 +235,7 @@
     type Error = ConfigError;
 
     fn try_from(path: &PathBuf) -> Result<Self, Self::Error> {
-<<<<<<< HEAD
-        RawConfigFile::load_from_str(&fs::read_to_string(path).map_err(|e| {
-=======
         Self::load_from_str(&fs::read_to_string(path).map_err(|e| {
->>>>>>> 97751022
             ConfigError::InvalidConfig(format!("failed to read config file: {e:?}"))
         })?)
     }
@@ -323,39 +247,18 @@
     /// Attempt to decode the raw config file's primitive types into our types.
     /// NOTE: network access is required for this to work
     fn try_from(raw_data: RawConfigFile) -> Result<Self, Self::Error> {
-<<<<<<< HEAD
-        let node_host = raw_data
-            .node_host
-            .to_socket_addrs()
-            .map_err(|_| {
-                ConfigError::BadField("node_host".to_string(), raw_data.node_host.clone())
-            })?
-            .next()
-            .ok_or(ConfigError::BadField(
-                "node_host".to_string(),
-                raw_data.node_host.clone(),
-            ))?;
-=======
         url::Url::parse(&format!("http://{}", raw_data.node_host)).map_err(|_| {
             ConfigError::BadField("node_host".to_string(), raw_data.node_host.clone())
         })?;
->>>>>>> 97751022
 
         let endpoint = raw_data
             .endpoint
             .to_socket_addrs()
             .map_err(|_| ConfigError::BadField("endpoint".to_string(), raw_data.endpoint.clone()))?
             .next()
-<<<<<<< HEAD
-            .ok_or(ConfigError::BadField(
-                "endpoint".to_string(),
-                raw_data.endpoint.clone(),
-            ))?;
-=======
             .ok_or_else(|| {
                 ConfigError::BadField("endpoint".to_string(), raw_data.endpoint.clone())
             })?;
->>>>>>> 97751022
 
         let stacks_private_key =
             StacksPrivateKey::from_hex(&raw_data.stacks_private_key).map_err(|_| {
@@ -387,11 +290,8 @@
         let dkg_private_timeout = raw_data.dkg_private_timeout_ms.map(Duration::from_millis);
         let nonce_timeout = raw_data.nonce_timeout_ms.map(Duration::from_millis);
         let sign_timeout = raw_data.sign_timeout_ms.map(Duration::from_millis);
-<<<<<<< HEAD
-=======
         let db_path = raw_data.db_path.into();
 
->>>>>>> 97751022
         Ok(Self {
             node_host: raw_data.node_host,
             endpoint,
@@ -406,11 +306,8 @@
             nonce_timeout,
             sign_timeout,
             tx_fee_ustx: raw_data.tx_fee_ustx.unwrap_or(TX_FEE_USTX),
-<<<<<<< HEAD
-=======
             auth_password: raw_data.auth_password,
             db_path,
->>>>>>> 97751022
         })
     }
 }
@@ -433,8 +330,6 @@
     pub fn load_from_file(path: &str) -> Result<Self, ConfigError> {
         Self::try_from(&PathBuf::from(path))
     }
-<<<<<<< HEAD
-=======
 
     /// Return a string with non-sensitive configuration
     /// information for logging purposes
@@ -468,7 +363,6 @@
     fn fmt(&self, f: &mut std::fmt::Formatter<'_>) -> std::fmt::Result {
         write!(f, "{}", self.config_to_log_string())
     }
->>>>>>> 97751022
 }
 
 /// Helper function for building a signer config for each provided signer private key
@@ -477,15 +371,6 @@
     node_host: &str,
     timeout: Option<Duration>,
     network: &Network,
-<<<<<<< HEAD
-) -> Vec<String> {
-    let mut signer_config_tomls = vec![];
-
-    let mut port = 30000;
-    for stacks_private_key in stacks_private_keys {
-        let endpoint = format!("localhost:{}", port);
-        port += 1;
-=======
     password: &str,
     run_stamp: u16,
     mut port_start: usize,
@@ -503,7 +388,6 @@
         let db_path = format!("{db_dir}/signerdb.sqlite");
         fs::create_dir_all(&db_dir).unwrap();
 
->>>>>>> 97751022
         let stacks_private_key = stacks_private_key.to_hex();
         let mut signer_config_toml = format!(
             r#"
@@ -511,11 +395,8 @@
 node_host = "{node_host}"
 endpoint = "{endpoint}"
 network = "{network}"
-<<<<<<< HEAD
-=======
 auth_password = "{password}"
 db_path = "{db_path}"
->>>>>>> 97751022
 "#
         );
 
@@ -533,8 +414,6 @@
     }
 
     signer_config_tomls
-<<<<<<< HEAD
-=======
 }
 
 #[cfg(test)]
@@ -587,5 +466,4 @@
             )
         );
     }
->>>>>>> 97751022
 }