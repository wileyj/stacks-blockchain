// Copyright (C) 2013-2020 Blockstack PBC, a public benefit corporation
// Copyright (C) 2020-2024 Stacks Open Internet Foundation
//
// This program is free software: you can redistribute it and/or modify
// it under the terms of the GNU General Public License as published by
// the Free Software Foundation, either version 3 of the License, or
// (at your option) any later version.
//
// This program is distributed in the hope that it will be useful,
// but WITHOUT ANY WARRANTY; without even the implied warranty of
// MERCHANTABILITY or FITNESS FOR A PARTICULAR PURPOSE.  See the
// GNU General Public License for more details.
//
// You should have received a copy of the GNU General Public License
// along with this program.  If not, see <http://www.gnu.org/licenses/>.
use std::io::{self, Read};
use std::net::SocketAddr;
use std::path::PathBuf;

use blockstack_lib::chainstate::stacks::address::PoxAddress;
use blockstack_lib::util_lib::signed_structured_data::pox4::Pox4SignatureTopic;
<<<<<<< HEAD
use clap::{Parser, ValueEnum};
=======
use clap::{ArgAction, Parser, ValueEnum};
>>>>>>> 97751022
use clarity::vm::types::QualifiedContractIdentifier;
use stacks_common::address::{
    b58, AddressHashMode, C32_ADDRESS_VERSION_MAINNET_MULTISIG,
    C32_ADDRESS_VERSION_MAINNET_SINGLESIG, C32_ADDRESS_VERSION_TESTNET_MULTISIG,
    C32_ADDRESS_VERSION_TESTNET_SINGLESIG,
};
use stacks_common::types::chainstate::StacksPrivateKey;

use crate::config::Network;

extern crate alloc;

#[derive(Parser, Debug)]
#[command(author, version, about)]
/// The CLI arguments for the stacks signer
pub struct Cli {
    /// Subcommand action to take
    #[command(subcommand)]
    pub command: Command,
}

/// Subcommands for the stacks signer binary
#[derive(clap::Subcommand, Debug)]
pub enum Command {
    /// Get a chunk from the stacker-db instance
    GetChunk(GetChunkArgs),
    /// Get the latest chunk from the stacker-db instance
    GetLatestChunk(GetLatestChunkArgs),
    /// List chunks from the stacker-db instance
    ListChunks(StackerDBArgs),
    /// Upload a chunk to the stacker-db instance
    PutChunk(PutChunkArgs),
    /// Run DKG and sign the message through the stacker-db instance
    DkgSign(SignArgs),
    /// Sign the message through the stacker-db instance
    Sign(SignArgs),
    /// Run a DKG round through the stacker-db instance
    Dkg(RunDkgArgs),
    /// Run the signer, waiting for events from the stacker-db instance
    Run(RunSignerArgs),
    /// Generate necessary files for running a collection of signers
    GenerateFiles(GenerateFilesArgs),
    /// Generate a signature for Stacking transactions
    GenerateStackingSignature(GenerateStackingSignatureArgs),
<<<<<<< HEAD
=======
    /// Check a configuration file and output config information
    CheckConfig(RunSignerArgs),
>>>>>>> 97751022
}

/// Basic arguments for all cyrptographic and stacker-db functionality
#[derive(Parser, Debug, Clone)]
pub struct StackerDBArgs {
    /// The Stacks node to connect to
    #[arg(long)]
    pub host: String,
    /// The stacker-db contract to use. Must be in the format of "STACKS_ADDRESS.CONTRACT_NAME"
    #[arg(short, long, value_parser = parse_contract)]
    pub contract: QualifiedContractIdentifier,
}

/// Arguments for the get-chunk command
#[derive(Parser, Debug, Clone)]
pub struct GetChunkArgs {
    /// The base arguments
    #[clap(flatten)]
    pub db_args: StackerDBArgs,
    /// The slot ID to get
    #[arg(long)]
    pub slot_id: u32,
    /// The slot version to get
    #[arg(long)]
    pub slot_version: u32,
}

/// Arguments for the get-latest-chunk command
#[derive(Parser, Debug, Clone)]
pub struct GetLatestChunkArgs {
    /// The base arguments
    #[clap(flatten)]
    pub db_args: StackerDBArgs,
    /// The slot ID to get
    #[arg(long)]
    pub slot_id: u32,
}

#[derive(Parser, Debug, Clone)]
/// Arguments for the put-chunk command
pub struct PutChunkArgs {
    /// The base arguments
    #[clap(flatten)]
    pub db_args: StackerDBArgs,
    /// The Stacks private key to use in hexademical format
    #[arg(short, long, value_parser = parse_private_key)]
    pub private_key: StacksPrivateKey,
    /// The slot ID to get
    #[arg(long)]
    pub slot_id: u32,
    /// The slot version to get
    #[arg(long)]
    pub slot_version: u32,
    /// The data to upload
    #[arg(required = false, value_parser = parse_data)]
    // Note this weirdness is due to https://github.com/clap-rs/clap/discussions/4695
    // Need to specify the long name here due to invalid parsing in Clap which looks at the NAME rather than the TYPE which causes issues in how it handles Vec's.
    pub data: alloc::vec::Vec<u8>,
}

#[derive(Parser, Debug, Clone)]
/// Arguments for the dkg-sign and sign command
pub struct SignArgs {
    /// Path to config file
    #[arg(long, short, value_name = "FILE")]
    pub config: PathBuf,
    /// The reward cycle the signer is registered for and wants to sign for
    /// Note: this must be the current reward cycle of the node
    #[arg(long, short)]
    pub reward_cycle: u64,
    /// The data to sign
    #[arg(required = false, value_parser = parse_data)]
    // Note this weirdness is due to https://github.com/clap-rs/clap/discussions/4695
    // Need to specify the long name here due to invalid parsing in Clap which looks at the NAME rather than the TYPE which causes issues in how it handles Vec's.
    pub data: alloc::vec::Vec<u8>,
}

#[derive(Parser, Debug, Clone)]
/// Arguments for the Dkg command
pub struct RunDkgArgs {
    /// Path to config file
    #[arg(long, short, value_name = "FILE")]
    pub config: PathBuf,
    /// The reward cycle the signer is registered for and wants to peform DKG for
    #[arg(long, short)]
    pub reward_cycle: u64,
}

#[derive(Parser, Debug, Clone)]
/// Arguments for the Run command
pub struct RunSignerArgs {
    /// Path to config file
    #[arg(long, short, value_name = "FILE")]
    pub config: PathBuf,
    /// The reward cycle the signer is registered for and wants to peform DKG for
    #[arg(long, short)]
    pub reward_cycle: u64,
}

#[derive(Parser, Debug, Clone)]
/// Arguments for the generate-files command
pub struct GenerateFilesArgs {
    /// The Stacks node to connect to
    #[arg(long)]
    pub host: SocketAddr,
    #[arg(
        long,
        required_unless_present = "private_keys",
        conflicts_with = "private_keys"
    )]
    /// The number of signers to generate
    pub num_signers: Option<u32>,
    #[clap(long, value_name = "FILE")]
    /// A path to a file containing a list of hexadecimal Stacks private keys of the signers
    pub private_keys: Option<PathBuf>,
    #[arg(long, value_parser = parse_network)]
    /// The network to use. One of "mainnet", "testnet", or "mocknet".
    pub network: Network,
    /// The directory to write the test data files to
    #[arg(long, default_value = ".")]
    pub dir: PathBuf,
    /// The number of milliseconds to wait when polling for events from the stacker-db instance.
    #[arg(long)]
    pub timeout: Option<u64>,
    #[arg(long)]
    /// The authorization password to use to connect to the validate block proposal node endpoint
    pub password: String,
}

#[derive(Clone, Debug)]
/// Wrapper around `Pox4SignatureTopic` to implement `ValueEnum`
pub struct StackingSignatureMethod(Pox4SignatureTopic);

impl StackingSignatureMethod {
    /// Get the inner `Pox4SignatureTopic`
    pub const fn topic(&self) -> &Pox4SignatureTopic {
        &self.0
    }
}

impl From<Pox4SignatureTopic> for StackingSignatureMethod {
    fn from(topic: Pox4SignatureTopic) -> Self {
        Self(topic)
    }
}

impl ValueEnum for StackingSignatureMethod {
    fn to_possible_value(&self) -> Option<clap::builder::PossibleValue> {
        Some(clap::builder::PossibleValue::new(self.0.get_name_str()))
    }

    fn value_variants<'a>() -> &'a [Self] {
        &[
            Self(Pox4SignatureTopic::StackStx),
            Self(Pox4SignatureTopic::StackExtend),
            Self(Pox4SignatureTopic::AggregationCommit),
        ]
    }

    fn from_str(input: &str, _ignore_case: bool) -> Result<Self, String> {
        let topic = match input {
            "stack-stx" => Pox4SignatureTopic::StackStx,
            "stack-extend" => Pox4SignatureTopic::StackExtend,
            "aggregation-commit" => Pox4SignatureTopic::AggregationCommit,
            "agg-commit" => Pox4SignatureTopic::AggregationCommit,
            _ => return Err(format!("Invalid topic: {}", input)),
        };
        Ok(topic.into())
    }
}

#[derive(Parser, Debug, Clone)]
/// Arguments for the generate-stacking-signature command
pub struct GenerateStackingSignatureArgs {
    /// BTC address used to receive rewards
    #[arg(short, long, value_parser = parse_pox_addr)]
    pub pox_address: PoxAddress,
    /// The reward cycle during which this signature
    /// can be used
    #[arg(short, long)]
    pub reward_cycle: u64,
    /// Path to signer config file
    #[arg(long, short, value_name = "FILE")]
    pub config: PathBuf,
    /// Stacking method that can be used
    #[arg(long)]
    pub method: StackingSignatureMethod,
    /// Number of cycles used as a lock period.
    /// Use `1` for stack-aggregation-commit
    #[arg(long)]
    pub period: u64,
    /// The max amount of uSTX that can be used in this unique transaction
    #[arg(long)]
    pub max_amount: u128,
    /// A unique identifier to prevent re-using this authorization
    #[arg(long)]
    pub auth_id: u128,
    /// Output information in JSON format
    #[arg(long, action=ArgAction::SetTrue, required=false)]
    pub json: bool,
}

#[derive(Clone, Debug)]
/// Wrapper around `Pox4SignatureTopic` to implement `ValueEnum`
pub struct StackingSignatureMethod(Pox4SignatureTopic);

impl StackingSignatureMethod {
    /// Get the inner `Pox4SignatureTopic`
    pub fn topic(&self) -> &Pox4SignatureTopic {
        &self.0
    }
}

impl From<Pox4SignatureTopic> for StackingSignatureMethod {
    fn from(topic: Pox4SignatureTopic) -> Self {
        StackingSignatureMethod(topic)
    }
}

impl ValueEnum for StackingSignatureMethod {
    fn to_possible_value(&self) -> Option<clap::builder::PossibleValue> {
        Some(clap::builder::PossibleValue::new(self.0.get_name_str()))
    }

    fn value_variants<'a>() -> &'a [Self] {
        &[
            StackingSignatureMethod(Pox4SignatureTopic::StackStx),
            StackingSignatureMethod(Pox4SignatureTopic::StackExtend),
            StackingSignatureMethod(Pox4SignatureTopic::AggregationCommit),
        ]
    }

    fn from_str(input: &str, _ignore_case: bool) -> Result<Self, String> {
        let topic = match input {
            "stack-stx" => Pox4SignatureTopic::StackStx,
            "stack-extend" => Pox4SignatureTopic::StackExtend,
            "aggregation-commit" => Pox4SignatureTopic::AggregationCommit,
            "agg-commit" => Pox4SignatureTopic::AggregationCommit,
            _ => return Err(format!("Invalid topic: {}", input)),
        };
        Ok(topic.into())
    }
}

#[derive(Parser, Debug, Clone)]
/// Arguments for the generate-stacking-signature command
pub struct GenerateStackingSignatureArgs {
    /// BTC address used to receive rewards
    #[arg(short, long, value_parser = parse_pox_addr)]
    pub pox_address: PoxAddress,
    /// The reward cycle to be used in the signature's message hash
    #[arg(short, long)]
    pub reward_cycle: u64,
    /// Path to config file
    #[arg(long, value_name = "FILE")]
    pub config: PathBuf,
    /// Topic for signature
    #[arg(long)]
    pub method: StackingSignatureMethod,
    /// Number of cycles used as a lock period.
    /// Use `1` for stack-aggregation-commit
    #[arg(long)]
    pub period: u64,
}

/// Parse the contract ID
fn parse_contract(contract: &str) -> Result<QualifiedContractIdentifier, String> {
    QualifiedContractIdentifier::parse(contract).map_err(|e| format!("Invalid contract: {}", e))
}

<<<<<<< HEAD
/// Parse a BTC address argument and return a `PoxAddress`
pub fn parse_pox_addr(pox_address_literal: &str) -> Result<PoxAddress, String> {
    if let Some(pox_address) = PoxAddress::from_b58(pox_address_literal) {
        Ok(pox_address)
    } else {
        Err(format!("Invalid pox address: {}", pox_address_literal))
=======
/// Parse a BTC address argument and return a `PoxAddress`.
/// This function behaves similarly to `PoxAddress::from_b58`, but also handles
/// addresses where the parsed AddressHashMode is None.
pub fn parse_pox_addr(pox_address_literal: &str) -> Result<PoxAddress, String> {
    let parsed_addr = PoxAddress::from_b58(pox_address_literal).map_or_else(
        || Err(format!("Invalid pox address: {pox_address_literal}")),
        Ok,
    );
    match parsed_addr {
        Ok(PoxAddress::Standard(addr, None)) => match addr.version {
            C32_ADDRESS_VERSION_MAINNET_MULTISIG | C32_ADDRESS_VERSION_TESTNET_MULTISIG => Ok(
                PoxAddress::Standard(addr, Some(AddressHashMode::SerializeP2SH)),
            ),
            C32_ADDRESS_VERSION_MAINNET_SINGLESIG | C32_ADDRESS_VERSION_TESTNET_SINGLESIG => Ok(
                PoxAddress::Standard(addr, Some(AddressHashMode::SerializeP2PKH)),
            ),
            _ => Err(format!("Invalid address version: {}", addr.version)),
        },
        _ => parsed_addr,
>>>>>>> 97751022
    }
}

/// Parse the hexadecimal Stacks private key
fn parse_private_key(private_key: &str) -> Result<StacksPrivateKey, String> {
    StacksPrivateKey::from_hex(private_key).map_err(|e| format!("Invalid private key: {}", e))
}

/// Parse the input data
fn parse_data(data: &str) -> Result<Vec<u8>, String> {
    let encoded_data = if data == "-" {
        // Parse the data from stdin
        let mut data = String::new();
        io::stdin().read_to_string(&mut data).unwrap();
        data
    } else {
        data.to_string()
    };
    let data =
        b58::from(&encoded_data).map_err(|e| format!("Failed to decode provided data: {}", e))?;
    Ok(data)
}

/// Parse the network. Must be one of "mainnet", "testnet", or "mocknet".
fn parse_network(network: &str) -> Result<Network, String> {
    Ok(match network.to_lowercase().as_str() {
        "mainnet" => Network::Mainnet,
        "testnet" => Network::Testnet,
        "mocknet" => Network::Mocknet,
        _ => {
            return Err(format!(
                "Invalid network: {}. Must be one of \"mainnet\", \"testnet\", or \"mocknet\".",
                network
            ))
        }
    })
}

#[cfg(test)]
mod tests {
    use blockstack_lib::chainstate::stacks::address::{PoxAddressType20, PoxAddressType32};
<<<<<<< HEAD

    use super::*;

=======
    use blockstack_lib::util_lib::signed_structured_data::pox4::make_pox_4_signer_key_message_hash;
    use clarity::consts::CHAIN_ID_TESTNET;
    use clarity::util::hash::Sha256Sum;

    use super::*;

    /// Helper just to ensure that a the pox address
    /// can be turned into a clarity tuple
    fn make_message_hash(pox_addr: &PoxAddress) -> Sha256Sum {
        make_pox_4_signer_key_message_hash(
            pox_addr,
            0,
            &Pox4SignatureTopic::StackStx,
            CHAIN_ID_TESTNET,
            0,
            0,
            0,
        )
    }

    fn clarity_tuple_version(pox_addr: &PoxAddress) -> u8 {
        pox_addr
            .as_clarity_tuple()
            .expect("Failed to generate clarity tuple for pox address")
            .get("version")
            .expect("Expected version in clarity tuple")
            .clone()
            .expect_buff(1)
            .expect("Expected version to be a u128")
            .get(0)
            .expect("Expected version to be a uint")
            .clone()
    }

>>>>>>> 97751022
    #[test]
    fn test_parse_pox_addr() {
        let tr = "bc1p8vg588hldsnv4a558apet4e9ff3pr4awhqj2hy8gy6x2yxzjpmqsvvpta4";
        let pox_addr = parse_pox_addr(tr).expect("Failed to parse segwit address");
<<<<<<< HEAD
=======
        assert_eq!(tr, pox_addr.clone().to_b58());
        make_message_hash(&pox_addr);
        assert_eq!(
            clarity_tuple_version(&pox_addr),
            PoxAddressType32::P2TR.to_u8()
        );
>>>>>>> 97751022
        match pox_addr {
            PoxAddress::Addr32(_, addr_type, _) => {
                assert_eq!(addr_type, PoxAddressType32::P2TR);
            }
            _ => panic!("Invalid parsed address"),
        }

        let legacy = "1N8GMS991YDY1E696e9SB9EsYY5ckSU7hZ";
        let pox_addr = parse_pox_addr(legacy).expect("Failed to parse legacy address");
<<<<<<< HEAD
        match pox_addr {
            PoxAddress::Standard(stacks_addr, hash_mode) => {
                assert_eq!(stacks_addr.version, 22);
                assert!(hash_mode.is_none());
=======
        assert_eq!(legacy, pox_addr.clone().to_b58());
        make_message_hash(&pox_addr);
        assert_eq!(
            clarity_tuple_version(&pox_addr),
            AddressHashMode::SerializeP2PKH as u8
        );
        match pox_addr {
            PoxAddress::Standard(stacks_addr, hash_mode) => {
                assert_eq!(stacks_addr.version, 22);
                assert_eq!(hash_mode, Some(AddressHashMode::SerializeP2PKH));
>>>>>>> 97751022
            }
            _ => panic!("Invalid parsed address"),
        }

        let p2sh = "33JNgVMNMC9Xm6mJG9oTVf5zWbmt5xi1Mv";
        let pox_addr = parse_pox_addr(p2sh).expect("Failed to parse legacy address");
<<<<<<< HEAD
        match pox_addr {
            PoxAddress::Standard(stacks_addr, hash_mode) => {
                assert_eq!(stacks_addr.version, 20);
                assert!(hash_mode.is_none());
=======
        assert_eq!(p2sh, pox_addr.clone().to_b58());
        assert_eq!(
            clarity_tuple_version(&pox_addr),
            AddressHashMode::SerializeP2SH as u8
        );
        make_message_hash(&pox_addr);
        match pox_addr {
            PoxAddress::Standard(stacks_addr, hash_mode) => {
                assert_eq!(stacks_addr.version, 20);
                assert_eq!(hash_mode, Some(AddressHashMode::SerializeP2SH));
            }
            _ => panic!("Invalid parsed address"),
        }

        let testnet_p2pkh = "mnr5asd1MLSutHLL514WZXNpUNN3L98zBc";
        let pox_addr = parse_pox_addr(testnet_p2pkh).expect("Failed to parse testnet address");
        assert_eq!(
            clarity_tuple_version(&pox_addr),
            AddressHashMode::SerializeP2PKH as u8
        );
        assert_eq!(testnet_p2pkh, pox_addr.clone().to_b58());
        make_message_hash(&pox_addr);
        match pox_addr {
            PoxAddress::Standard(stacks_addr, hash_mode) => {
                assert_eq!(stacks_addr.version, C32_ADDRESS_VERSION_TESTNET_SINGLESIG);
                assert_eq!(hash_mode, Some(AddressHashMode::SerializeP2PKH));
>>>>>>> 97751022
            }
            _ => panic!("Invalid parsed address"),
        }

        let wsh = "bc1qvnpcphdctvmql5gdw6chtwvvsl6ra9gwa2nehc99np7f24juc4vqrx29cs";
        let pox_addr = parse_pox_addr(wsh).expect("Failed to parse segwit address");
<<<<<<< HEAD
=======
        assert_eq!(
            clarity_tuple_version(&pox_addr),
            PoxAddressType32::P2WSH.to_u8()
        );
        assert_eq!(wsh, pox_addr.clone().to_b58());
        make_message_hash(&pox_addr);
>>>>>>> 97751022
        match pox_addr {
            PoxAddress::Addr32(_, addr_type, _) => {
                assert_eq!(addr_type, PoxAddressType32::P2WSH);
            }
            _ => panic!("Invalid parsed address"),
        }

<<<<<<< HEAD
        let wpkh = "BC1QW508D6QEJXTDG4Y5R3ZARVARY0C5XW7KV8F3T4";
        let pox_addr = parse_pox_addr(wpkh).expect("Failed to parse segwit address");
=======
        let wpkh = "bc1qw508d6qejxtdg4y5r3zarvary0c5xw7kv8f3t4";
        let pox_addr = parse_pox_addr(wpkh).expect("Failed to parse segwit address");
        assert_eq!(
            clarity_tuple_version(&pox_addr),
            PoxAddressType20::P2WPKH.to_u8()
        );
        assert_eq!(wpkh, pox_addr.clone().to_b58());
        make_message_hash(&pox_addr);
        match pox_addr {
            PoxAddress::Addr20(_, addr_type, _) => {
                assert_eq!(addr_type, PoxAddressType20::P2WPKH);
            }
            _ => panic!("Invalid parsed address"),
        }

        let testnet_tr = "tb1p46cgptxsfwkqpnnj552rkae3nf6l52wxn4snp4vm6mcrz2585hwq6cdwf2";
        let pox_addr = parse_pox_addr(testnet_tr).expect("Failed to parse testnet address");
        assert_eq!(testnet_tr, pox_addr.clone().to_b58());
        make_message_hash(&pox_addr);
        assert_eq!(
            clarity_tuple_version(&pox_addr),
            PoxAddressType32::P2TR.to_u8()
        );
        match pox_addr {
            PoxAddress::Addr32(_, addr_type, _) => {
                assert_eq!(addr_type, PoxAddressType32::P2TR);
            }
            _ => panic!("Invalid parsed address"),
        }

        let testnet_segwit = "tb1q38eleudmqyg4jrm39dnudj23pv6jcjrksa437s";
        let pox_addr = parse_pox_addr(testnet_segwit).expect("Failed to parse testnet address");
        assert_eq!(testnet_segwit, pox_addr.clone().to_b58());
        make_message_hash(&pox_addr);
        assert_eq!(
            clarity_tuple_version(&pox_addr),
            PoxAddressType20::P2WPKH.to_u8()
        );
>>>>>>> 97751022
        match pox_addr {
            PoxAddress::Addr20(_, addr_type, _) => {
                assert_eq!(addr_type, PoxAddressType20::P2WPKH);
            }
            _ => panic!("Invalid parsed address"),
        }
    }
}<|MERGE_RESOLUTION|>--- conflicted
+++ resolved
@@ -19,11 +19,7 @@
 
 use blockstack_lib::chainstate::stacks::address::PoxAddress;
 use blockstack_lib::util_lib::signed_structured_data::pox4::Pox4SignatureTopic;
-<<<<<<< HEAD
-use clap::{Parser, ValueEnum};
-=======
 use clap::{ArgAction, Parser, ValueEnum};
->>>>>>> 97751022
 use clarity::vm::types::QualifiedContractIdentifier;
 use stacks_common::address::{
     b58, AddressHashMode, C32_ADDRESS_VERSION_MAINNET_MULTISIG,
@@ -68,11 +64,8 @@
     GenerateFiles(GenerateFilesArgs),
     /// Generate a signature for Stacking transactions
     GenerateStackingSignature(GenerateStackingSignatureArgs),
-<<<<<<< HEAD
-=======
     /// Check a configuration file and output config information
     CheckConfig(RunSignerArgs),
->>>>>>> 97751022
 }
 
 /// Basic arguments for all cyrptographic and stacker-db functionality
@@ -167,9 +160,6 @@
     /// Path to config file
     #[arg(long, short, value_name = "FILE")]
     pub config: PathBuf,
-    /// The reward cycle the signer is registered for and wants to peform DKG for
-    #[arg(long, short)]
-    pub reward_cycle: u64,
 }
 
 #[derive(Parser, Debug, Clone)]
@@ -275,82 +265,11 @@
     pub json: bool,
 }
 
-#[derive(Clone, Debug)]
-/// Wrapper around `Pox4SignatureTopic` to implement `ValueEnum`
-pub struct StackingSignatureMethod(Pox4SignatureTopic);
-
-impl StackingSignatureMethod {
-    /// Get the inner `Pox4SignatureTopic`
-    pub fn topic(&self) -> &Pox4SignatureTopic {
-        &self.0
-    }
-}
-
-impl From<Pox4SignatureTopic> for StackingSignatureMethod {
-    fn from(topic: Pox4SignatureTopic) -> Self {
-        StackingSignatureMethod(topic)
-    }
-}
-
-impl ValueEnum for StackingSignatureMethod {
-    fn to_possible_value(&self) -> Option<clap::builder::PossibleValue> {
-        Some(clap::builder::PossibleValue::new(self.0.get_name_str()))
-    }
-
-    fn value_variants<'a>() -> &'a [Self] {
-        &[
-            StackingSignatureMethod(Pox4SignatureTopic::StackStx),
-            StackingSignatureMethod(Pox4SignatureTopic::StackExtend),
-            StackingSignatureMethod(Pox4SignatureTopic::AggregationCommit),
-        ]
-    }
-
-    fn from_str(input: &str, _ignore_case: bool) -> Result<Self, String> {
-        let topic = match input {
-            "stack-stx" => Pox4SignatureTopic::StackStx,
-            "stack-extend" => Pox4SignatureTopic::StackExtend,
-            "aggregation-commit" => Pox4SignatureTopic::AggregationCommit,
-            "agg-commit" => Pox4SignatureTopic::AggregationCommit,
-            _ => return Err(format!("Invalid topic: {}", input)),
-        };
-        Ok(topic.into())
-    }
-}
-
-#[derive(Parser, Debug, Clone)]
-/// Arguments for the generate-stacking-signature command
-pub struct GenerateStackingSignatureArgs {
-    /// BTC address used to receive rewards
-    #[arg(short, long, value_parser = parse_pox_addr)]
-    pub pox_address: PoxAddress,
-    /// The reward cycle to be used in the signature's message hash
-    #[arg(short, long)]
-    pub reward_cycle: u64,
-    /// Path to config file
-    #[arg(long, value_name = "FILE")]
-    pub config: PathBuf,
-    /// Topic for signature
-    #[arg(long)]
-    pub method: StackingSignatureMethod,
-    /// Number of cycles used as a lock period.
-    /// Use `1` for stack-aggregation-commit
-    #[arg(long)]
-    pub period: u64,
-}
-
 /// Parse the contract ID
 fn parse_contract(contract: &str) -> Result<QualifiedContractIdentifier, String> {
     QualifiedContractIdentifier::parse(contract).map_err(|e| format!("Invalid contract: {}", e))
 }
 
-<<<<<<< HEAD
-/// Parse a BTC address argument and return a `PoxAddress`
-pub fn parse_pox_addr(pox_address_literal: &str) -> Result<PoxAddress, String> {
-    if let Some(pox_address) = PoxAddress::from_b58(pox_address_literal) {
-        Ok(pox_address)
-    } else {
-        Err(format!("Invalid pox address: {}", pox_address_literal))
-=======
 /// Parse a BTC address argument and return a `PoxAddress`.
 /// This function behaves similarly to `PoxAddress::from_b58`, but also handles
 /// addresses where the parsed AddressHashMode is None.
@@ -370,7 +289,6 @@
             _ => Err(format!("Invalid address version: {}", addr.version)),
         },
         _ => parsed_addr,
->>>>>>> 97751022
     }
 }
 
@@ -412,11 +330,6 @@
 #[cfg(test)]
 mod tests {
     use blockstack_lib::chainstate::stacks::address::{PoxAddressType20, PoxAddressType32};
-<<<<<<< HEAD
-
-    use super::*;
-
-=======
     use blockstack_lib::util_lib::signed_structured_data::pox4::make_pox_4_signer_key_message_hash;
     use clarity::consts::CHAIN_ID_TESTNET;
     use clarity::util::hash::Sha256Sum;
@@ -451,20 +364,16 @@
             .clone()
     }
 
->>>>>>> 97751022
     #[test]
     fn test_parse_pox_addr() {
         let tr = "bc1p8vg588hldsnv4a558apet4e9ff3pr4awhqj2hy8gy6x2yxzjpmqsvvpta4";
         let pox_addr = parse_pox_addr(tr).expect("Failed to parse segwit address");
-<<<<<<< HEAD
-=======
         assert_eq!(tr, pox_addr.clone().to_b58());
         make_message_hash(&pox_addr);
         assert_eq!(
             clarity_tuple_version(&pox_addr),
             PoxAddressType32::P2TR.to_u8()
         );
->>>>>>> 97751022
         match pox_addr {
             PoxAddress::Addr32(_, addr_type, _) => {
                 assert_eq!(addr_type, PoxAddressType32::P2TR);
@@ -474,12 +383,6 @@
 
         let legacy = "1N8GMS991YDY1E696e9SB9EsYY5ckSU7hZ";
         let pox_addr = parse_pox_addr(legacy).expect("Failed to parse legacy address");
-<<<<<<< HEAD
-        match pox_addr {
-            PoxAddress::Standard(stacks_addr, hash_mode) => {
-                assert_eq!(stacks_addr.version, 22);
-                assert!(hash_mode.is_none());
-=======
         assert_eq!(legacy, pox_addr.clone().to_b58());
         make_message_hash(&pox_addr);
         assert_eq!(
@@ -490,19 +393,12 @@
             PoxAddress::Standard(stacks_addr, hash_mode) => {
                 assert_eq!(stacks_addr.version, 22);
                 assert_eq!(hash_mode, Some(AddressHashMode::SerializeP2PKH));
->>>>>>> 97751022
             }
             _ => panic!("Invalid parsed address"),
         }
 
         let p2sh = "33JNgVMNMC9Xm6mJG9oTVf5zWbmt5xi1Mv";
         let pox_addr = parse_pox_addr(p2sh).expect("Failed to parse legacy address");
-<<<<<<< HEAD
-        match pox_addr {
-            PoxAddress::Standard(stacks_addr, hash_mode) => {
-                assert_eq!(stacks_addr.version, 20);
-                assert!(hash_mode.is_none());
-=======
         assert_eq!(p2sh, pox_addr.clone().to_b58());
         assert_eq!(
             clarity_tuple_version(&pox_addr),
@@ -529,22 +425,18 @@
             PoxAddress::Standard(stacks_addr, hash_mode) => {
                 assert_eq!(stacks_addr.version, C32_ADDRESS_VERSION_TESTNET_SINGLESIG);
                 assert_eq!(hash_mode, Some(AddressHashMode::SerializeP2PKH));
->>>>>>> 97751022
             }
             _ => panic!("Invalid parsed address"),
         }
 
         let wsh = "bc1qvnpcphdctvmql5gdw6chtwvvsl6ra9gwa2nehc99np7f24juc4vqrx29cs";
         let pox_addr = parse_pox_addr(wsh).expect("Failed to parse segwit address");
-<<<<<<< HEAD
-=======
         assert_eq!(
             clarity_tuple_version(&pox_addr),
             PoxAddressType32::P2WSH.to_u8()
         );
         assert_eq!(wsh, pox_addr.clone().to_b58());
         make_message_hash(&pox_addr);
->>>>>>> 97751022
         match pox_addr {
             PoxAddress::Addr32(_, addr_type, _) => {
                 assert_eq!(addr_type, PoxAddressType32::P2WSH);
@@ -552,10 +444,6 @@
             _ => panic!("Invalid parsed address"),
         }
 
-<<<<<<< HEAD
-        let wpkh = "BC1QW508D6QEJXTDG4Y5R3ZARVARY0C5XW7KV8F3T4";
-        let pox_addr = parse_pox_addr(wpkh).expect("Failed to parse segwit address");
-=======
         let wpkh = "bc1qw508d6qejxtdg4y5r3zarvary0c5xw7kv8f3t4";
         let pox_addr = parse_pox_addr(wpkh).expect("Failed to parse segwit address");
         assert_eq!(
@@ -594,7 +482,6 @@
             clarity_tuple_version(&pox_addr),
             PoxAddressType20::P2WPKH.to_u8()
         );
->>>>>>> 97751022
         match pox_addr {
             PoxAddress::Addr20(_, addr_type, _) => {
                 assert_eq!(addr_type, PoxAddressType20::P2WPKH);
