/*
 copyright: (c) 2013-2018 by Blockstack PBC, a public benefit corporation.

 This file is part of Blockstack.

 Blockstack is free software. You may redistribute or modify
 it under the terms of the GNU General Public License as published by
 the Free Software Foundation, either version 3 of the License or
 (at your option) any later version.

 Blockstack is distributed in the hope that it will be useful,
 but WITHOUT ANY WARRANTY, including without the implied warranty of
 MERCHANTABILITY or FITNESS FOR A PARTICULAR PURPOSE. See the
 GNU General Public License for more details.

 You should have received a copy of the GNU General Public License
 along with Blockstack. If not, see <http://www.gnu.org/licenses/>.
*/

use std::path::PathBuf;
use std::fs;
use std::thread;
use std::sync::mpsc::sync_channel;
use std::time::Instant;

use std::collections::HashMap;
use std::collections::HashSet;

use address::AddressHashMode;
use address::public_keys_to_address_hash;

use burnchains::Address;
use burnchains::PublicKey;
use burnchains::BurnchainHeaderHash;
use burnchains::Burnchain;
use burnchains::Txid;
use burnchains::{
    BurnchainSigner,
    BurnchainRecipient,
    BurnchainTransaction,
    BurnchainBlock,
    BurnchainBlockHeader,
    BurnchainParameters,
    Error as burnchain_error,
    BurnchainStateTransition,
    BurnchainStateTransitionOps,
    PoxConstants
};

use burnchains::db::{
    BurnchainDB
};

use burnchains::indexer::{BurnchainIndexer, BurnchainBlockParser, BurnchainBlockDownloader, BurnBlockIPC};

use burnchains::bitcoin::{BitcoinTxInput, BitcoinTxOutput, BitcoinInputType};
use burnchains::bitcoin::address::to_c32_version_byte;
use burnchains::bitcoin::address::address_type_to_version_byte;
use burnchains::bitcoin::address::BitcoinAddress;
use burnchains::bitcoin::address::BitcoinAddressType;
use burnchains::bitcoin::BitcoinNetworkType;

use chainstate::burn::{ 
    Opcodes, BlockSnapshot
};
use chainstate::burn::distribution::BurnSamplePoint;
use chainstate::burn::operations::{
    LeaderBlockCommitOp,
    LeaderKeyRegisterOp,
    UserBurnSupportOp,
    BlockstackOperation,
    BlockstackOperationType,
};
use chainstate::burn::db::sortdb::{
    SortitionDB, SortitionHandleTx, SortitionHandleConn,
    PoxId
};

use chainstate::coordinator::comm::CoordinatorChannels;

use chainstate::stacks::StacksAddress;
use chainstate::stacks::StacksPublicKey;
use chainstate::stacks::index::TrieHash;

use util::db::Error as db_error;
use util::log;
use util::hash::to_hex;
use util::get_epoch_time_ms;
use util::db::DBConn;
use util::db::DBTx;
use util::vrf::VRFPublicKey;
use util::get_epoch_time_secs;

use core::PEER_VERSION;
use core::NETWORK_ID_MAINNET;
use core::NETWORK_ID_TESTNET;

use burnchains::bitcoin::indexer::FIRST_BLOCK_MAINNET as BITCOIN_FIRST_BLOCK_MAINNET;
use burnchains::bitcoin::indexer::FIRST_BLOCK_TESTNET as BITCOIN_FIRST_BLOCK_TESTNET;
use burnchains::bitcoin::indexer::FIRST_BLOCK_REGTEST as BITCOIN_FIRST_BLOCK_REGTEST;

impl BurnchainStateTransitionOps {
    pub fn noop() -> BurnchainStateTransitionOps {
        BurnchainStateTransitionOps {
            accepted_ops: vec![],
            consumed_leader_keys: vec![]
        }
    }
    pub fn from(o: BurnchainStateTransition) -> BurnchainStateTransitionOps {
        BurnchainStateTransitionOps {
            accepted_ops: o.accepted_ops,
            consumed_leader_keys: o.consumed_leader_keys
        }
    }
}

impl BurnchainStateTransition {
    pub fn noop() -> BurnchainStateTransition {
        BurnchainStateTransition {
            burn_dist: vec![],
            accepted_ops: vec![],
            consumed_leader_keys: vec![],
            
        }
    }

    pub fn from_block_ops(ic: &SortitionHandleConn, parent_snapshot: &BlockSnapshot, block_ops: &Vec<BlockstackOperationType>) -> Result<BurnchainStateTransition, burnchain_error> {
        // block commits and support burns discovered in this block.
        let mut block_commits: Vec<LeaderBlockCommitOp> = vec![];
        let mut user_burns: Vec<UserBurnSupportOp> = vec![];
        let mut accepted_ops = Vec::with_capacity(block_ops.len());

        assert!(Burnchain::ops_are_sorted(block_ops));
        
        // identify which user burns and block commits are consumed and which are not
        let mut all_user_burns : HashMap<Txid, UserBurnSupportOp> = HashMap::new();
        let mut all_block_commits : HashMap<Txid, LeaderBlockCommitOp> = HashMap::new();

        // accept all leader keys we found.
        // don't treat block commits and user burn supports just yet.
        for i in 0..block_ops.len() {
            match block_ops[i] {
                BlockstackOperationType::LeaderKeyRegister(_) => {
                    accepted_ops.push(block_ops[i].clone());
                },
                BlockstackOperationType::LeaderBlockCommit(ref op) => {
                    // we don't yet know which block commits are going to be accepted until we have
                    // the burn distribution, so just account for them for now.
                    all_block_commits.insert(op.txid.clone(), op.clone());
                    block_commits.push(op.clone());
                },
                BlockstackOperationType::UserBurnSupport(ref op) => {
                    // we don't know yet which user burns are going to be accepted until we have
                    // the burn distribution, so just account for them for now.
                    all_user_burns.insert(op.txid.clone(), op.clone());
                    user_burns.push(op.clone());
                }
            };
        }

        // find all VRF leader keys that were consumed by the block commits of this block 
        let consumed_leader_keys = SortitionDB::get_consumed_leader_keys(&ic, &parent_snapshot, &block_commits)?;

        // calculate the burn distribution from these operations.
        // The resulting distribution will contain the user burns that match block commits, and
        // will only contain block commits that consume one leader key (multiple block commits that
        // consume the same key will be rejected)
        let burn_dist = BurnSamplePoint::make_distribution(block_commits, consumed_leader_keys.clone(), user_burns);
       
        // find out which user burns and block commits we're going to take
        for i in 0..burn_dist.len() {
            let burn_point = &burn_dist[i];

            // taking this commit in this sample point
            accepted_ops.push(BlockstackOperationType::LeaderBlockCommit(burn_point.candidate.clone()));
            all_block_commits.remove(&burn_point.candidate.txid);

            // taking each user burn in this sample point
            for j in 0..burn_point.user_burns.len() {
                accepted_ops.push(BlockstackOperationType::UserBurnSupport(burn_point.user_burns[j].clone()));
                all_user_burns.remove(&burn_point.user_burns[j].txid);
            }
        }

        // accepted_ops contains all accepted commits and user burns now.
        // only rejected ones remain in all_user_burns and all_block_commits
        for op in all_block_commits.values() {
            warn!("REJECTED({}) block commit {} at {},{}: Committed to an already-consumed VRF key", op.block_height, &op.txid, op.block_height, op.vtxindex);
        }

        for op in all_user_burns.values() {
            warn!("REJECTED({}) user burn support {} at {},{}: No matching block commit in this block", op.block_height, &op.txid, op.block_height, op.vtxindex);
        }
        
        accepted_ops.sort_by(|ref a, ref b| a.vtxindex().partial_cmp(&b.vtxindex()).unwrap());
       
        Ok(BurnchainStateTransition {
            burn_dist,
            accepted_ops,
            consumed_leader_keys
        })
    }
}

impl BurnchainSigner {
    #[cfg(test)]
    pub fn new_p2pkh(pubk: &StacksPublicKey) -> BurnchainSigner {
        BurnchainSigner {
            hash_mode: AddressHashMode::SerializeP2PKH,
            num_sigs: 1,
            public_keys: vec![pubk.clone()]
        }
    }

    pub fn from_bitcoin_input(inp: &BitcoinTxInput) -> BurnchainSigner {
        match inp.in_type {
            BitcoinInputType::Standard => {
                if inp.num_required == 1 && inp.keys.len() == 1 {
                    BurnchainSigner {
                        hash_mode: AddressHashMode::SerializeP2PKH,
                        num_sigs: inp.num_required,
                        public_keys: inp.keys.clone()
                    }
                }
                else {
                    BurnchainSigner {
                        hash_mode: AddressHashMode::SerializeP2SH,
                        num_sigs: inp.num_required,
                        public_keys: inp.keys.clone()
                    }
                }
            },
            BitcoinInputType::SegwitP2SH => {
                if inp.num_required == 1 && inp.keys.len() == 1 {
                    BurnchainSigner {
                        hash_mode: AddressHashMode::SerializeP2WPKH,
                        num_sigs: inp.num_required,
                        public_keys: inp.keys.clone()
                    }
                }
                else {
                    BurnchainSigner {
                        hash_mode: AddressHashMode::SerializeP2WSH,
                        num_sigs: inp.num_required,
                        public_keys: inp.keys.clone()
                    }
                }
            }
        }
    }

    pub fn to_testnet_address(&self) -> String { 
        let addr_type = match &self.hash_mode {
            AddressHashMode::SerializeP2PKH | AddressHashMode::SerializeP2WPKH => BitcoinAddressType::PublicKeyHash,
            _ => BitcoinAddressType::ScriptHash,
        };
        BitcoinAddress::from_bytes(BitcoinNetworkType::Testnet,
                                   addr_type, 
                                   &self.to_address_bits()).unwrap().to_string()
    }

    pub fn to_address_bits(&self) -> Vec<u8> { 
        let h = public_keys_to_address_hash(&self.hash_mode, self.num_sigs, &self.public_keys);
        h.as_bytes().to_vec()
    }
}

impl BurnchainRecipient {
    pub fn from_bitcoin_output(o: &BitcoinTxOutput) -> BurnchainRecipient {
        let stacks_addr = StacksAddress::from_bitcoin_address(&o.address);
        BurnchainRecipient {
            address: stacks_addr,
            amount: o.units
        }
    }
}

impl BurnchainBlock {
    pub fn block_height(&self) -> u64 {
        match *self {
            BurnchainBlock::Bitcoin(ref data) => data.block_height
        }
    }

    pub fn block_hash(&self) -> BurnchainHeaderHash {
        match *self {
            BurnchainBlock::Bitcoin(ref data) => data.block_hash.clone()
        }
    }

    pub fn parent_block_hash(&self) -> BurnchainHeaderHash {
        match *self {
            BurnchainBlock::Bitcoin(ref data) => data.parent_block_hash.clone()
        }
    }

    pub fn txs(&self) -> Vec<BurnchainTransaction> {
        match *self {
            BurnchainBlock::Bitcoin(ref data) => data.txs.iter().map(|ref tx| BurnchainTransaction::Bitcoin((*tx).clone())).collect()
        }
    }

    pub fn timestamp(&self) -> u64 {
        match *self {
            BurnchainBlock::Bitcoin(ref data) => data.timestamp
        }
    }
    
    pub fn header(&self) -> BurnchainBlockHeader {
        match *self {
            BurnchainBlock::Bitcoin(ref data) => {
                BurnchainBlockHeader {
                    block_height: data.block_height,
                    block_hash: data.block_hash.clone(),
                    parent_block_hash: data.parent_block_hash.clone(),
                    num_txs: data.txs.len() as u64,
                    timestamp: data.timestamp
                }
            }
        }
    }
}

impl Burnchain {
    pub fn new(working_dir: &str, chain_name: &str, network_name: &str) -> Result<Burnchain, burnchain_error> {
        let params = match (chain_name, network_name) {
            ("bitcoin", "mainnet") => BurnchainParameters::bitcoin_mainnet(),
            ("bitcoin", "testnet") => BurnchainParameters::bitcoin_testnet(),
            ("bitcoin", "regtest") => BurnchainParameters::bitcoin_regtest(),
            (_, _) => {
                return Err(burnchain_error::UnsupportedBurnchain);
            }
        };

        Ok(Burnchain {
            peer_version: PEER_VERSION,
            network_id: params.network_id,
            chain_name: params.chain_name.clone(),
            network_name: params.network_name.clone(),
            working_dir: working_dir.into(),
            consensus_hash_lifetime: params.consensus_hash_lifetime,
            stable_confirmations: params.stable_confirmations,
            first_block_height: params.first_block_height,
            first_block_hash: params.first_block_hash.clone(),
<<<<<<< HEAD
            reward_cycle_period: 1000,
            registration_period: 250,
            pox_rejection_fraction: 25,
=======
            pox_constants: PoxConstants::mainnet_default(),
>>>>>>> 588eb09e
        })
    }

    pub fn is_reward_cycle_start(&self, block_height: u64) -> bool {
        if block_height <= (self.first_block_height + 1) {
            // not a reward cycle start if we're the first block after genesis.
            false
        }
        else {
            let effective_height = block_height - self.first_block_height;
            // first block of the new reward cycle
            (effective_height % (self.pox_constants.reward_cycle_length as u64)) == 1
        }
    }

    pub fn is_reward_cycle_registration(&self, block_height: u64) -> bool {
        if block_height < self.first_block_height {
            false
        }
        else {
            let effective_height = block_height - self.first_block_height;
            effective_height % self.reward_cycle_period >= self.reward_cycle_period - self.registration_period
        }
    }

    #[cfg(test)]
    pub fn default_unittest(first_block_height: u64, first_block_hash: &BurnchainHeaderHash) -> Burnchain {
        let mut ret = Burnchain::new(&"/unit-tests".to_string(), &"bitcoin".to_string(), &"mainnet".to_string()).unwrap();
        ret.first_block_height = first_block_height;
        ret.first_block_hash = first_block_hash.clone();
        ret
    }

    pub fn get_chainstate_path(working_dir: &String, chain_name: &String, network_name: &String) -> String {
        let mut chainstate_dir_path = PathBuf::from(working_dir);
        chainstate_dir_path.push(chain_name);
        chainstate_dir_path.push(network_name);
        let dirpath = chainstate_dir_path.to_str().unwrap().to_string();
        dirpath
    }

    pub fn get_chainstate_config_path(working_dir: &String, chain_name: &String, network_name: &String) -> String {
        let chainstate_dir = Burnchain::get_chainstate_path(working_dir, chain_name, network_name);
        let mut config_pathbuf = PathBuf::from(&chainstate_dir);
        let chainstate_config_name = format!("{}.ini", chain_name);
        config_pathbuf.push(&chainstate_config_name);

        config_pathbuf.to_str().unwrap().to_string()
    }

    pub fn setup_chainstate_dirs(working_dir: &String, chain_name: &String, network_name: &String) -> Result<(), burnchain_error> {
        let chainstate_dir = Burnchain::get_chainstate_path(working_dir, chain_name, network_name);
        let chainstate_pathbuf = PathBuf::from(&chainstate_dir);

        if !chainstate_pathbuf.exists() {
            fs::create_dir_all(&chainstate_pathbuf)
                .map_err(burnchain_error::FSError)?;
        }
        Ok(())
    }

    pub fn make_indexer<I: BurnchainIndexer>(&self) -> Result<I, burnchain_error> {
        Burnchain::setup_chainstate_dirs(&self.working_dir, &self.chain_name, &self.network_name)?;

        let indexer : I = BurnchainIndexer::init(&self.working_dir, &self.network_name)?;
        Ok(indexer)
    }

    fn setup_chainstate<I: BurnchainIndexer>(&self, indexer: &mut I) -> Result<(), burnchain_error> {
        let headers_path = indexer.get_headers_path();
        let headers_pathbuf = PathBuf::from(&headers_path);

        let headers_height =
            if headers_pathbuf.exists() {
                indexer.get_headers_height()?
            }
            else {
                0
            };

        if !headers_pathbuf.exists() || headers_height < indexer.get_first_block_height() {
            debug!("Fetch initial headers");
            indexer.sync_headers(headers_height, None)
                .map_err(|e| {
                    error!("Failed to sync initial headers");
                    e
                })?;
        }
        Ok(())
    }

    pub fn get_db_path(&self) -> String {
        let chainstate_dir = Burnchain::get_chainstate_path(&self.working_dir, &self.chain_name, &self.network_name);
        let mut db_pathbuf = PathBuf::from(&chainstate_dir);
        db_pathbuf.push("sortition.db");
        
        let db_path = db_pathbuf.to_str().unwrap().to_string();
        db_path
    }

    pub fn get_burnchaindb_path(&self) -> String {
        let chainstate_dir = Burnchain::get_chainstate_path(&self.working_dir, &self.chain_name, &self.network_name);
        let mut db_pathbuf = PathBuf::from(&chainstate_dir);
        db_pathbuf.push("burnchain.db");
        
        let db_path = db_pathbuf.to_str().unwrap().to_string();
        db_path
    }

    pub fn connect_db<I: BurnchainIndexer>(&self, indexer: &I, readwrite: bool) -> Result<(SortitionDB, BurnchainDB), burnchain_error> {
        Burnchain::setup_chainstate_dirs(&self.working_dir, &self.chain_name, &self.network_name)?;

        let first_block_height = indexer.get_first_block_height();
        let first_block_header_hash = indexer.get_first_block_header_hash()?;
        let first_block_header_timestamp = indexer.get_first_block_header_timestamp()?;
        
        let db_path = self.get_db_path();
        let burnchain_db_path = self.get_burnchaindb_path();

        let sortitiondb = SortitionDB::connect(&db_path, first_block_height, &first_block_header_hash, first_block_header_timestamp, readwrite)?;
        let burnchaindb = BurnchainDB::connect(&burnchain_db_path, first_block_height, &first_block_header_hash, first_block_header_timestamp, readwrite)?;

        Ok((sortitiondb, burnchaindb))
    }

    /// Open the burn database.  It must already exist.
    pub fn open_db(&self, readwrite: bool) -> Result<(SortitionDB, BurnchainDB), burnchain_error> {
        let db_path = self.get_db_path();
        let burnchain_db_path = self.get_burnchaindb_path();

        let db_pathbuf = PathBuf::from(db_path.clone());
        if !db_pathbuf.exists() {
            return Err(burnchain_error::DBError(db_error::NoDBError));
        }

        let db_pathbuf = PathBuf::from(burnchain_db_path.clone());
        if !db_pathbuf.exists() {
            return Err(burnchain_error::DBError(db_error::NoDBError));
        }

        let sortition_db = SortitionDB::open(&db_path, readwrite)?;
        let burnchain_db = BurnchainDB::open(&burnchain_db_path, readwrite)?;

        Ok((sortition_db, burnchain_db))
    }

    /// Try to parse a burnchain transaction into a Blockstack operation
    pub fn classify_transaction(block_header: &BurnchainBlockHeader, burn_tx: &BurnchainTransaction) -> Option<BlockstackOperationType> {
        match burn_tx.opcode() {
            x if x == Opcodes::LeaderKeyRegister as u8 => {
                match LeaderKeyRegisterOp::from_tx(block_header, burn_tx) {
                    Ok(op) => {
                        Some(BlockstackOperationType::LeaderKeyRegister(op))
                    },
                    Err(e) => {
                        warn!("Failed to parse leader key register tx {} data {}: {:?}", &burn_tx.txid(), &to_hex(&burn_tx.data()[..]), e);
                        None
                    }
                }
            },
            x if x == Opcodes::LeaderBlockCommit as u8 => {
                match LeaderBlockCommitOp::from_tx(block_header, burn_tx) {
                    Ok(op) => {
                        Some(BlockstackOperationType::LeaderBlockCommit(op))
                    },
                    Err(e) => {
                        warn!("Failed to parse leader block commit tx {} data {}: {:?}", &burn_tx.txid(), &to_hex(&burn_tx.data()[..]), e);
                        None
                    }
                }
            },
            x if x == Opcodes::UserBurnSupport as u8 => {
                match UserBurnSupportOp::from_tx(block_header, burn_tx) {
                    Ok(op) => {
                        Some(BlockstackOperationType::UserBurnSupport(op))
                    },
                    Err(e) => {
                        warn!("Failed to parse user burn support tx {} data {}: {:?}", &burn_tx.txid(), &to_hex(&burn_tx.data()[..]), e);
                        None
                    }
                }
            },
            _ => {
                None
            }
        }
    }
   

    /// Sanity check -- a list of checked ops is sorted and all vtxindexes are unique
    pub fn ops_are_sorted(ops: &Vec<BlockstackOperationType>) -> bool {
        if ops.len() > 1 {
            for i in 0..ops.len() - 1 {
                if ops[i].vtxindex() >= ops[i+1].vtxindex() {
                    return false;
                }
            }
        }
        true
    }

    /// Verify that there are no duplicate VRF keys registered.
    /// If a key was registered more than once, take the first one and drop the rest.
    /// checked_ops must be sorted by vtxindex
    /// Returns the filtered list of blockstack ops
    pub fn filter_block_VRF_dups(mut checked_ops: Vec<BlockstackOperationType>) -> Vec<BlockstackOperationType> {
        debug!("Check Blockstack transactions: reject duplicate VRF keys");
        assert!(Burnchain::ops_are_sorted(&checked_ops));

        let mut all_keys : HashSet<VRFPublicKey> = HashSet::new();
        checked_ops.retain(|op| {
            if let BlockstackOperationType::LeaderKeyRegister(data) = op {
                if all_keys.contains(&data.public_key) {
                    // duplicate
                    warn!("REJECTED({}) leader key register {} at {},{}: Duplicate VRF key", data.block_height, &data.txid, data.block_height, data.vtxindex);
                    false
                } else {
                    // first case
                    all_keys.insert(data.public_key.clone());
                    true
                }
            } else {
                // preserve
                true
            }
        });

        checked_ops
    }

    /// Verify that two or more block commits do not consume the same VRF key.
    /// If a key is consumed more than once, then pick the block-commit with the highest burn (to
    /// stop griefing attacks).  In case of ties, pick the block-commit that occurs earlier in the
    /// block.
    pub fn filter_block_commits_with_same_VRF_key(checked_ops: Vec<BlockstackOperationType>) -> Vec<BlockstackOperationType> {
        debug!("Check Blockstack transactions: filter commits that consume the same VRF key");
        assert!(Burnchain::ops_are_sorted(&checked_ops));

        let mut ret = Vec::with_capacity(checked_ops.len());

        let mut collisions : HashMap<(u64, u32), BlockstackOperationType> = HashMap::new();
        for op in checked_ops.into_iter() {
            match op {
                BlockstackOperationType::LeaderBlockCommit(ref new_block_commit) => {
                    let key_loc = (new_block_commit.key_block_ptr as u64, new_block_commit.key_vtxindex as u32);
                    if let Some(existing_block_commit) = collisions.get_mut(&key_loc) {
                        if let BlockstackOperationType::LeaderBlockCommit(existing_block_commit) = existing_block_commit {
                            warn!("Block commit {} consumes the same VRF key as {}", &new_block_commit.block_header_hash, &existing_block_commit.block_header_hash);
                            if new_block_commit.burn_fee > existing_block_commit.burn_fee {
                                warn!("REJECTED({}) block-commit {} for {}: later competing commit {} for {} has a higher burn",
                                      existing_block_commit.block_height, &existing_block_commit.txid, &existing_block_commit.block_header_hash, &new_block_commit.txid, &new_block_commit.block_header_hash);
                                collisions.insert(key_loc, op);
                            }
                            else {
                                warn!("REJECTED({}) block-commit {} for {}: keeping earlier commit {} for {} which has a higher burn",
                                      new_block_commit.block_height, &new_block_commit.txid, &new_block_commit.block_header_hash,
                                      &existing_block_commit.txid, &existing_block_commit.block_header_hash);
                            }
                        }
                        else {
                            unreachable!("Inserted non-block-commit");
                        }
                    }
                    else {
                        collisions.insert(key_loc, op);
                    }
                },
                _ => {
                    // preserve
                    ret.push(op);
                }
            }
        }

        // fold back in 
        for (_, op) in collisions.into_iter() {
            ret.push(op);
        }

        // preserve block order
        ret.sort_by(|ref a, ref b| a.vtxindex().partial_cmp(&b.vtxindex()).unwrap());
        ret
    }

    /// Top-level entry point to check and process a block.
    pub fn process_block(burnchain_db: &mut BurnchainDB, block: &BurnchainBlock) -> Result<BurnchainBlockHeader, burnchain_error> {
        debug!("Process block {} {}", block.block_height(), &block.block_hash());

        let _blockstack_txs = burnchain_db.store_new_burnchain_block(&block)?;

        let header = block.header();

        Ok(header)
    }

    /// Hand off the block to the ChainsCoordinator _and_ process the sortition
    ///   *only* to be used by legacy stacks node interfaces, like the Helium node
    pub fn process_block_and_sortition_deprecated(db: &mut SortitionDB, burnchain_db: &mut BurnchainDB, burnchain: &Burnchain, block: &BurnchainBlock) -> Result<(BlockSnapshot, BurnchainStateTransition), burnchain_error> {
        debug!("Process block {} {}", block.block_height(), &block.block_hash());

        let header = block.header();
        let blockstack_txs = burnchain_db.store_new_burnchain_block(&block)?;

        let sortition_tip = SortitionDB::get_canonical_sortition_tip(db.conn())?;

        db.evaluate_sortition(&header, blockstack_txs, burnchain, &sortition_tip, None)
    }

    /// Determine if there has been a chain reorg, given our current canonical burnchain tip.
    /// Return the new chain tip
    fn sync_reorg<I: BurnchainIndexer>(indexer: &mut I) -> Result<u64, burnchain_error> {
        let headers_path = indexer.get_headers_path();
        
        // sanity check -- how many headers do we have? 
        // Note that this value is 1-indexed -- the smallest possible value it returns is 1,
        // So, subtract 1.
        let headers_height = indexer.get_headers_height()
            .map_err(|e| {
                error!("Failed to read headers height from {}: {:?}", headers_path, &e);
                e
            })? - 1;

        // did we encounter a reorg since last sync?  Find the highest common ancestor of the
        // remote bitcoin peer's chain state.
        // Note that this value is 0-indexed -- the smallest possible value it returns is 0.
        let reorg_height = indexer.find_chain_reorg()
            .map_err(|e| {
                error!("Failed to check for reorgs from {}: {:?}", headers_path, &e);
                e
            })?;

        if reorg_height < headers_height {
            warn!("Burnchain reorg detected: highest common ancestor at height {}", reorg_height);
            return Ok(reorg_height);
        }
        else {
            // no reorg
            return Ok(headers_height);
        }
    }

    /// Top-level burnchain sync.
    /// Returns new latest block height.
    pub fn sync<I: BurnchainIndexer + 'static>(&mut self, comms: &CoordinatorChannels) -> Result<u64, burnchain_error> {
        let mut indexer: I = self.make_indexer()?;
        let chain_tip = self.sync_with_indexer(&mut indexer, comms.clone())?;
        Ok(chain_tip.block_height)
    }

    /// Deprecated top-level burnchain sync.
    /// Returns (snapshot of new burnchain tip, last state-transition processed if any)
    /// If this method returns Err(burnchain_error::TrySyncAgain), then call this method again.
    pub fn sync_with_indexer_deprecated<I: BurnchainIndexer + 'static>(&mut self, indexer: &mut I) -> Result<(BlockSnapshot, Option<BurnchainStateTransition>), burnchain_error> {
        self.setup_chainstate(indexer)?;
        let (mut sortdb, mut burnchain_db) = self.connect_db(indexer, true)?;
        let burn_chain_tip = burnchain_db.get_canonical_chain_tip()
            .map_err(|e| {
                error!("Failed to query burn chain tip from burn DB: {}", e);
                e
            })?;

        let last_snapshot_processed = SortitionDB::get_canonical_burn_chain_tip(sortdb.conn())?;

        // does the bunchain db have more blocks than the sortition db has processed?
        assert_eq!(last_snapshot_processed.block_height,
                   burn_chain_tip.block_height,
                   "FATAL: Last snapshot processed height={} and current burnchain db height={} have diverged",
                   last_snapshot_processed.block_height,
                   burn_chain_tip.block_height);

        let db_height = burn_chain_tip.block_height;

        // handle reorgs
        let orig_header_height = indexer.get_headers_height()?;     // 1-indexed
        let sync_height = Burnchain::sync_reorg(indexer)?;
        if sync_height + 1 < orig_header_height {
            // a reorg happened
            warn!("Dropping headers higher than {} due to burnchain reorg", sync_height);
            indexer.drop_headers(sync_height)?;
        }

        // get latest headers.
        debug!("Sync headers from {}", sync_height);

        let end_block = indexer.sync_headers(sync_height, None)?;
        let mut start_block = match sync_height {
            0 => 0,
            _ => sync_height,
        };
        if db_height < start_block {
            start_block = db_height;
        }
        
        debug!("Sync'ed headers from {} to {}. DB at {}", start_block, end_block, db_height);
        if start_block == db_height && db_height == end_block {
            // all caught up
            return Ok((last_snapshot_processed, None));
        }

        info!("Node will fetch burnchain blocks {}-{}...", start_block, end_block);

        // synchronize 
        let (downloader_send, downloader_recv) = sync_channel(1);
        let (parser_send, parser_recv) = sync_channel(1);
        let (db_send, db_recv) = sync_channel(1);

        let mut downloader = indexer.downloader();
        let mut parser = indexer.parser();

        let burnchain_config = self.clone();

        // TODO: don't re-process blocks.  See if the block hash is already present in the burn db,
        // and if so, do nothing.
        let download_thread : thread::JoinHandle<Result<(), burnchain_error>> = thread::spawn(move || {
            while let Ok(Some(ipc_header)) = downloader_recv.recv() {
                debug!("Try recv next header");

                let download_start = get_epoch_time_ms();
                let ipc_block = downloader.download(&ipc_header)?;
                let download_end = get_epoch_time_ms();

                debug!("Downloaded block {} in {}ms", ipc_block.height(), download_end.saturating_sub(download_start));

                parser_send.send(Some(ipc_block))
                    .map_err(|_e| burnchain_error::ThreadChannelError)?;
            }
            parser_send.send(None)
                .map_err(|_e| burnchain_error::ThreadChannelError)?;
            Ok(())
        });

        let parse_thread : thread::JoinHandle<Result<(), burnchain_error>> = thread::spawn(move || {
            while let Ok(Some(ipc_block)) = parser_recv.recv() {
                debug!("Try recv next block");

                let parse_start = get_epoch_time_ms();
                let burnchain_block = parser.parse(&ipc_block)?;
                let parse_end = get_epoch_time_ms();

                debug!("Parsed block {} in {}ms", burnchain_block.block_height(), parse_end.saturating_sub(parse_start));

                db_send.send(Some(burnchain_block))
                    .map_err(|_e| burnchain_error::ThreadChannelError)?;
            }
            db_send.send(None)
                .map_err(|_e| burnchain_error::ThreadChannelError)?;
            Ok(())
        });

        let db_thread : thread::JoinHandle<Result<(BlockSnapshot, Option<BurnchainStateTransition>), burnchain_error>> = thread::spawn(move || {
            let mut last_processed = (last_snapshot_processed, None);
            while let Ok(Some(burnchain_block)) = db_recv.recv() {
                debug!("Try recv next parsed block");

                if burnchain_block.block_height() == 0 {
                    continue;
                }
                
                let insert_start = get_epoch_time_ms();
                let (tip, transition) = Burnchain::process_block_and_sortition_deprecated(
                    &mut sortdb, &mut burnchain_db, &burnchain_config, &burnchain_block)?;
                last_processed = (tip, Some(transition));
                let insert_end = get_epoch_time_ms();

                debug!("Inserted block {} in {}ms", burnchain_block.block_height(), insert_end.saturating_sub(insert_start));
            }
            Ok(last_processed)
        });

        // feed the pipeline!
        let input_headers = indexer.read_headers(start_block + 1, end_block + 1)?;
        let mut downloader_result : Result<(), burnchain_error> = Ok(());
        for i in 0..input_headers.len() {
            debug!("Downloading burnchain block {} out of {}...", start_block + 1 + (i as u64), end_block);
            if let Err(e) = downloader_send.send(Some(input_headers[i].clone())) {
                info!("Failed to feed burnchain block header {}: {:?}", start_block + 1 + (i as u64), &e);
                downloader_result = Err(burnchain_error::TrySyncAgain);
                break;
            }
        }

        if downloader_result.is_ok() {
            if let Err(e) = downloader_send.send(None) {
                info!("Failed to instruct downloader thread to finish: {:?}", &e);
                downloader_result = Err(burnchain_error::TrySyncAgain);
            }
        }

        // join up 
        let _ = download_thread.join().unwrap();
        let _ = parse_thread.join().unwrap();
        let (block_snapshot, state_transition_opt) = match db_thread.join().unwrap() {
            Ok(x) => x,
            Err(e) => {
                warn!("Failed to join burnchain download thread: {:?}", &e);
                return Err(burnchain_error::TrySyncAgain);
            }
        };

        if block_snapshot.block_height < end_block {
            warn!("Try synchronizing the burn chain again: final snapshot {} < {}", block_snapshot.block_height, end_block);
            return Err(burnchain_error::TrySyncAgain);
        }

        if let Err(e) = downloader_result {
            return Err(e);
        }

        Ok((block_snapshot, state_transition_opt))
    }

    /// Top-level burnchain sync.
    /// Returns the burnchain block header for the new burnchain tip
    /// If this method returns Err(burnchain_error::TrySyncAgain), then call this method again.
    pub fn sync_with_indexer<I>(&mut self, indexer: &mut I, coord_comm: CoordinatorChannels) -> Result<BurnchainBlockHeader, burnchain_error>
    where I: BurnchainIndexer + 'static {

        self.setup_chainstate(indexer)?;
        let (_, mut burnchain_db) = self.connect_db(indexer, true)?;
        let burn_chain_tip = burnchain_db.get_canonical_chain_tip()
            .map_err(|e| {
                error!("Failed to query burn chain tip from burn DB: {}", e);
                e
            })?;

        let db_height = burn_chain_tip.block_height;

        // handle reorgs
        let orig_header_height = indexer.get_headers_height()?;     // 1-indexed
        let sync_height = Burnchain::sync_reorg(indexer)?;
        if sync_height + 1 < orig_header_height {
            // a reorg happened
            warn!("Dropping headers higher than {} due to burnchain reorg", sync_height);
            indexer.drop_headers(sync_height)?;
        }

        // get latest headers.
        debug!("Sync headers from {}", sync_height);

        let end_block = indexer.sync_headers(sync_height, None)?;
        let mut start_block = match sync_height {
            0 => 0,
            _ => sync_height,
        };
        if db_height < start_block {
            start_block = db_height;
        }
        
        debug!("Sync'ed headers from {} to {}. DB at {}", start_block, end_block, db_height);
        if start_block == db_height && db_height == end_block {
            // all caught up
            return Ok(burn_chain_tip);
        }

        info!("Node will fetch burnchain blocks {}-{}...", start_block, end_block);

        // synchronize 
        let (downloader_send, downloader_recv) = sync_channel(1);
        let (parser_send, parser_recv) = sync_channel(1);
        let (db_send, db_recv) = sync_channel(1);

        let mut downloader = indexer.downloader();
        let mut parser = indexer.parser();

        // TODO: don't re-process blocks.  See if the block hash is already present in the burn db,
        // and if so, do nothing.
        let download_thread : thread::JoinHandle<Result<(), burnchain_error>> = thread::spawn(move || {
            while let Ok(Some(ipc_header)) = downloader_recv.recv() {
                debug!("Try recv next header");

                let download_start = get_epoch_time_ms();
                let ipc_block = downloader.download(&ipc_header)?;
                let download_end = get_epoch_time_ms();

                debug!("Downloaded block {} in {}ms", ipc_block.height(), download_end.saturating_sub(download_start));

                parser_send.send(Some(ipc_block))
                    .map_err(|_e| burnchain_error::ThreadChannelError)?;
            }
            parser_send.send(None)
                .map_err(|_e| burnchain_error::ThreadChannelError)?;
            Ok(())
        });

        let parse_thread : thread::JoinHandle<Result<(), burnchain_error>> = thread::spawn(move || {
            while let Ok(Some(ipc_block)) = parser_recv.recv() {
                debug!("Try recv next block");

                let parse_start = get_epoch_time_ms();
                let burnchain_block = parser.parse(&ipc_block)?;
                let parse_end = get_epoch_time_ms();

                debug!("Parsed block {} in {}ms", burnchain_block.block_height(), parse_end.saturating_sub(parse_start));

                db_send.send(Some(burnchain_block))
                    .map_err(|_e| burnchain_error::ThreadChannelError)?;
            }
            db_send.send(None)
                .map_err(|_e| burnchain_error::ThreadChannelError)?;
            Ok(())
        });

        let db_thread : thread::JoinHandle<Result<BurnchainBlockHeader, burnchain_error>> = thread::spawn(move || {
            let mut last_processed = burn_chain_tip;
            while let Ok(Some(burnchain_block)) = db_recv.recv() {
                debug!("Try recv next parsed block");

                if burnchain_block.block_height() == 0 {
                    continue;
                }
                
                let insert_start = get_epoch_time_ms();
                last_processed = Burnchain::process_block(&mut burnchain_db, &burnchain_block)?;
                if !coord_comm.announce_new_burn_block() {
                    return Err(burnchain_error::CoordinatorClosed);
                }
                let insert_end = get_epoch_time_ms();

                debug!("Inserted block {} in {}ms", burnchain_block.block_height(), insert_end.saturating_sub(insert_start));
            }
            Ok(last_processed)
        });

        // feed the pipeline!
        let input_headers = indexer.read_headers(start_block + 1, end_block + 1)?;
        let mut downloader_result : Result<(), burnchain_error> = Ok(());
        for i in 0..input_headers.len() {
            debug!("Downloading burnchain block {} out of {}...", start_block + 1 + (i as u64), end_block);
            if let Err(e) = downloader_send.send(Some(input_headers[i].clone())) {
                info!("Failed to feed burnchain block header {}: {:?}", start_block + 1 + (i as u64), &e);
                downloader_result = Err(burnchain_error::TrySyncAgain);
                break;
            }
        }

        if downloader_result.is_ok() {
            if let Err(e) = downloader_send.send(None) {
                info!("Failed to instruct downloader thread to finish: {:?}", &e);
                downloader_result = Err(burnchain_error::TrySyncAgain);
            }
        }

        // join up 
        let _ = download_thread.join().unwrap();
        let _ = parse_thread.join().unwrap();
        let block_header = match db_thread.join().unwrap() {
            Ok(x) => x,
            Err(e) => {
                warn!("Failed to join burnchain download thread: {:?}", &e);
                if let burnchain_error::CoordinatorClosed = e {
                    return Err(burnchain_error::CoordinatorClosed)
                } else {
                    return Err(burnchain_error::TrySyncAgain)
                }
            }
        };

        if block_header.block_height < end_block {
            warn!("Try synchronizing the burn chain again: final snapshot {} < {}", block_header.block_height, end_block);
            return Err(burnchain_error::TrySyncAgain);
        }

        if let Err(e) = downloader_result {
            return Err(e);
        }

        Ok(block_header)
    }
}

#[cfg(test)]
pub mod tests {

    use burnchains::{Txid, BurnchainHeaderHash};
    use chainstate::burn::{ConsensusHash, OpsHash, BlockSnapshot, SortitionHash, VRFSeed, BlockHeaderHash};

    use chainstate::burn::db::sortdb::{
        SortitionHandleTx, SortitionDB, SortitionId, PoxId
    };

    use burnchains::*;
    use burnchains::bitcoin::keys::BitcoinPublicKey;
    use burnchains::bitcoin::address::*;
    use burnchains::bitcoin::*;

    use util::hash::hex_bytes;
    use util::log;
    use util::get_epoch_time_secs;

    use chainstate::burn::operations::{
        LeaderBlockCommitOp,
        LeaderKeyRegisterOp,
        UserBurnSupportOp,
        BlockstackOperation,
        BlockstackOperationType,
    };

    use chainstate::burn::distribution::BurnSamplePoint;

    use util::vrf::VRFPublicKey;
    use util::vrf::VRFPrivateKey;
    use ed25519_dalek::Keypair as VRFKeypair;
     
    use sha2::Sha512;

    use rand::thread_rng;
    use rand::rngs::ThreadRng;

    use util::hash::Hash160;
    use util::hash::to_hex;
    use util::uint::Uint256;
    use util::uint::Uint512;
    use util::uint::BitArray;
    use util::secp256k1::Secp256k1PrivateKey;
    use util::db::Error as db_error;

    use chainstate::stacks::StacksAddress;
    use chainstate::stacks::StacksPublicKey;

    use address::AddressHashMode;
    
    use serde::Serialize;

    use chainstate::stacks::index::TrieHash;

    #[test]
    fn test_process_block_ops() {
        let first_burn_hash = BurnchainHeaderHash::from_hex("0000000000000000000000000000000000000000000000000000000000000123").unwrap();
        let first_block_height = 120;
        
        let burnchain = Burnchain {
<<<<<<< HEAD
            reward_cycle_period: 10,
            registration_period: 5,
=======
            pox_constants: PoxConstants::test_default(),
>>>>>>> 588eb09e
            peer_version: 0x012345678,
            network_id: 0x9abcdef0,
            chain_name: "bitcoin".to_string(),
            network_name: "testnet".to_string(),
            working_dir: "/nope".to_string(),
            consensus_hash_lifetime: 24,
            stable_confirmations: 7,
            first_block_height: first_block_height,
            first_block_hash: first_burn_hash.clone(),
            pox_rejection_fraction: 25,
        };
        let first_burn_hash = BurnchainHeaderHash::from_hex("0000000000000000000000000000000000000000000000000000000000000123").unwrap();        
        let block_121_hash = BurnchainHeaderHash::from_hex("0000000000000000000000000000000000000000000000000000000000000012").unwrap();
        let block_122_hash = BurnchainHeaderHash::from_hex("0000000000000000000000000000000000000000000000000000000000000002").unwrap();
        let block_123_hash = BurnchainHeaderHash::from_hex("0000000000000000000000000000000000000000000000000000000000000001").unwrap();
        let block_124_hash_initial = BurnchainHeaderHash::from_hex("0000000000000000000000000000000000000000000000000000000000000004").unwrap();
        
        let leader_key_1 = LeaderKeyRegisterOp { 
            consensus_hash: ConsensusHash::from_bytes(&hex_bytes("0000000000000000000000000000000000000000").unwrap()).unwrap(),
            public_key: VRFPublicKey::from_bytes(&hex_bytes("a366b51292bef4edd64063d9145c617fec373bceb0758e98cd72becd84d54c7a").unwrap()).unwrap(),
            memo: vec![01, 02, 03, 04, 05],
            address: StacksAddress::from_bitcoin_address(&BitcoinAddress::from_scriptpubkey(BitcoinNetworkType::Testnet, &hex_bytes("76a914306231b2782b5f80d944bf69f9d46a1453a0a0eb88ac").unwrap()).unwrap()),

            txid: Txid::from_bytes(&hex_bytes("1bfa831b5fc56c858198acb8e77e5863c1e9d8ac26d49ddb914e24d8d4083562").unwrap()).unwrap(),
            vtxindex: 456,
            block_height: 123,
            burn_header_hash: block_123_hash.clone(),
        };
        
        let leader_key_2 = LeaderKeyRegisterOp { 
            consensus_hash: ConsensusHash::from_bytes(&hex_bytes("0000000000000000000000000000000000000000").unwrap()).unwrap(),
            public_key: VRFPublicKey::from_bytes(&hex_bytes("bb519494643f79f1dea0350e6fb9a1da88dfdb6137117fc2523824a8aa44fe1c").unwrap()).unwrap(),
            memo: vec![01, 02, 03, 04, 05],
            address: StacksAddress::from_bitcoin_address(&BitcoinAddress::from_scriptpubkey(BitcoinNetworkType::Testnet, &hex_bytes("76a914306231b2782b5f80d944bf69f9d46a1453a0a0eb88ac").unwrap()).unwrap()),

            txid: Txid::from_bytes(&hex_bytes("9410df84e2b440055c33acb075a0687752df63fe8fe84aeec61abe469f0448c7").unwrap()).unwrap(),
            vtxindex: 457,
            block_height: 122,
            burn_header_hash: block_122_hash.clone(),
        };

        let leader_key_3 = LeaderKeyRegisterOp { 
            consensus_hash: ConsensusHash::from_bytes(&hex_bytes("0000000000000000000000000000000000000000").unwrap()).unwrap(),
            public_key: VRFPublicKey::from_bytes(&hex_bytes("de8af7037e522e65d2fe2d63fb1b764bfea829df78b84444338379df13144a02").unwrap()).unwrap(),
            memo: vec![01, 02, 03, 04, 05],
            address: StacksAddress::from_bitcoin_address(&BitcoinAddress::from_scriptpubkey(BitcoinNetworkType::Testnet, &hex_bytes("76a914f464a593895cd58c74a7352dd4a65c491d0c0bf688ac").unwrap()).unwrap()),

            txid: Txid::from_bytes(&hex_bytes("eb54704f71d4a2d1128d60ffccced547054b52250ada6f3e7356165714f44d4c").unwrap()).unwrap(),
            vtxindex: 10,
            block_height: 121,
            burn_header_hash: block_121_hash.clone(),
        };
        
        let user_burn_1 = UserBurnSupportOp {
            address: StacksAddress::new(1, Hash160([1u8; 20])),
            consensus_hash: ConsensusHash::from_bytes(&hex_bytes("0000000000000000000000000000000000000000").unwrap()).unwrap(),
            public_key: VRFPublicKey::from_bytes(&hex_bytes("a366b51292bef4edd64063d9145c617fec373bceb0758e98cd72becd84d54c7a").unwrap()).unwrap(),
            block_header_hash_160: Hash160::from_bytes(&hex_bytes("7150f635054b87df566a970b21e07030d6444bf2").unwrap()).unwrap(),       // 22222....2222
            key_block_ptr: 123,
            key_vtxindex: 456,
            burn_fee: 10000,

            txid: Txid::from_bytes(&hex_bytes("1d5cbdd276495b07f0e0bf0181fa57c175b217bc35531b078d62fc20986c716b").unwrap()).unwrap(),
            vtxindex: 13,
            block_height: 124,
            burn_header_hash: block_124_hash_initial.clone(),
        };

        let user_burn_1_2 = UserBurnSupportOp {
            address: StacksAddress::new(2, Hash160([2u8; 20])),
            consensus_hash: ConsensusHash::from_bytes(&hex_bytes("0000000000000000000000000000000000000000").unwrap()).unwrap(),
            public_key: VRFPublicKey::from_bytes(&hex_bytes("a366b51292bef4edd64063d9145c617fec373bceb0758e98cd72becd84d54c7a").unwrap()).unwrap(),
            block_header_hash_160: Hash160::from_bytes(&hex_bytes("7150f635054b87df566a970b21e07030d6444bf2").unwrap()).unwrap(),       // 22222....2222
            key_block_ptr: 123,
            key_vtxindex: 456,
            burn_fee: 30000,

            txid: Txid::from_bytes(&hex_bytes("1d5cbdd276495b07f0e0bf0181fa57c175b217bc35531b078d62fc20986c716c").unwrap()).unwrap(),
            vtxindex: 14,
            block_height: 124,
            burn_header_hash: block_124_hash_initial.clone(),
        };

        let user_burn_2 = UserBurnSupportOp {
            address: StacksAddress::new(3, Hash160([3u8; 20])),
            consensus_hash: ConsensusHash::from_bytes(&hex_bytes("0000000000000000000000000000000000000000").unwrap()).unwrap(),
            public_key: VRFPublicKey::from_bytes(&hex_bytes("bb519494643f79f1dea0350e6fb9a1da88dfdb6137117fc2523824a8aa44fe1c").unwrap()).unwrap(),
            block_header_hash_160: Hash160::from_bytes(&hex_bytes("037a1e860899a4fa823c18b66f6264d20236ec58").unwrap()).unwrap(),       // 22222....2223
            key_block_ptr: 122,
            key_vtxindex: 457,
            burn_fee: 20000,

            txid: Txid::from_bytes(&hex_bytes("1d5cbdd276495b07f0e0bf0181fa57c175b217bc35531b078d62fc20986c716d").unwrap()).unwrap(),
            vtxindex: 15,
            block_height: 124,
            burn_header_hash: block_124_hash_initial.clone(),
        };
        
        let user_burn_2_2 = UserBurnSupportOp {
            address: StacksAddress::new(4, Hash160([4u8; 20])),
            consensus_hash: ConsensusHash::from_bytes(&hex_bytes("0000000000000000000000000000000000000000").unwrap()).unwrap(),
            public_key: VRFPublicKey::from_bytes(&hex_bytes("bb519494643f79f1dea0350e6fb9a1da88dfdb6137117fc2523824a8aa44fe1c").unwrap()).unwrap(),
            block_header_hash_160: Hash160::from_bytes(&hex_bytes("037a1e860899a4fa823c18b66f6264d20236ec58").unwrap()).unwrap(),       // 22222....2223
            key_block_ptr: 122,
            key_vtxindex: 457,
            burn_fee: 40000,

            txid: Txid::from_bytes(&hex_bytes("1d5cbdd276495b07f0e0bf0181fa57c175b217bc35531b078d62fc20986c716e").unwrap()).unwrap(),
            vtxindex: 16,
            block_height: 124,
            burn_header_hash: block_124_hash_initial.clone(),
        };
       
        // should be rejected
        let user_burn_noblock = UserBurnSupportOp {
            address: StacksAddress::new(5, Hash160([5u8; 20])),
            consensus_hash: ConsensusHash::from_bytes(&hex_bytes("0000000000000000000000000000000000000000").unwrap()).unwrap(),
            public_key: VRFPublicKey::from_bytes(&hex_bytes("a366b51292bef4edd64063d9145c617fec373bceb0758e98cd72becd84d54c7a").unwrap()).unwrap(),
            block_header_hash_160: Hash160::from_bytes(&hex_bytes("3333333333333333333333333333333333333333").unwrap()).unwrap(),
            key_block_ptr: 122,
            key_vtxindex: 772,
            burn_fee: 12345,

            txid: Txid::from_bytes(&hex_bytes("1d5cbdd276495b07f0e0bf0181fa57c175b217bc35531b078d62fc20986c716f").unwrap()).unwrap(),
            vtxindex: 12,
            block_height: 123,
            burn_header_hash: block_123_hash.clone(),
        };
        
        // should be rejected
        let user_burn_nokey = UserBurnSupportOp {
            address: StacksAddress::new(6, Hash160([6u8; 20])),
            consensus_hash: ConsensusHash::from_bytes(&hex_bytes("0000000000000000000000000000000000000000").unwrap()).unwrap(),
            public_key: VRFPublicKey::from_bytes(&hex_bytes("3f3338db51f2b1f6ac0cf6177179a24ee130c04ef2f9849a64a216969ab60e70").unwrap()).unwrap(),
            block_header_hash_160: Hash160::from_bytes(&hex_bytes("037a1e860899a4fa823c18b66f6264d20236ec58").unwrap()).unwrap(),
            key_block_ptr: 122,
            key_vtxindex: 457,
            burn_fee: 12345,

            txid: Txid::from_bytes(&hex_bytes("1d5cbdd276495b07f0e0bf0181fa57c175b217bc35531b078d62fc20986c7170").unwrap()).unwrap(),
            vtxindex: 15,
            block_height: 123,
            burn_header_hash: block_123_hash.clone(),
        };

        let block_commit_1 = LeaderBlockCommitOp {
            block_header_hash: BlockHeaderHash::from_bytes(&hex_bytes("2222222222222222222222222222222222222222222222222222222222222222").unwrap()).unwrap(),
            new_seed: VRFSeed::from_bytes(&hex_bytes("3333333333333333333333333333333333333333333333333333333333333333").unwrap()).unwrap(),
            parent_block_ptr: 0,
            parent_vtxindex: 0,
            key_block_ptr: 123,
            key_vtxindex: 456,
            memo: vec![0x80],

            burn_fee: 12345,
            input: BurnchainSigner {
                public_keys: vec![
                    StacksPublicKey::from_hex("02d8015134d9db8178ac93acbc43170a2f20febba5087a5b0437058765ad5133d0").unwrap(),
                ],
                num_sigs: 1,
                hash_mode: AddressHashMode::SerializeP2PKH
            },

            txid: Txid::from_bytes(&hex_bytes("3c07a0a93360bc85047bbaadd49e30c8af770f73a37e10fec400174d2e5f27cf").unwrap()).unwrap(),
            vtxindex: 444,
            block_height: 124,
            burn_header_hash: block_124_hash_initial.clone(),
        };

        let block_commit_2 = LeaderBlockCommitOp {
            block_header_hash: BlockHeaderHash::from_bytes(&hex_bytes("2222222222222222222222222222222222222222222222222222222222222223").unwrap()).unwrap(),
            new_seed: VRFSeed::from_bytes(&hex_bytes("3333333333333333333333333333333333333333333333333333333333333334").unwrap()).unwrap(),
            parent_block_ptr: 0,
            parent_vtxindex: 0,
            key_block_ptr: 122,
            key_vtxindex: 457,
            memo: vec![0x80],

            burn_fee: 12345,
            input: BurnchainSigner {
                public_keys: vec![
                    StacksPublicKey::from_hex("02d8015134d9db8178ac93acbc43170a2f20febba5087a5b0437058765ad5133d0").unwrap(),
                ],
                num_sigs: 1,
                hash_mode: AddressHashMode::SerializeP2PKH
            },

            txid: Txid::from_bytes(&hex_bytes("3c07a0a93360bc85047bbaadd49e30c8af770f73a37e10fec400174d2e5f27d0").unwrap()).unwrap(),
            vtxindex: 445,
            block_height: 124,
            burn_header_hash: block_124_hash_initial.clone(),
        };        
        
        let block_commit_3 = LeaderBlockCommitOp {
            block_header_hash: BlockHeaderHash::from_bytes(&hex_bytes("2222222222222222222222222222222222222222222222222222222222222224").unwrap()).unwrap(),
            new_seed: VRFSeed::from_bytes(&hex_bytes("3333333333333333333333333333333333333333333333333333333333333335").unwrap()).unwrap(),
            parent_block_ptr: 0,
            parent_vtxindex: 0,
            key_block_ptr: 121,
            key_vtxindex: 10,
            memo: vec![0x80],

            burn_fee: 23456,
            input: BurnchainSigner {
                public_keys: vec![
                    StacksPublicKey::from_hex("0283d603abdd2392646dbdd0dc80beb39c25bfab96a8a921ea5e7517ce533f8cd5").unwrap(),
                ],
                num_sigs: 1,
                hash_mode: AddressHashMode::SerializeP2PKH
            },

            txid: Txid::from_bytes(&hex_bytes("301dc687a9f06a1ae87a013f27133e9cec0843c2983567be73e185827c7c13de").unwrap()).unwrap(),
            vtxindex: 446,
            block_height: 124,
            burn_header_hash: block_124_hash_initial.clone(),
        };

        let block_ops_121 : Vec<BlockstackOperationType> = vec![
            BlockstackOperationType::LeaderKeyRegister(leader_key_3.clone())
        ];
        let block_opshash_121 = OpsHash::from_txids(&vec![leader_key_3.txid.clone()]);
        let block_prev_chs_121 = vec![
            ConsensusHash::from_hex("0000000000000000000000000000000000000000").unwrap(),
        ];
        let mut block_121_snapshot = BlockSnapshot {
            pox_valid: true,
            block_height: 121,
            burn_header_hash: block_121_hash.clone(),
            sortition_id: SortitionId(block_121_hash.0.clone()),
            burn_header_timestamp: 121,
            parent_burn_header_hash: first_burn_hash.clone(),
            ops_hash: block_opshash_121.clone(),
            consensus_hash: ConsensusHash::from_ops(&block_121_hash, &block_opshash_121, 0, &block_prev_chs_121, &PoxId::stubbed()),
            total_burn: 0,
            sortition: false,
            sortition_hash: SortitionHash::initial()
                .mix_burn_header(&block_121_hash),
            winning_block_txid: Txid::from_hex("0000000000000000000000000000000000000000000000000000000000000000").unwrap(),
            winning_stacks_block_hash: BlockHeaderHash::from_hex("0000000000000000000000000000000000000000000000000000000000000000").unwrap(),
            index_root: TrieHash::from_empty_data(),        // TBD
            num_sortitions: 0,
            stacks_block_accepted: false,
            stacks_block_height: 0,
            arrival_index: 0,
            canonical_stacks_tip_height: 0,
            canonical_stacks_tip_hash: BlockHeaderHash([0u8; 32]),
            canonical_stacks_tip_consensus_hash: ConsensusHash([0u8; 20]),
        };

        let block_ops_122 = vec![
            BlockstackOperationType::LeaderKeyRegister(leader_key_2.clone())
        ];
        let block_opshash_122 = OpsHash::from_txids(&vec![leader_key_2.txid.clone()]);
        let block_prev_chs_122 = vec![
            block_121_snapshot.consensus_hash.clone(),
            ConsensusHash::from_hex("0000000000000000000000000000000000000000").unwrap(),
        ];
        let mut block_122_snapshot = BlockSnapshot {
            pox_valid: true,
            block_height: 122,
            burn_header_hash: block_122_hash.clone(),
            sortition_id: SortitionId(block_122_hash.0.clone()),
            burn_header_timestamp: 122,
            parent_burn_header_hash: block_121_hash.clone(),
            ops_hash: block_opshash_122.clone(),
            consensus_hash: ConsensusHash::from_ops(&block_122_hash, &block_opshash_122, 0, &block_prev_chs_122, &PoxId::stubbed()),
            total_burn: 0,
            sortition: false,
            sortition_hash: SortitionHash::initial()
                .mix_burn_header(&block_121_hash)
                .mix_burn_header(&block_122_hash),
            winning_block_txid: Txid::from_hex("0000000000000000000000000000000000000000000000000000000000000000").unwrap(),
            winning_stacks_block_hash: BlockHeaderHash::from_hex("0000000000000000000000000000000000000000000000000000000000000000").unwrap(),
            index_root: TrieHash::from_empty_data(),        // TBD
            num_sortitions: 0,
            stacks_block_accepted: false,
            stacks_block_height: 0,
            arrival_index: 0,
            canonical_stacks_tip_height: 0,
            canonical_stacks_tip_hash: BlockHeaderHash([0u8; 32]),
            canonical_stacks_tip_consensus_hash: ConsensusHash([0u8; 20]),
        };

        let block_ops_123 = vec![
            BlockstackOperationType::UserBurnSupport(user_burn_noblock.clone()),
            BlockstackOperationType::UserBurnSupport(user_burn_nokey.clone()),
            BlockstackOperationType::LeaderKeyRegister(leader_key_1.clone()),
        ];
        let block_opshash_123 = OpsHash::from_txids(&vec![
            // notably, the user burns here _wont_ be included in the consensus hash
            leader_key_1.txid.clone(),
        ]);
        let block_prev_chs_123 = vec![
            block_122_snapshot.consensus_hash.clone(),
            block_121_snapshot.consensus_hash.clone(),
        ];
        let mut block_123_snapshot = BlockSnapshot {
            pox_valid: true,
            block_height: 123,
            burn_header_hash: block_123_hash.clone(),
            sortition_id: SortitionId(block_123_hash.0.clone()),
            burn_header_timestamp: 123,
            parent_burn_header_hash: block_122_hash.clone(),
            ops_hash: block_opshash_123.clone(),
            consensus_hash: ConsensusHash::from_ops(&block_123_hash, &block_opshash_123, 0, &block_prev_chs_123, &PoxId::stubbed()),        // user burns not included, so zero burns this block
            total_burn: 0,
            sortition: false,
            sortition_hash: SortitionHash::initial()
                .mix_burn_header(&block_121_hash)
                .mix_burn_header(&block_122_hash)
                .mix_burn_header(&block_123_hash),
            winning_block_txid: Txid::from_hex("0000000000000000000000000000000000000000000000000000000000000000").unwrap(),
            winning_stacks_block_hash: BlockHeaderHash::from_hex("0000000000000000000000000000000000000000000000000000000000000000").unwrap(),
            index_root: TrieHash::from_empty_data(),        // TBD
            num_sortitions: 0,
            stacks_block_accepted: false,
            stacks_block_height: 0,
            arrival_index: 0,
            canonical_stacks_tip_height: 0,
            canonical_stacks_tip_hash: BlockHeaderHash([0u8; 32]),
            canonical_stacks_tip_consensus_hash: ConsensusHash([0u8; 20]),
        };

        // multiple possibilities for block 124 -- we'll reorg the chain each time back to 123 and
        // re-try block 124 to test them all.
        let block_ops_124_possibilities = vec![
            vec![
                BlockstackOperationType::LeaderBlockCommit(block_commit_1.clone()),
            ],
            vec![
                BlockstackOperationType::LeaderBlockCommit(block_commit_1.clone()),
                BlockstackOperationType::LeaderBlockCommit(block_commit_2.clone()),
                BlockstackOperationType::LeaderBlockCommit(block_commit_3.clone()),
            ],
            vec![
                BlockstackOperationType::UserBurnSupport(user_burn_1.clone()),
                BlockstackOperationType::UserBurnSupport(user_burn_1_2.clone()),
                BlockstackOperationType::UserBurnSupport(user_burn_2.clone()),
                BlockstackOperationType::UserBurnSupport(user_burn_2_2.clone()),
                BlockstackOperationType::LeaderBlockCommit(block_commit_1.clone()),
                BlockstackOperationType::LeaderBlockCommit(block_commit_2.clone()),
                BlockstackOperationType::LeaderBlockCommit(block_commit_3.clone())
            ],
        ];

        let block_124_winners = vec![
            block_commit_1.clone(),
            block_commit_3.clone(),
            block_commit_1.clone(),
        ];
 
        let mut db = SortitionDB::connect_test(first_block_height, &first_burn_hash).unwrap();
       
        // NOTE: the .txs() method will NOT be called, so we can pass an empty vec![] here
        let block121 = BurnchainBlock::Bitcoin(BitcoinBlock::new(121, &block_121_hash, &first_burn_hash, &vec![], 121));
        let block122 = BurnchainBlock::Bitcoin(BitcoinBlock::new(122, &block_122_hash, &block_121_hash, &vec![], 122));
        let block123 = BurnchainBlock::Bitcoin(BitcoinBlock::new(123, &block_123_hash, &block_122_hash, &vec![], 123));

        let initial_snapshot = BlockSnapshot::initial(first_block_height, &first_burn_hash, first_block_height as u64);

        // process up to 124 
        {
            let header = block121.header();
            let mut tx = SortitionHandleTx::begin(&mut db, &initial_snapshot.sortition_id).unwrap();

            let (sn121, _) = tx.process_block_ops(&burnchain, &initial_snapshot, &header, block_ops_121, None, PoxId::stubbed()).unwrap();
            tx.commit().unwrap();
           
            block_121_snapshot.index_root = sn121.index_root.clone();
            assert_eq!(sn121, block_121_snapshot);
        }
        {
            let header = block122.header();
            let mut tx = SortitionHandleTx::begin(&mut db, &block_121_snapshot.sortition_id).unwrap();

            let (sn122, _) = tx.process_block_ops(&burnchain, &block_121_snapshot, &header, block_ops_122, None, PoxId::stubbed()).unwrap();
            tx.commit().unwrap();
            
            block_122_snapshot.index_root = sn122.index_root.clone();
            assert_eq!(sn122, block_122_snapshot);
        }
        {
            let header = block123.header();
            let mut tx = SortitionHandleTx::begin(&mut db, &block_122_snapshot.sortition_id).unwrap();
            let (sn123, _) = tx.process_block_ops(&burnchain, &block_122_snapshot, &header, block_ops_123, None, PoxId::stubbed()).unwrap();
            tx.commit().unwrap();
            
            block_123_snapshot.index_root = sn123.index_root.clone();
            assert_eq!(sn123, block_123_snapshot);
        }

        for scenario_idx in 0..block_ops_124_possibilities.len() {
            let mut block_ops_124 = block_ops_124_possibilities[scenario_idx].clone();
            let mut block_124_hash_bytes = block_124_hash_initial.as_bytes().clone();
            block_124_hash_bytes[0] = (scenario_idx + 1) as u8;
            let block_124_hash = BurnchainHeaderHash(block_124_hash_bytes);

            for i in 0..block_ops_124.len() {
                match block_ops_124[i] {
                    BlockstackOperationType::LeaderKeyRegister(ref mut op) => {
                        op.burn_header_hash = block_124_hash.clone();
                    },
                    BlockstackOperationType::LeaderBlockCommit(ref mut op) => {
                        op.burn_header_hash = block_124_hash.clone();
                    },
                    BlockstackOperationType::UserBurnSupport(ref mut op) => {
                        op.burn_header_hash = block_124_hash.clone();
                    }
                }
            }

            // everything will be included
            let block_opshash_124 = OpsHash::from_txids(
                &block_ops_124
                .clone()
                .into_iter()
                .map(|bo| {
                    match bo {
                        BlockstackOperationType::LeaderBlockCommit(ref op) => op.txid.clone(),
                        BlockstackOperationType::LeaderKeyRegister(ref op) => op.txid.clone(),
                        BlockstackOperationType::UserBurnSupport(ref op) => op.txid.clone()
                    }
                })
                .collect()
            );
            let block_prev_chs_124 = vec![
                block_123_snapshot.consensus_hash.clone(),
                block_122_snapshot.consensus_hash.clone(),
                ConsensusHash::from_hex("0000000000000000000000000000000000000000").unwrap(),
            ];
            let burn_total = block_ops_124
                .iter()
                .fold(0u64, |mut acc, op| {
                    let bf = match op {
                        BlockstackOperationType::LeaderBlockCommit(ref op) => op.burn_fee,
                        BlockstackOperationType::UserBurnSupport(ref op) => op.burn_fee,
                        _ => 0
                    };
                    acc += bf;
                    acc
                });

            let next_sortition = block_ops_124.len() > 0 && burn_total > 0;
            
            let mut block_124_snapshot = BlockSnapshot {
                pox_valid: true,
                block_height: 124,
                burn_header_hash: block_124_hash.clone(),
                sortition_id: SortitionId(block_124_hash.0.clone()),
                burn_header_timestamp: 124,
                parent_burn_header_hash: block_123_snapshot.burn_header_hash.clone(),
                ops_hash: block_opshash_124.clone(),
                consensus_hash: ConsensusHash::from_ops(&block_124_hash, &block_opshash_124, burn_total, &block_prev_chs_124, &PoxId::stubbed()),
                total_burn: burn_total,
                sortition: next_sortition,
                sortition_hash: SortitionHash::initial()
                    .mix_burn_header(&block_121_hash)
                    .mix_burn_header(&block_122_hash)
                    .mix_burn_header(&block_123_hash)
                    .mix_burn_header(&block_124_hash),
                winning_block_txid: block_124_winners[scenario_idx].txid.clone(),
                winning_stacks_block_hash: block_124_winners[scenario_idx].block_header_hash.clone(),
                index_root: TrieHash::from_empty_data(),        // TDB
                num_sortitions: if next_sortition { 1 } else { 0 },
                stacks_block_accepted: false,
                stacks_block_height: 0,
                arrival_index: 0,
                canonical_stacks_tip_height: 0,
                canonical_stacks_tip_hash: BlockHeaderHash([0u8; 32]),
                canonical_stacks_tip_consensus_hash: ConsensusHash([0u8; 20]),
            };

            if next_sortition {
                block_124_snapshot.sortition_hash = block_124_snapshot.sortition_hash.mix_VRF_seed(&block_124_winners[scenario_idx].new_seed);
            }

            let block124 = BurnchainBlock::Bitcoin(BitcoinBlock::new(124, &block_124_hash, &block_123_hash, &vec![], 124));

            // process this scenario
            let sn124 = {
                let header = block124.header();
                let mut tx = SortitionHandleTx::begin(&mut db, &block_123_snapshot.sortition_id).unwrap();
                let (sn124, _) = tx.process_block_ops(&burnchain, &block_123_snapshot, &header, block_ops_124, None, PoxId::stubbed()).unwrap();
                tx.commit().unwrap();

                block_124_snapshot.index_root = sn124.index_root.clone();
                sn124
            };
           
            assert_eq!(sn124, block_124_snapshot);

            // get all winning block commit hashes.
            // There should only be two -- the winning block at height 124, and the genesis
            // sentinel block hash.  This is because epochs 121, 122, and 123 don't have any block
            // commits.
            let expected_winning_hashes = vec![
                BlockHeaderHash([0u8; 32]),
                block_124_winners[scenario_idx].block_header_hash.clone()
            ];

            // TODO: pair up with stacks chain state?
            /*
            let winning_header_hashes = {
                let mut tx = db.tx_begin().unwrap();
                BurnDB::get_stacks_block_header_inventory(&mut tx, 124).unwrap()
                    .iter()
                    .map(|ref hinv| hinv.0.clone())
                    .collect()
            };

            assert_eq!(expected_winning_hashes, winning_header_hashes);
            */
        }
    }

    #[test]
    fn test_filter_block_commits_with_same_VRF_key() {
        let mut block_commits = vec![];

        for i in 0..10 {
            let op = BlockstackOperationType::LeaderBlockCommit(LeaderBlockCommitOp {
                block_header_hash: BlockHeaderHash::from_bytes(&vec![i,i,i,0,0,0,0,0,0,0,0,0,0,0,0,0,0,0,0,0,0,0,0,0,0,0,0,0,0,0,0,0]).unwrap(),
                new_seed: VRFSeed::from_bytes(&vec![i,i,i,i,0,0,0,0,0,0,0,0,0,0,0,0,0,0,0,0,0,0,0,0,0,0,0,0,0,0,0,0]).unwrap(),
                parent_block_ptr: 3,
                parent_vtxindex: 1,
                key_block_ptr: 2,       // make them all try to use the same VRF key
                key_vtxindex: 1,
                memo: vec![i],

                burn_fee: (i + 1) as u64,
                input: BurnchainSigner {
                    public_keys: vec![
                        StacksPublicKey::from_hex("02113c274c05ed0b7f9d08f41ca674b22e42188408caaff82a350b024442de353c").unwrap(),
                    ],
                    num_sigs: 1,
                    hash_mode: AddressHashMode::SerializeP2PKH
                },

                txid: Txid::from_bytes(&vec![i,0,0,0,0,0,0,0,0,0,0,0,0,0,0,0,0,0,0,0,0,0,0,0,0,0,0,0,0,0,0,i]).unwrap(),
                vtxindex: (i + 2) as u32,
                block_height: 5,
                burn_header_hash: BurnchainHeaderHash([0xff; 32]),
            });
            block_commits.push(op);
        }

        let noncolliding_op = BlockstackOperationType::LeaderBlockCommit(LeaderBlockCommitOp {
            block_header_hash: BlockHeaderHash([0xbb; 32]),
            new_seed: VRFSeed([0xcc; 32]),
            parent_block_ptr: 3,
            parent_vtxindex: 1,
            key_block_ptr: 2,
            key_vtxindex: 2,
            memo: vec![0x00],

            burn_fee: 256,
            input: BurnchainSigner {
                public_keys: vec![
                    StacksPublicKey::from_hex("02113c274c05ed0b7f9d08f41ca674b22e42188408caaff82a350b024442de353c").unwrap(),
                ],
                num_sigs: 1,
                hash_mode: AddressHashMode::SerializeP2PKH
            },

            txid: Txid([0xdd; 32]),
            vtxindex: 1,
            block_height: 5,
            burn_header_hash: BurnchainHeaderHash([0xff; 32]),
        });
            
        let mut csprng: ThreadRng = thread_rng();
        let keypair: VRFKeypair = VRFKeypair::generate(&mut csprng);

        let key_op = BlockstackOperationType::LeaderKeyRegister(LeaderKeyRegisterOp {
            consensus_hash: ConsensusHash([0x11; 20]),
            public_key: VRFPublicKey::from_bytes(&keypair.public.to_bytes()).unwrap(),
            memo: vec![0, 0, 0, 0, 0],
            address: StacksAddress { version: 1, bytes: Hash160([0x33; 20]) },

            txid: Txid::from_bytes(&vec![4,0,0,0,0,0,0,0,0,0,0,0,0,0,0,0,0,0,0,0,0,0,0,0,0,0,0,0,0,0,0,0]).unwrap(),
            vtxindex: 100,
            block_height: 5,
            burn_header_hash: BurnchainHeaderHash([0xff; 32])
        });


        // add a non-colliding one
        block_commits.push(noncolliding_op.clone());
        block_commits.push(key_op.clone());

        let winner = block_commits[9].clone();
        
        block_commits.sort_by(|ref a, ref b| a.vtxindex().partial_cmp(&b.vtxindex()).unwrap());

        let ops = Burnchain::filter_block_commits_with_same_VRF_key(block_commits);
        assert_eq!(ops.len(), 3);
        
        // first op should be the non-colliding one
        match (ops[0].clone(), noncolliding_op) {
            (BlockstackOperationType::LeaderBlockCommit(ref op1), BlockstackOperationType::LeaderBlockCommit(ref op2)) => {
                assert_eq!(op1, op2);
            },
            (_, _) => {
                assert!(false);
            }
        }
        
        // second op should be the colliding op with the higehst fee
        match (ops[1].clone(), winner) {
            (BlockstackOperationType::LeaderBlockCommit(ref op1), BlockstackOperationType::LeaderBlockCommit(ref op2)) => {
                assert_eq!(op1, op2);
            },
            (_, _) => {
                assert!(false);
            }
        }
        
        // third op should be the leader key (untouched)
        match (ops[2].clone(), key_op) {
            (BlockstackOperationType::LeaderKeyRegister(ref op1), BlockstackOperationType::LeaderKeyRegister(ref op2)) => {
                assert_eq!(op1, op2);
            },
            (_, _) => {
                assert!(false);
            }
        }
    }

    #[test]
    fn test_burn_snapshot_sequence() {
        
        let first_burn_hash = BurnchainHeaderHash::from_hex("0000000000000000000000000000000000000000000000000000000000000123").unwrap();
        let first_block_height = 120;
        
        let burnchain = Burnchain {
<<<<<<< HEAD
            reward_cycle_period: 10,
            registration_period: 5,
=======
            pox_constants: PoxConstants::test_default(),
>>>>>>> 588eb09e
            peer_version: 0x012345678,
            network_id: 0x9abcdef0,
            chain_name: "bitcoin".to_string(),
            network_name: "testnet".to_string(),
            working_dir: "/nope".to_string(),
            consensus_hash_lifetime: 24,
            stable_confirmations: 7,
            first_block_height: first_block_height,
            first_block_hash: first_burn_hash.clone(),
            pox_rejection_fraction: 25,
        };

        let mut leader_private_keys = vec![];
        let mut leader_public_keys = vec![];
        let mut leader_bitcoin_public_keys = vec![];
        let mut leader_bitcoin_addresses = vec![];

        for i in 0..32 {
            let mut csprng: ThreadRng = thread_rng();
            let keypair: VRFKeypair = VRFKeypair::generate(&mut csprng);

            let privkey_hex = to_hex(&keypair.secret.to_bytes());
            leader_private_keys.push(privkey_hex);

            let pubkey_hex = to_hex(&keypair.public.to_bytes());
            leader_public_keys.push(pubkey_hex);

            let bitcoin_privkey = Secp256k1PrivateKey::new();
            let bitcoin_publickey = BitcoinPublicKey::from_private(&bitcoin_privkey);

            leader_bitcoin_public_keys.push(to_hex(&bitcoin_publickey.to_bytes()));

            let btc_input = BitcoinTxInput {
                in_type: BitcoinInputType::Standard,
                keys: vec![bitcoin_publickey.clone()],
                num_required: 1
            };

            leader_bitcoin_addresses.push(BitcoinAddress::from_bytes(BitcoinNetworkType::Testnet, BitcoinAddressType::PublicKeyHash, &btc_input.to_address_bits()).unwrap());
        }

        let mut expected_burn_total : u64 = 0;

        // insert all operations
        let mut db = SortitionDB::connect_test(first_block_height, &first_burn_hash).unwrap();
        let mut prev_snapshot = BlockSnapshot::initial(first_block_height, &first_burn_hash, first_block_height as u64);
        let mut all_stacks_block_hashes = vec![];

        for i in 0..32 {

            let mut block_ops = vec![];
            let burn_block_hash = BurnchainHeaderHash::from_bytes(&vec![i+1,i+1,0,0,0,0,0,0,0,0,0,0,0,0,0,0,0,0,0,0,0,0,0,0,0,0,0,0,0,0,0,i+1]).unwrap();
            let parent_burn_block_hash = prev_snapshot.burn_header_hash.clone();
            let parent_index_root = prev_snapshot.index_root.clone();
            
            // insert block commit paired to previous round's leader key, as well as a user burn
            if i > 0 {
                let next_block_commit = LeaderBlockCommitOp {
                    block_header_hash: BlockHeaderHash::from_bytes(&vec![i,i,i,0,0,0,0,0,0,0,0,0,0,0,0,0,0,0,0,0,0,0,0,0,0,0,0,0,0,0,0,0]).unwrap(),
                    new_seed: VRFSeed::from_bytes(&vec![i,i,i,i,0,0,0,0,0,0,0,0,0,0,0,0,0,0,0,0,0,0,0,0,0,0,0,0,0,0,0,0]).unwrap(),
                    parent_block_ptr: (if i == 1 { 0 } else { first_block_height + (i as u64) }) as u32,
                    parent_vtxindex: (if i == 1 { 0 } else { 2 * (i - 1) }) as u16,
                    key_block_ptr: (first_block_height + (i as u64)) as u32,
                    key_vtxindex: (2 * (i - 1) + 1) as u16,
                    memo: vec![i],

                    burn_fee: i as u64,
                    input: BurnchainSigner {
                        public_keys: vec![
                            StacksPublicKey::from_hex(&leader_bitcoin_public_keys[(i-1) as usize].clone()).unwrap(),
                        ],
                        num_sigs: 1,
                        hash_mode: AddressHashMode::SerializeP2PKH
                    },

                    txid: Txid::from_bytes(&vec![i,0,0,0,0,0,0,0,0,0,0,0,0,0,0,0,0,0,0,0,0,0,0,0,0,0,0,0,0,0,0,i]).unwrap(),
                    vtxindex: (2 * i) as u32,
                    block_height: first_block_height + ((i + 1) as u64),
                    burn_header_hash: burn_block_hash.clone(),
                };

                all_stacks_block_hashes.push(next_block_commit.block_header_hash.clone());
                block_ops.push(BlockstackOperationType::LeaderBlockCommit(next_block_commit));
            }

            let ch = {
                let ic = db.index_handle(&prev_snapshot.sortition_id);
                ic.get_consensus_at((i as u64) + first_block_height).unwrap().unwrap_or(ConsensusHash::empty())
            };

            let next_leader_key = LeaderKeyRegisterOp {
                consensus_hash: ch.clone(),
                public_key: VRFPublicKey::from_bytes(&hex_bytes(&leader_public_keys[i as usize]).unwrap()).unwrap(),
                memo: vec![0, 0, 0, 0, i],
                address: StacksAddress::from_bitcoin_address(&leader_bitcoin_addresses[i as usize].clone()),

                txid: Txid::from_bytes(&vec![i,0,0,0,0,0,0,0,0,0,0,0,0,0,0,0,0,0,0,0,0,0,0,0,0,0,0,0,0,0,0,0]).unwrap(),
                vtxindex: (2 * i + 1) as u32,
                block_height: first_block_height + (i + 1) as u64,
                burn_header_hash: burn_block_hash.clone(),
            };

            block_ops.push(BlockstackOperationType::LeaderKeyRegister(next_leader_key));

            let block = BurnchainBlock::Bitcoin(BitcoinBlock::new(first_block_height + (i + 1) as u64, &burn_block_hash, &parent_burn_block_hash, &vec![], get_epoch_time_secs()));

            // process this block
            let snapshot = {
                let header = block.header();
                let mut tx = SortitionHandleTx::begin(&mut db, &prev_snapshot.sortition_id).unwrap();
                let (sn, _) = tx.process_block_ops(&burnchain, &prev_snapshot, &header, block_ops, None, PoxId::stubbed()).unwrap();
                tx.commit().unwrap();
                sn
            };

            if i > 0 {
                expected_burn_total += i as u64;

                assert_eq!(snapshot.total_burn, expected_burn_total);
                assert_eq!(snapshot.winning_block_txid, Txid::from_bytes(&vec![i,0,0,0,0,0,0,0,0,0,0,0,0,0,0,0,0,0,0,0,0,0,0,0,0,0,0,0,0,0,0,i]).unwrap());
                assert_eq!(snapshot.winning_stacks_block_hash, BlockHeaderHash::from_bytes(&vec![i,i,i,0,0,0,0,0,0,0,0,0,0,0,0,0,0,0,0,0,0,0,0,0,0,0,0,0,0,0,0,0]).unwrap());
                assert_eq!(snapshot.burn_header_hash, burn_block_hash);
                assert_eq!(snapshot.parent_burn_header_hash, parent_burn_block_hash);
                assert_eq!(snapshot.block_height, (i as u64) + 1 + first_block_height);
                assert!(snapshot.sortition);
            }
            else {
                assert!(!snapshot.sortition);
                assert_eq!(snapshot.total_burn, 0);
            }

            prev_snapshot = snapshot;
        }
    }

    // TODO: test VRF key duplication check
    // TODO; test that all but the first of the block commits committing to the same key are
    // dropped
    // TODO: test that we can get the histories of all Stacks block headers from different fork segments
    // TODO: test top-level sync with a burn chain reorg
    // -- make sure the chain can switch from fork A to fork B back to fork A safely.
    // TODO: test that only relevant user burns get stored in a burn distribution, and that they're
    // all present in the DB
}<|MERGE_RESOLUTION|>--- conflicted
+++ resolved
@@ -342,13 +342,7 @@
             stable_confirmations: params.stable_confirmations,
             first_block_height: params.first_block_height,
             first_block_hash: params.first_block_hash.clone(),
-<<<<<<< HEAD
-            reward_cycle_period: 1000,
-            registration_period: 250,
-            pox_rejection_fraction: 25,
-=======
             pox_constants: PoxConstants::mainnet_default(),
->>>>>>> 588eb09e
         })
     }
 
@@ -1080,12 +1074,7 @@
         let first_block_height = 120;
         
         let burnchain = Burnchain {
-<<<<<<< HEAD
-            reward_cycle_period: 10,
-            registration_period: 5,
-=======
             pox_constants: PoxConstants::test_default(),
->>>>>>> 588eb09e
             peer_version: 0x012345678,
             network_id: 0x9abcdef0,
             chain_name: "bitcoin".to_string(),
@@ -1721,12 +1710,7 @@
         let first_block_height = 120;
         
         let burnchain = Burnchain {
-<<<<<<< HEAD
-            reward_cycle_period: 10,
-            registration_period: 5,
-=======
             pox_constants: PoxConstants::test_default(),
->>>>>>> 588eb09e
             peer_version: 0x012345678,
             network_id: 0x9abcdef0,
             chain_name: "bitcoin".to_string(),
