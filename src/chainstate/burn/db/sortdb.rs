/*
 copyright: (c) 2013-2018 by Blockstack PBC, a public benefit corporation.

 This file is part of Blockstack.

 Blockstack is free software. You may redistribute or modify
 it under the terms of the GNU General Public License as published by
 the Free Software Foundation, either version 3 of the License or
 (at your option) any later version.

 Blockstack is distributed in the hope that it will be useful,
 but WITHOUT ANY WARRANTY, including without the implied warranty of
 MERCHANTABILITY or FITNESS FOR A PARTICULAR PURPOSE. See the
 GNU General Public License for more details.

 You should have received a copy of the GNU General Public License
 along with Blockstack. If not, see <http://www.gnu.org/licenses/>.
*/

use rusqlite::{Connection, OpenFlags, NO_PARAMS, OptionalExtension};
use rusqlite::types::ToSql;
use rusqlite::Row;
use rusqlite::Transaction;
use rusqlite::TransactionBehavior;

use rand;
use rand::RngCore;

use std::{str::FromStr, fmt, fs, cmp};
use std::io::{ Write, ErrorKind };
use std::convert::From;
use std::ops::Deref;
use std::ops::DerefMut;

use util::db::{FromRow, FromColumn, u64_to_sql, query_rows, query_row, query_row_columns, query_count, IndexDBTx,
               IndexDBConn, db_mkdirs, query_row_panic};
use util::db::Error as db_error;
use util::db::tx_begin_immediate;
use util::get_epoch_time_secs;

use chainstate::ChainstateDB;

use chainstate::burn::Opcodes;
use chainstate::burn::{ConsensusHash, VRFSeed, BlockHeaderHash, OpsHash, BlockSnapshot, SortitionHash};

use core::CHAINSTATE_VERSION;
use chainstate::coordinator::{
    Error as CoordinatorError,
    RewardCycleInfo
};

use chainstate::burn::operations::{
    LeaderBlockCommitOp,
    LeaderKeyRegisterOp,
    UserBurnSupportOp,
    BlockstackOperation,
    BlockstackOperationType
};

use burnchains::{Txid, BurnchainHeaderHash, PublicKey, Address};
use burnchains::BurnchainView;
use burnchains::Burnchain;

use burnchains::{
    BurnchainSigner,
    BurnchainRecipient,
    BurnchainTransaction,
    BurnchainBlockHeader,
    BurnchainStateTransition,
    BurnchainStateTransitionOps,
    Error as BurnchainError
};

use chainstate::stacks::StacksAddress;
use chainstate::stacks::StacksPublicKey;
use chainstate::stacks::*;
use chainstate::stacks::index::storage::TrieFileStorage;
use chainstate::stacks::index::marf::MARF;
use chainstate::stacks::index::{
    TrieHash, MarfTrieId, MARFValue,
    Error as MARFError
};
use chainstate::stacks::db::{
    StacksChainState,
    StacksHeaderInfo
};

use address::AddressHashMode;

use util::log;
use net::{ Error as NetError };
use util::vrf::*;
use util::secp256k1::MessageSignature;
use util::hash::{to_hex, hex_bytes, Hash160, Sha512Trunc256Sum};
use sha2::{Sha512Trunc256, Digest};

use util::strings::StacksString;
use util::db::tx_busy_handler;

use net::neighbors::MAX_NEIGHBOR_BLOCK_DELAY;

use std::collections::HashMap;

use core::FIRST_STACKS_BLOCK_HASH;
use core::FIRST_BURNCHAIN_CONSENSUS_HASH;

use vm::types::Value;
use vm::representations::{ContractName, ClarityName};

const BLOCK_HEIGHT_MAX : u64 = ((1 as u64) << 63) - 1; 

pub const REWARD_WINDOW_START : u64 = 144 * 15;
pub const REWARD_WINDOW_END : u64 = 144 * 90 + REWARD_WINDOW_START;

pub type BlockHeaderCache = HashMap<ConsensusHash, (Option<BlockHeaderHash>, ConsensusHash)>;

// for using BurnchainHeaderHash values as block hashes in a MARF
impl From<BurnchainHeaderHash> for BlockHeaderHash {
    fn from(bhh: BurnchainHeaderHash) -> BlockHeaderHash {
        BlockHeaderHash(bhh.0)
    }
}

// for using BurnchainHeaderHash values as block hashes in a MARF
impl From<BlockHeaderHash> for BurnchainHeaderHash {
    fn from(bhh: BlockHeaderHash) -> BurnchainHeaderHash {
        BurnchainHeaderHash(bhh.0)
    }
}

impl FromRow<BlockSnapshot> for BlockSnapshot {
    fn from_row<'a>(row: &'a Row) -> Result<BlockSnapshot, db_error> {
        let block_height = u64::from_column(row, "block_height")?;
        let burn_header_hash = BurnchainHeaderHash::from_column(row, "burn_header_hash")?;
        let burn_header_timestamp = u64::from_column(row, "burn_header_timestamp")?;
        let parent_burn_header_hash = BurnchainHeaderHash::from_column(row, "parent_burn_header_hash")?;
        let consensus_hash = ConsensusHash::from_column(row, "consensus_hash")?;
        let ops_hash = OpsHash::from_column(row, "ops_hash")?;
        let total_burn_str : String = row.get("total_burn");
        let sortition : bool = row.get("sortition");
        let sortition_hash = SortitionHash::from_column(row, "sortition_hash")?;
        let winning_block_txid = Txid::from_column(row, "winning_block_txid")?;
        let winning_stacks_block_hash = BlockHeaderHash::from_column(row, "winning_stacks_block_hash")?;
        let index_root = TrieHash::from_column(row, "index_root")?;
        let num_sortitions = u64::from_column(row, "num_sortitions")?;

        // information we learn about the stacks block this snapshot committedto
        let stacks_block_accepted : bool = row.get("stacks_block_accepted");
        let stacks_block_height = u64::from_column(row, "stacks_block_height")?;
        let arrival_index = u64::from_column(row, "arrival_index")?;

        // information about what we have determined about the stacks chain tip.
        // This is memoized to a given canonical chain tip block.
        let canonical_stacks_tip_height = u64::from_column(row, "canonical_stacks_tip_height")?;
        let canonical_stacks_tip_hash = BlockHeaderHash::from_column(row, "canonical_stacks_tip_hash")?;
        let canonical_stacks_tip_consensus_hash = ConsensusHash::from_column(row, "canonical_stacks_tip_consensus_hash")?;


        // identifiers derived from PoX forking state
        let sortition_id = SortitionId::from_column(row, "sortition_id")?;
        let pox_valid = row.get("pox_valid");

        let total_burn = total_burn_str.parse::<u64>()
            .map_err(|_e| db_error::ParseError)?;

        let snapshot = BlockSnapshot {
            block_height: block_height,
            burn_header_timestamp: burn_header_timestamp,
            burn_header_hash: burn_header_hash,
            parent_burn_header_hash: parent_burn_header_hash,
            consensus_hash: consensus_hash,
            ops_hash: ops_hash,
            total_burn: total_burn,
            sortition: sortition,
            sortition_hash: sortition_hash,
            winning_block_txid: winning_block_txid,
            winning_stacks_block_hash: winning_stacks_block_hash,
            index_root: index_root,
            num_sortitions: num_sortitions,

            stacks_block_accepted: stacks_block_accepted,
            stacks_block_height: stacks_block_height,
            arrival_index: arrival_index,

            canonical_stacks_tip_height: canonical_stacks_tip_height,
            canonical_stacks_tip_hash: canonical_stacks_tip_hash,
            canonical_stacks_tip_consensus_hash: canonical_stacks_tip_consensus_hash,

            sortition_id,
            pox_valid
        };
        Ok(snapshot)
    }
}

impl FromRow<LeaderKeyRegisterOp> for LeaderKeyRegisterOp {
    fn from_row<'a>(row: &'a Row) -> Result<LeaderKeyRegisterOp, db_error> {
        let txid = Txid::from_column(row, "txid")?;
        let vtxindex : u32 = row.get("vtxindex");
        let block_height = u64::from_column(row, "block_height")?;
        let burn_header_hash = BurnchainHeaderHash::from_column(row, "burn_header_hash")?;
        let consensus_hash = ConsensusHash::from_column(row, "consensus_hash")?;
        let public_key = VRFPublicKey::from_column(row, "public_key")?;
        let memo_hex : String = row.get("memo");
        let address = StacksAddress::from_column(row, "address")?;
        
        let memo_bytes = hex_bytes(&memo_hex)
            .map_err(|_e| db_error::ParseError)?;

        let memo = memo_bytes.to_vec();

        let leader_key_row = LeaderKeyRegisterOp {
            txid: txid,
            vtxindex: vtxindex,
            block_height: block_height,
            burn_header_hash: burn_header_hash,

            consensus_hash: consensus_hash,
            public_key: public_key,
            memo: memo, 
            address: address,
        };

        Ok(leader_key_row)
    }
}

impl FromRow<LeaderBlockCommitOp> for LeaderBlockCommitOp {
    fn from_row<'a>(row: &'a Row) -> Result<LeaderBlockCommitOp, db_error> {
        let txid = Txid::from_column(row, "txid")?;
        let vtxindex : u32 = row.get("vtxindex");
        let block_height = u64::from_column(row, "block_height")?;
        let burn_header_hash = BurnchainHeaderHash::from_column(row, "burn_header_hash")?;
        let block_header_hash = BlockHeaderHash::from_column(row, "block_header_hash")?;
        let new_seed = VRFSeed::from_column(row, "new_seed")?;
        let parent_block_ptr : u32 = row.get("parent_block_ptr");
        let parent_vtxindex: u16 = row.get("parent_vtxindex");
        let key_block_ptr : u32 = row.get("key_block_ptr");
        let key_vtxindex : u16 = row.get("key_vtxindex");
        let memo_hex : String = row.get("memo");
        let burn_fee_str : String = row.get("burn_fee");
        let input_json : String = row.get("input");
        
        let memo_bytes = hex_bytes(&memo_hex)
            .map_err(|_e| db_error::ParseError)?;

        let memo = memo_bytes.to_vec();

        let input = serde_json::from_str::<BurnchainSigner>(&input_json)
            .map_err(|e| db_error::SerializationError(e))?;

        let burn_fee = burn_fee_str.parse::<u64>()
            .map_err(|_e| db_error::ParseError)?;

        let block_commit = LeaderBlockCommitOp {
            block_header_hash: block_header_hash,
            new_seed: new_seed,
            parent_block_ptr: parent_block_ptr,
            parent_vtxindex: parent_vtxindex,
            key_block_ptr: key_block_ptr,
            key_vtxindex: key_vtxindex,
            memo: memo,

            burn_fee: burn_fee,
            input: input,

            txid: txid,
            vtxindex: vtxindex,
            block_height: block_height,
            burn_header_hash: burn_header_hash,
        };
        Ok(block_commit)
    }
}

impl FromRow<UserBurnSupportOp> for UserBurnSupportOp {
    fn from_row<'a>(row: &'a Row) -> Result<UserBurnSupportOp, db_error> {
        let txid = Txid::from_column(row, "txid")?;
        let vtxindex : u32 = row.get("vtxindex");
        let block_height = u64::from_column(row, "block_height")?;
        let burn_header_hash = BurnchainHeaderHash::from_column(row, "burn_header_hash")?;

        let address = StacksAddress::from_column(row, "address")?;
        let consensus_hash = ConsensusHash::from_column(row, "consensus_hash")?;
        let public_key = VRFPublicKey::from_column(row, "public_key")?;
        let key_block_ptr: u32 = row.get("key_block_ptr");
        let key_vtxindex : u16 = row.get("key_vtxindex");
        let block_header_hash_160 = Hash160::from_column(row, "block_header_hash_160")?;

        let burn_fee_str : String = row.get("burn_fee");

        let burn_fee = burn_fee_str.parse::<u64>()
            .map_err(|_e| db_error::ParseError)?;

        let user_burn = UserBurnSupportOp {
            address: address,
            consensus_hash: consensus_hash,
            public_key: public_key,
            key_block_ptr: key_block_ptr,
            key_vtxindex: key_vtxindex,
            block_header_hash_160: block_header_hash_160,
            burn_fee: burn_fee,

            txid: txid,
            vtxindex: vtxindex,
            block_height: block_height,
            burn_header_hash: burn_header_hash
        };
        Ok(user_burn)
    }
}

struct AcceptedStacksBlockHeader {
    pub tip_consensus_hash: ConsensusHash,              // PoX tip
    pub consensus_hash: ConsensusHash,                  // stacks block consensus hash
    pub block_hash: BlockHeaderHash,                    // stacks block hash
    pub height: u64                                     // stacks block height
}

impl FromRow<AcceptedStacksBlockHeader> for AcceptedStacksBlockHeader {
    fn from_row<'a>(row: &'a Row) -> Result<AcceptedStacksBlockHeader, db_error> {
        let tip_consensus_hash = ConsensusHash::from_column(row, "tip_consensus_hash")?;
        let consensus_hash = ConsensusHash::from_column(row, "consensus_hash")?;
        let block_hash = BlockHeaderHash::from_column(row, "stacks_block_hash")?;
        let height = u64::from_column(row, "block_height")?;

        Ok(AcceptedStacksBlockHeader {
            tip_consensus_hash,
            consensus_hash,
            block_hash,
            height
        })
    }
}

const BURNDB_SETUP : &'static [&'static str]= &[
    r#"
    PRAGMA foreign_keys = ON;
    "#,
    r#"
    -- sortition snapshots -- snapshot of all transactions processed in a burn block
    -- organizes the set of forks in the burn chain as well.
    CREATE TABLE snapshots(
        block_height INTEGER NOT NULL,
        burn_header_hash TEXT UNIQUE NOT NULL,
        sortition_id TEXT UNIQUE NOT NULL,
        burn_header_timestamp INT NOT NULL,
        parent_burn_header_hash TEXT NOT NULL,
        consensus_hash TEXT UNIQUE NOT NULL,
        ops_hash TEXT NOT NULL,
        total_burn TEXT NOT NULL,
        sortition INTEGER NOT NULL,
        sortition_hash TEXT NOT NULL,
        winning_block_txid TEXT NOT NULL,
        winning_stacks_block_hash TEXT NOT NULL,
        index_root TEXT UNIQUE NOT NULL,

        num_sortitions INTEGER NOT NULL,

        stacks_block_accepted INTEGER NOT NULL,        -- set to 1 if we fetched and processed this Stacks block
        stacks_block_height INTEGER NOT NULL,           -- set to the height of the stacks block, once it's processed
        arrival_index INTEGER NOT NULL,                 -- (global) order in which this Stacks block was processed

        canonical_stacks_tip_height INTEGER NOT NULL,   -- height of highest known Stacks fork in this burn chain fork
        canonical_stacks_tip_hash TEXT NOT NULL,        -- hash of highest known Stacks fork's tip block in this burn chain fork
        canonical_stacks_tip_consensus_hash TEXT NOT NULL,   -- burn hash of highest known Stacks fork's tip block in this burn chain fork

        pox_valid INTEGER NOT NULL,

        PRIMARY KEY(sortition_id)
    );"#,
    r#"
    CREATE UNIQUE INDEX snapshots_block_hashes ON snapshots(block_height,index_root,winning_stacks_block_hash);
    CREATE UNIQUE INDEX snapshots_block_stacks_hashes ON snapshots(num_sortitions,index_root,winning_stacks_block_hash);
    CREATE INDEX block_arrivals ON snapshots(arrival_index,burn_header_hash);
    CREATE INDEX arrival_indexes ON snapshots(arrival_index);
    "#,
    r#"
    CREATE TABLE snapshot_transition_ops(
      sortition_id TEXT PRIMARY KEY,
      accepted_ops TEXT NOT NULL,
      consumed_keys TEXT NOT NULL
    );
    "#,
    r#"
    -- all leader keys registered in the blockchain.
    -- contains pointers to the burn block and fork in which they occur
    CREATE TABLE leader_keys(
        txid TEXT NOT NULL,
        vtxindex INTEGER NOT NULL,
        block_height INTEGER NOT NULL,
        burn_header_hash TEXT NOT NULL,
        sortition_id TEXT NOT NULL,
        
        consensus_hash TEXT NOT NULL,
        public_key TEXT NOT NULL,
        memo TEXT,
        address TEXT NOT NULL,

        PRIMARY KEY(txid,sortition_id),
        FOREIGN KEY(sortition_id) REFERENCES snapshots(sortition_id)
    );"#,
    r#"
    CREATE TABLE block_commits(
        txid TEXT NOT NULL,
        vtxindex INTEGER NOT NULL,
        block_height INTEGER NOT NULL,
        burn_header_hash TEXT NOT NULL,
        sortition_id TEXT NOT NULL,

        block_header_hash TEXT NOT NULL,
        new_seed TEXT NOT NULL,
        parent_block_ptr INTEGER NOT NULL,
        parent_vtxindex INTEGER NOT NULL,
        key_block_ptr INTEGER NOT NULL,
        key_vtxindex INTEGER NOT NULL,
        memo TEXT,
        
        burn_fee TEXT NOT NULL,     -- use text to encode really big numbers
        input TEXT NOT NULL,        -- must match `address` in leader_keys

        PRIMARY KEY(txid,sortition_id),
        FOREIGN KEY(sortition_id) REFERENCES snapshots(sortition_id)
    );"#,
    r#"
    CREATE TABLE user_burn_support(
        txid TEXT NOT NULL,
        vtxindex INTEGER NOT NULL,
        block_height INTEGER NOT NULL,
        burn_header_hash TEXT NOT NULL,
        sortition_id TEXT NOT NULL,

        address TEXT NOT NULL,
        consensus_hash TEXT NOT NULL,
        public_key TEXT NOT NULL,
        key_block_ptr INTEGER NOT NULL,
        key_vtxindex INTEGER NOT NULL,
        block_header_hash_160 TEXT NOT NULL,

        burn_fee TEXT NOT NULL,

        PRIMARY KEY(txid,sortition_id),
        FOREIGN KEY(sortition_id) REFERENCES snapshots(sortition_id)
    );"#,
    r#"
    CREATE TABLE canonical_accepted_stacks_blocks(
        tip_consensus_hash TEXT NOT NULL,
        consensus_hash TEXT NOT NULL,
        stacks_block_hash TEXT NOT NULL,
        block_height INTEGER NOT NULL,
        PRIMARY KEY(consensus_hash, stacks_block_hash)
    );
    CREATE INDEX canonical_stacks_blocks ON canonical_accepted_stacks_blocks(tip_consensus_hash,stacks_block_hash);
    "#,
    r#"
    CREATE TABLE db_config(
        version TEXT NOT NULL
    );
    "#
];

pub struct SortitionDB {
    pub conn: Connection,
    pub readwrite: bool,
    pub marf: MARF<SortitionId>,
    pub first_block_height: u64,
    pub first_burn_header_hash: BurnchainHeaderHash,
}

#[derive(Clone)]
pub struct SortitionDBTxContext {
    pub first_block_height: u64,
}

#[derive(Clone)]
pub struct SortitionHandleContext {
    pub first_block_height: u64,
    pub chain_tip: SortitionId
}

pub type SortitionDBConn<'a> = IndexDBConn<'a, SortitionDBTxContext, SortitionId>;
pub type SortitionDBTx<'a> = IndexDBTx<'a, SortitionDBTxContext, SortitionId>;

///
/// These structs are used to keep an open "handle" to the
///   sortition db -- this is just the db/marf connection
///   + a chain tip. This mostly just makes the job of callers 
///   much simpler, because they don't have to worry about passing
///   around the open chain tip everywhere.
///
pub type SortitionHandleConn<'a> = IndexDBConn<'a, SortitionHandleContext, SortitionId>;
pub type SortitionHandleTx<'a> = IndexDBTx<'a, SortitionHandleContext, SortitionId>;

///
/// This trait is used for functions that
///  can accept either a SortitionHandleConn or a SortitionDBConn
///
pub trait SortitionContext {
    fn first_block_height(&self) -> u64;
}

impl SortitionContext for SortitionHandleContext {
    fn first_block_height(&self) -> u64 {
        self.first_block_height
    }
}

impl SortitionContext for SortitionDBTxContext {
    fn first_block_height(&self) -> u64 {
        self.first_block_height
    }
}

fn get_ancestor_sort_id<C: SortitionContext>(ic: &IndexDBConn<'_, C, SortitionId>, block_height: u64, tip_block_hash: &SortitionId) -> Result<Option<SortitionId>, db_error> {
    let first_block_height = ic.context.first_block_height();
    if block_height < first_block_height {
        return Ok(None);
    }
 
    ic.get_ancestor_block_hash(block_height - first_block_height, &tip_block_hash)
}

/// Identifier used to identify "sortitions" in the
///  SortitionDB. A sortition is the collection of
///  valid burnchain operations (and any dependent
///  variables, e.g., the sortition winner, the
///  consensus hash, the next VRF key)
pub struct SortitionId(pub [u8; 32]);
impl_array_newtype!(SortitionId, u8, 32);
impl_array_hexstring_fmt!(SortitionId);
impl_byte_array_newtype!(SortitionId, u8, 32);
impl_byte_array_from_column!(SortitionId);
impl_byte_array_message_codec!(SortitionId, 32);

/// Identifier used to identify Proof-of-Transfer forks
///  (or Rewards Cycle forks). These identifiers are opaque
///  outside of the PoX DB, however, they are sufficient
///  to uniquely identify a "sortition" when paired with
///  a burn header hash
// TODO: Vec<bool> is an aggressively unoptimized implementation,
//       replace with a real bitvec
#[derive(Clone, Debug, PartialEq)]
pub struct PoxId(Vec<bool>);

struct db_keys;
impl db_keys {
    /// store an entry that maps from a PoX anchor's <stacks-block-header-hash> to <sortition-id of last block in prepare phase that chose it>
    pub fn pox_anchor_to_prepare_end(block_hash: &BlockHeaderHash) -> String {
        format!("sortition_db::pox_anchor_to_prepare_end::{}", block_hash)
    }

    /// store an entry for retrieving the PoX identifier (i.e., the PoX bitvector) for this PoX fork
    pub fn pox_identifier() -> &'static str {
        "sortition_db::pox_identifier"
    }

    pub fn sortition_id_for_bhh(bhh: &BurnchainHeaderHash) -> String {
        format!("sortition_db::sortition_id_for_bhh::{}", bhh)
    }
    pub fn vrf_key_status(key: &VRFPublicKey) -> String {
        format!("sortition_db::vrf::{}", key.to_hex())
    }
    pub fn stacks_block_present(block_hash: &BlockHeaderHash) -> String {
        format!("sortition_db::sortition_block_hash::{}", block_hash)
    }
    pub fn last_sortition() -> &'static str {
        "sortition_db::last_sortition"
    }

    /// MARF index key for a processed stacks block.  Maps to its height.
    pub fn stacks_block_index(stacks_block_hash: &BlockHeaderHash) -> String {
        format!("sortition_db::stacks::block::{}", stacks_block_hash)
    }

    /// MARF index key for the highest arrival index processed in a fork
    pub fn stacks_block_max_arrival_index() -> String {
        "sortdb::stacks::block::max_arrival_index".to_string()
    }
}

impl <'a> SortitionHandleTx <'a> {
    /// begin a MARF transaction with this connection
    ///  this is used by _writing_ contexts
    pub fn begin(conn: &'a mut SortitionDB, parent_chain_tip: &SortitionId) -> Result<SortitionHandleTx<'a>, db_error> {
        if !conn.readwrite {
            return Err(db_error::ReadOnly);
        }

        let tx = tx_begin_immediate(&mut conn.conn)?;
        let handle = SortitionHandleTx::new(
            tx, &mut conn.marf,
            SortitionHandleContext { chain_tip: parent_chain_tip.clone(),
                                     first_block_height: conn.first_block_height });

        Ok(handle)
    }

    pub fn conn_view<'b>(&'b self, view_sortition: &SortitionId) -> SortitionHandleConn<'b> {
        let mut conn_view = self.as_conn();
        conn_view.context.chain_tip = view_sortition.clone();
        conn_view
    }
}

impl <'a> SortitionHandleTx <'a> { 
    // PoX todo: this acceptance tracking will need to change once the StacksChainView is integrated
    pub fn set_stacks_block_accepted(&mut self, consensus_hash: &ConsensusHash, parent_stacks_block_hash: &BlockHeaderHash,
                                     stacks_block_hash: &BlockHeaderHash, stacks_block_height: u64) -> Result<(), db_error> {

        // NOTE: chain_tip here is the tip of the PoX fork on the canonical burn chain fork.
        // consensus_hash refers to the consensus hash of the tip of the canonical Stacks fork
        // we're updating.
        let chain_tip = SortitionDB::get_block_snapshot(self, &self.context.chain_tip)?
            .expect("FAIL: Setting stacks block accepted in canonical chain tip which cannot be found");
        self.set_stacks_block_accepted_at_tip(&chain_tip, consensus_hash, parent_stacks_block_hash, stacks_block_hash, stacks_block_height)
    }

    /// Mark an existing snapshot's stacks block as accepted at a particular burn chain tip within a PoX fork (identified by the consensus hash),
    /// and calculate and store its arrival index.
    /// If this Stacks block extends the canonical stacks chain tip, then also update the memoized canonical
    /// stacks chain tip metadata on the burn chain tip.
<<<<<<< HEAD
    fn set_stacks_block_accepted_at_tip(&mut self, burn_tip: &BlockSnapshot, consensus_hash: &ConsensusHash,
=======
    // TODO: this method's inner call to get_indexed() occurs within a MARF transaction, which
    // means it will clone() the underlying TrieRAM.  Until this is rectified, care should be taken
    // to ensure that no keys are inserted until after this method is called.  This should already
    // be the case, since the only time keys are inserted into the sortition DB MARF is when the
    // next snapshot is processed (whereas this method is called when a Stacks epoch is processed).
    fn set_stacks_block_accepted_at_tip(&mut self, burn_tip: &BlockSnapshot, burn_header_hash: &BurnchainHeaderHash,
>>>>>>> 72deb87f
                                        parent_stacks_block_hash: &BlockHeaderHash, stacks_block_hash: &BlockHeaderHash, stacks_block_height: u64) -> Result<(), db_error> {

        let arrival_index = SortitionDB::get_max_arrival_index(self)?;
        let args : &[&dyn ToSql] = &[&u64_to_sql(stacks_block_height)?, &u64_to_sql(arrival_index + 1)?, consensus_hash, stacks_block_hash];

        self.execute("UPDATE snapshots SET stacks_block_accepted = 1, stacks_block_height = ?1, arrival_index = ?2 WHERE consensus_hash = ?3 AND winning_stacks_block_hash = ?4", args)?;

        let parent_key = db_keys::stacks_block_index(parent_stacks_block_hash);

        // update memoized canonical stacks chain tip on the canonical burn chain tip if this block
        // extends it.
        if burn_tip.canonical_stacks_tip_hash == *parent_stacks_block_hash {
            // This block builds off of the memoized canonical stacks chain tip information we
            // already have.
            // Memoize this tip to the canonical burn chain snapshot.
            if stacks_block_height > 0 {
                assert_eq!(burn_tip.canonical_stacks_tip_height + 1, stacks_block_height);
            }
            else {
                assert_eq!(stacks_block_hash, &FIRST_STACKS_BLOCK_HASH);
            }
            debug!("Accepted Stacks block {}/{} builds on the memoized canonical chain tip ({})", consensus_hash, stacks_block_hash, &burn_tip.burn_header_hash);
            let args : &[&dyn ToSql] = &[consensus_hash, stacks_block_hash, &u64_to_sql(stacks_block_height)?, &burn_tip.sortition_id];
            self.execute("UPDATE snapshots SET canonical_stacks_tip_consensus_hash = ?1, canonical_stacks_tip_hash = ?2, canonical_stacks_tip_height = ?3
                        WHERE sortition_id = ?4", args)?;

            SortitionDB::insert_accepted_stacks_block_pointer(self, &burn_tip.consensus_hash, consensus_hash, stacks_block_hash, stacks_block_height)?;
        }
        else {
            // see if this block builds off of a Stacks block mined on this burnchain fork
            let height_opt = match SortitionDB::get_accepted_stacks_block_pointer(self, &burn_tip.consensus_hash, parent_stacks_block_hash)? {
                // this block builds on a block accepted _after_ this burn chain tip was processed?
                Some(accepted_header) => Some(accepted_header.height),
                None => {
                    match self.get_indexed(&burn_tip.sortition_id, &parent_key)? {
                        // this block builds on a block accepted _before_ this burn chain tip was processed?
                        Some(height_str) => Some(height_str.parse::<u64>().expect(&format!("BUG: MARF stacks block key '{}' does not map to a u64", parent_key))),
                        None => None
                    }
                }
            };
            match height_opt {
                Some(height) => {
                    if stacks_block_height > burn_tip.canonical_stacks_tip_height {
                        assert!(stacks_block_height > height, "BUG: DB corruption -- block height {} <= {} means we accepted a block out-of-order", stacks_block_height, height);
                        // This block builds off of a parent that is _concurrent_ with the memoized canonical stacks chain pointer.
                        // i.e. this block will reorg the Stacks chain on the canonical burnchain fork.
                        // Memoize this new stacks chain tip to the canonical burn chain snapshot.
                        // Note that we don't have to check continuity of accepted blocks -- we already
                        // are guaranteed by the Stacks chain state code that Stacks blocks in a given
                        // Stacks fork will be marked as accepted in sequential order (i.e. at height h, h+1,
                        // h+2, etc., without any gaps).
                        debug!("Accepted Stacks block {}/{} builds on a previous canonical Stacks tip on this burnchain fork ({})", consensus_hash, stacks_block_hash, &burn_tip.burn_header_hash);
                        let args : &[&dyn ToSql] = &[consensus_hash, stacks_block_hash, &u64_to_sql(stacks_block_height)?, &burn_tip.sortition_id];
                        self.execute("UPDATE snapshots SET canonical_stacks_tip_consensus_hash = ?1, canonical_stacks_tip_hash = ?2, canonical_stacks_tip_height = ?3
                                    WHERE sortition_id = ?4", args)
                            .map_err(db_error::SqliteError)?;
                    }
                    else {
                        // This block was mined on this fork, but it's acceptance doesn't overtake
                        // the current stacks chain tip.  Remember it so that we can process its children,
                        // which might do so later.
                        debug!("Accepted Stacks block {}/{} builds on a non-canonical Stacks tip in this burnchain fork ({})", consensus_hash, stacks_block_hash, &burn_tip.burn_header_hash);
                    }
                    SortitionDB::insert_accepted_stacks_block_pointer(self, &burn_tip.consensus_hash, consensus_hash, stacks_block_hash, stacks_block_height)?;
                },
                None => {
                    debug!("Accepted Stacks block {}/{} does NOT build on a Stacks tip in this burnchain fork ({}) -- no parent {} in this fork", 
                           consensus_hash, stacks_block_hash, &burn_tip.burn_header_hash, parent_stacks_block_hash);
                }
            }
        }
        Ok(())
    }

}

impl <'a> SortitionHandleConn <'a> {
    /// open a reader handle from a consensus hash
    pub fn open_reader_consensus(connection: &'a SortitionDBConn<'a>, chain_tip: &ConsensusHash) -> Result<SortitionHandleConn<'a>, db_error> {
        let sn = match SortitionDB::get_block_snapshot_consensus(&connection.conn, chain_tip)? {
            Some(sn) => sn,
            None => {
                test_debug!("No such chain tip consensus hash {}", chain_tip);
                return Err(db_error::NotFoundError);
            }
        };

        SortitionHandleConn::open_reader(connection, &sn.sortition_id)
    }

    fn get_pox_id(&self) -> Result<PoxId, db_error> {
        let pox_id = self.get_tip_indexed(db_keys::pox_identifier())?
            .map(|s| s.parse().expect("BUG: Bad PoX identifier stored in DB"))
            .expect("BUG: No PoX identifier stored.");
        Ok(pox_id)
    }

    /// open a reader handle
    pub fn open_reader(connection: &'a SortitionDBConn<'a>, chain_tip: &SortitionId) -> Result<SortitionHandleConn<'a>, db_error> {
        Ok(SortitionHandleConn {
            conn: &connection.conn,
            context: SortitionHandleContext {
                chain_tip: chain_tip.clone(),
                first_block_height: connection.context.first_block_height
            },
            index: &connection.index,
        })
    }

    fn get_tip_indexed(&self, key: &str) -> Result<Option<String>, db_error> {
        self.get_indexed(&self.context.chain_tip, key)
    }

    fn get_sortition_id_for_bhh(&self, burn_header_hash: &BurnchainHeaderHash) -> Result<Option<SortitionId>, db_error> {
        let sortition_identifier_key = db_keys::sortition_id_for_bhh(burn_header_hash);
        let sortition_id = match self.get_tip_indexed(&sortition_identifier_key)? {
            None => return Ok(None),
            Some(x) => SortitionId::from_hex(&x).expect("FATAL: bad Sortition ID stored in DB")
        };
        Ok(Some(sortition_id))
    }

    /// Uses the handle's current fork identifier to get a block snapshot by
    ///   burnchain block header
    /// If the burn header hash is _not_ in the current fork, then this will return Ok(None)
    pub fn get_block_snapshot(&self, burn_header_hash: &BurnchainHeaderHash) -> Result<Option<BlockSnapshot>, db_error> {
        let sortition_id = match self.get_sortition_id_for_bhh(burn_header_hash)? {
            None => return Ok(None),
            Some(x) => x
        };
        SortitionDB::get_block_snapshot(&self.conn, &sortition_id)
    }

    pub fn get_tip_snapshot(&self) -> Result<Option<BlockSnapshot>, db_error> {
        SortitionDB::get_block_snapshot(&self.conn, &self.context.chain_tip)
    }

    pub fn has_VRF_public_key(&self, key: &VRFPublicKey) -> Result<bool, db_error> {
        let key_status = self.get_tip_indexed(&db_keys::vrf_key_status(key))?
            .is_some();
        Ok(key_status)
    }

    pub fn get_first_block_snapshot(&self) -> Result<BlockSnapshot, db_error> {
        SortitionDB::get_first_block_snapshot(&self.conn)
    }

    /// Do we expect a stacks block in this particular fork?
    /// i.e. is this block hash part of the fork history identified by tip_block_hash?
    pub fn expects_stacks_block_in_fork(&self, block_hash: &BlockHeaderHash) -> Result<bool, db_error> {
        self.get_tip_indexed(&db_keys::stacks_block_present(block_hash))
            .map(|result| result.is_some())
    }


    /// Get consensus hash from a particular chain tip's history
    /// Returns None if the block height or block hash does not correspond to a
    /// known snapshot.
    pub fn get_consensus_at(&self, block_height: u64) -> Result<Option<ConsensusHash>, db_error> {
        assert!(block_height < BLOCK_HEIGHT_MAX);

        match SortitionDB::get_ancestor_snapshot(self, block_height, &self.context.chain_tip)? {
            Some(sn) => Ok(Some(sn.consensus_hash)),
            None => Ok(None)
        }
    }

    pub fn get_block_snapshot_by_height(&self, block_height: u64) -> Result<Option<BlockSnapshot>, db_error> {
        assert!(block_height < BLOCK_HEIGHT_MAX);

        SortitionDB::get_ancestor_snapshot(self, block_height, &self.context.chain_tip)
    }

    /// Get all user burns that burned for the winning block in the chain_tip sortition
    /// Returns list of user burns in order by vtxindex.
    pub fn get_winning_user_burns_by_block(&self) -> Result<Vec<UserBurnSupportOp>, db_error> {
        let snapshot = match self.get_tip_snapshot()? {
            Some(sn) => sn,
            None => {
                // no such snapshot, so no such users
                return Ok(vec![]);
            }
        };

        if !snapshot.sortition {
            // no winner
            return Ok(vec![]);
        }

        let winning_block_hash160 = Hash160::from_sha256(snapshot.winning_stacks_block_hash.as_bytes());

        let qry = "SELECT * FROM user_burn_support WHERE sortition_id = ?1 AND block_header_hash_160 = ?2 ORDER BY vtxindex ASC";
        let args: [&dyn ToSql; 2] = [&snapshot.sortition_id, &winning_block_hash160];

        query_rows(self, qry, &args)
    }

    /// Get the block snapshot of the parent stacks block of the given stacks block
    pub fn get_block_snapshot_of_parent_stacks_block(&self, consensus_hash: &ConsensusHash, block_hash: &BlockHeaderHash) -> Result<Option<(LeaderBlockCommitOp, BlockSnapshot)>, db_error> {
        let block_commit = match SortitionDB::get_block_commit_for_stacks_block(&self.conn, consensus_hash, &block_hash)? {
            Some(bc) => bc,
            None => {
                // unsoliciated
                debug!("No block commit for {}/{}", consensus_hash, block_hash);
                return Ok(None);
            }
        };

        // get the stacks chain tip this block commit builds off of
        let stacks_chain_tip = 
            if block_commit.parent_block_ptr == 0 && block_commit.parent_vtxindex == 0 {
                // no parent -- this is the first-ever Stacks block in this fork
                test_debug!("Block {}/{} mines off of genesis", consensus_hash, block_hash);
                self.get_first_block_snapshot()?
            }
            else {
                let parent_commit = match self.get_block_commit_parent(block_commit.parent_block_ptr.into(), block_commit.parent_vtxindex.into())? {
                    Some(commit) => commit,
                    None => {
                        // unsolicited -- orphaned
                        warn!("Received unsolicited block, could not find parent: {}/{}, parent={}/{}",
                              consensus_hash, block_hash,
                              block_commit.parent_block_ptr, consensus_hash);
                        return Ok(None);
                    }
                };

                debug!("Block {}/{} mines off of parent {},{}", consensus_hash, block_hash, parent_commit.block_height, parent_commit.vtxindex);
                self.get_block_snapshot(&parent_commit.burn_header_hash)?
                    .expect("FATAL: burn DB does not have snapshot for parent block commit")
            };

        Ok(Some((block_commit, stacks_chain_tip)))
    }

    /// Get the latest block snapshot on this fork where a sortition occured.
    /// Search snapshots up to (but excluding) the given block height.
    /// Will always return a snapshot -- even if it's the initial sentinel snapshot.
    pub fn get_last_snapshot_with_sortition(&self, burn_block_height: u64) -> Result<BlockSnapshot, db_error> {
        assert!(burn_block_height < BLOCK_HEIGHT_MAX);
        test_debug!("Get snapshot at from sortition tip {}, expect height {}", &self.context.chain_tip, burn_block_height);
        let get_from = match get_ancestor_sort_id(self, burn_block_height, &self.context.chain_tip)? {
            Some(sortition_id) => sortition_id,
            None => {
                error!("No blockheight {} ancestor at sortition identifier {}",
                       burn_block_height, &self.context.chain_tip);
                return Err(db_error::NotFoundError);
            }
        };

        let ancestor_hash = match self.get_indexed(&get_from, &db_keys::last_sortition())? {
            Some(hex_str) => {
                BurnchainHeaderHash::from_hex(&hex_str)
                    .expect(&format!("FATAL: corrupt database: failed to parse {} into a hex string", &hex_str))
            },
            None => {
                // no prior sortitions, so get the first
                return self.get_first_block_snapshot();
            }
        };
        
        self.get_block_snapshot(&ancestor_hash)
            .map(|snapshot_opt| {
                snapshot_opt
                    .expect(&format!("FATAL: corrupt index: no snapshot {}", ancestor_hash))
            })
    }

    fn check_fresh_consensus_hash<F>(&self, consensus_hash_lifetime: u64, check: F) -> Result<bool, db_error>
    where F: Fn(&ConsensusHash) -> bool {
        let first_snapshot = self.get_first_block_snapshot()?;
        let mut last_snapshot = self.get_tip_snapshot()?
            .ok_or_else(|| db_error::NotFoundError )?;
        let current_block_height = last_snapshot.block_height;

        let mut oldest_height = 
            if current_block_height < consensus_hash_lifetime {
                0
            }
            else {
                current_block_height - consensus_hash_lifetime
            };

        if oldest_height < first_snapshot.block_height {
            oldest_height = first_snapshot.block_height;
        }

        if check(&last_snapshot.consensus_hash) {
            return Ok(true)
        }

        for _i in oldest_height..current_block_height {
            let ancestor_snapshot = self.get_block_snapshot(&last_snapshot.parent_burn_header_hash)?
                .expect(&format!("Discontiguous index: missing block {}", last_snapshot.parent_burn_header_hash));
            if check(&ancestor_snapshot.consensus_hash) {
                return Ok(true)
            }
            last_snapshot = ancestor_snapshot;
        }

        return Ok(false)
    }

    /// Find out whether or not a given consensus hash is "recent" enough to be used in this fork.
    pub fn is_fresh_consensus_hash(&self, consensus_hash_lifetime: u64, consensus_hash: &ConsensusHash) -> Result<bool, db_error> {
        self.check_fresh_consensus_hash(consensus_hash_lifetime,
                                        |fresh_hash| { fresh_hash == consensus_hash })
    }

    /// Find out whether or not a given consensus hash is "recent" enough to be used in this fork.
    /// This function only checks the first 19 bytes
    pub fn is_fresh_consensus_hash_check_19b(&self, consensus_hash_lifetime: u64, consensus_hash: &ConsensusHash) -> Result<bool, db_error> {
        self.check_fresh_consensus_hash(consensus_hash_lifetime,
                                        |fresh_hash| { fresh_hash.as_bytes()[0..19] == consensus_hash.as_bytes()[0..19] })
    }

    pub fn get_leader_key_at(&self, key_block_height: u64, key_vtxindex: u32) -> Result<Option<LeaderKeyRegisterOp>, db_error> {
        SortitionDB::get_leader_key_at(self, key_block_height, key_vtxindex, &self.context.chain_tip)
    }

    pub fn get_block_commit_parent(&self, block_height: u64, vtxindex: u32) -> Result<Option<LeaderBlockCommitOp>, db_error> {
        SortitionDB::get_block_commit_parent(self, block_height, vtxindex, &self.context.chain_tip)
    }

    /// Get a block commit by its content-addressed location.  Note that burn_header_hash is enough
    /// to identify the fork we're on, since block hashes are globally-unique (w.h.p.) by
    /// construction.
    pub fn get_block_commit(&self, txid: &Txid, burn_header_hash: &BurnchainHeaderHash) -> Result<Option<LeaderBlockCommitOp>, db_error> {
        // PoX TODO: note -- block_commits table will index on burn_header_hash: if a block_commit is reprocessed due to a PoX fork,
        //                   it should be allowed to either overwrite the previous entry OR skip insertion (i.e., UNIQUE constraints
        //                   should not be allowed to cause a panic)
        let qry = "SELECT * FROM block_commits WHERE txid = ?1 AND burn_header_hash = ?2";
        let args: [&dyn ToSql; 2] = [&txid, &burn_header_hash];
        query_row_panic(&self.conn, qry, &args,
                        || format!("FATAL: multiple block commits for {},{}", &txid, &burn_header_hash))
    }

    /// Determine whether or not a leader key has been consumed by a subsequent block commitment in
    /// this fork's history.
    /// Will return false if the leader key does not exist.
    pub fn is_leader_key_consumed(&self, leader_key: &LeaderKeyRegisterOp) -> Result<bool, db_error> {
        assert!(leader_key.block_height < BLOCK_HEIGHT_MAX);

        let key_status = match self.get_tip_indexed(&db_keys::vrf_key_status(&leader_key.public_key))? {
            Some(status_str) => {
                if status_str == "1" {
                    // key is still available
                    false
                }
                else if status_str == "0" {
                    // key is consumed
                    true
                }
                else {
                    panic!("Invalid key status string {}", status_str);
                }
            },
            None => {
                // never before seen
                false
            }
        };

        Ok(key_status)
    }

}

impl PoxId {
    pub fn initial() -> PoxId {
        PoxId(vec![true])
    }

    pub fn extend_with_present_block(&mut self) {
        self.0.push(true);
    }
    pub fn extend_with_not_present_block(&mut self) {
        self.0.push(false);
    }

    /// does the given pox identifier describe a child fork of the current pox identifier? this returns true if they
    ///   are equal or child is a descendant.
    pub fn is_pox_id_descendant(&self, child: &PoxId) -> bool {
        if child.0.len() < self.0.len() {
            false
        } else {
            for (a, b) in self.0.iter().zip(child.0.iter()) {
                if a != b {
                    return false;
                }
            }
            true
        }
    }

    pub fn stubbed() -> PoxId {
        PoxId(vec![])
    }
}

impl FromStr for PoxId {
    type Err = NetError;
    fn from_str(s: &str) -> Result<Self, Self::Err> {
        let mut result = vec![];
        for i in s.chars() {
            if i == '1' {
                result.push(true);
            } else if i == '0' {
                result.push(false);
            } else {
                return Err(NetError::DeserializeError("Unexpected character in PoX ID serialization".into()))
            }
        }
        Ok(PoxId(result))
    }
}

impl fmt::Display for PoxId {
    fn fmt(&self, f: &mut fmt::Formatter<'_>) -> fmt::Result {
        for val in self.0.iter() {
            write!(f, "{}", if *val { 1 } else { 0 })?;
        }
        Ok(())
    }
}

impl SortitionId {
    pub fn stubbed(from: &BurnchainHeaderHash) -> SortitionId {
        SortitionId::new(from, &PoxId::stubbed())
    }

    pub fn new(bhh: &BurnchainHeaderHash, pox: &PoxId) -> SortitionId {
        if pox == &PoxId::stubbed() {
            SortitionId(bhh.0.clone())
        } else {
            let mut hasher = Sha512Trunc256::new();
            hasher.input(bhh);
            write!(hasher, "{}", pox)
                .expect("Failed to deserialize PoX ID into the hasher");
            let h = Sha512Trunc256Sum::from_hasher(hasher);
            SortitionId(h.0)
        }
    }
}

// Connection methods
impl SortitionDB {
    /// Begin a transaction.
    pub fn tx_begin<'a>(&'a mut self) -> Result<SortitionDBTx<'a>, db_error> {
        if !self.readwrite {
            return Err(db_error::ReadOnly);
        }

        let tx = tx_begin_immediate(&mut self.conn)?;
        let index_tx = SortitionDBTx::new(tx, &mut self.marf,
                                          SortitionDBTxContext { first_block_height: self.first_block_height });
        Ok(index_tx)
    }

    /// Make an indexed connectino
    pub fn index_conn<'a>(&'a self) -> SortitionDBConn<'a> {
        SortitionDBConn::new(&self.conn, &self.marf,
                             SortitionDBTxContext { first_block_height: self.first_block_height })
    }

    pub fn index_handle<'a>(&'a self, chain_tip: &SortitionId) -> SortitionHandleConn<'a> {
        SortitionHandleConn::new(&self.conn, &self.marf,
                                 SortitionHandleContext {
                                     first_block_height: self.first_block_height,
                                     chain_tip: chain_tip.clone() })
    }

    pub fn tx_handle_begin<'a>(&'a mut self, chain_tip: &SortitionId) -> Result<SortitionHandleTx<'a>, db_error> {
        if !self.readwrite {
            return Err(db_error::ReadOnly);
        }

        let tx = tx_begin_immediate(&mut self.conn)?;
        Ok(SortitionHandleTx::new(tx, &mut self.marf,
                                  SortitionHandleContext {
                                      first_block_height: self.first_block_height,
                                      chain_tip: chain_tip.clone() }))
    }

    pub fn conn<'a>(&'a self) -> &'a Connection {
        &self.conn
    }

    fn open_index(index_path: &str) -> Result<MARF<SortitionId>, db_error> {
        test_debug!("Open index at {}", index_path);
        MARF::from_path(index_path).map_err(|_e| db_error::Corruption)
    }

    /// Open the database on disk.  It must already exist and be instantiated.
    /// It's best not to call this if you are able to call connect().  If you must call this, do so
    /// after you call connect() somewhere else, since connect() performs additional validations.
    pub fn open(path: &str, readwrite: bool) -> Result<SortitionDB, db_error> {
        let open_flags =
            if readwrite {
                OpenFlags::SQLITE_OPEN_READ_WRITE
            }
            else {
                OpenFlags::SQLITE_OPEN_READ_ONLY
            };

        let (db_path, index_path) = db_mkdirs(path)?;
        debug!("Open sortdb '{}' as '{}', with index as '{}'",
               db_path, if readwrite { "readwrite" } else { "readonly" }, index_path);
        
        let conn = Connection::open_with_flags(&db_path, open_flags)?;
        conn.busy_handler(Some(tx_busy_handler))?;

        let marf = SortitionDB::open_index(&index_path)?;
        let first_snapshot = SortitionDB::get_first_block_snapshot(&conn)?;

        let db = SortitionDB {
            conn, marf, readwrite,
            first_block_height: first_snapshot.block_height,
            first_burn_header_hash: first_snapshot.burn_header_hash.clone(),
        };
        Ok(db)
    }

    /// Open the burn database at the given path.  Open read-only or read/write.
    /// If opened for read/write and it doesn't exist, instantiate it.
    pub fn connect(path: &str, first_block_height: u64, first_burn_hash: &BurnchainHeaderHash, first_burn_header_timestamp: u64, readwrite: bool) -> Result<SortitionDB, db_error> {
        let mut create_flag = false;
        let open_flags = match fs::metadata(path) {
            Err(e) => {
                if e.kind() == ErrorKind::NotFound {
                    // need to create 
                    if readwrite {
                        create_flag = true;
                        OpenFlags::SQLITE_OPEN_READ_WRITE | OpenFlags::SQLITE_OPEN_CREATE
                    }
                    else {
                        return Err(db_error::NoDBError);
                    }
                }
                else {
                    return Err(db_error::IOError(e));
                }
            },
            Ok(_md) => {
                // can just open 
                if readwrite {
                    OpenFlags::SQLITE_OPEN_READ_WRITE
                }
                else {
                    OpenFlags::SQLITE_OPEN_READ_ONLY
                }
            }
        };

        let (db_path, index_path) = db_mkdirs(path)?;
        debug!("Connect/Open sortdb '{}' as '{}', with index as '{}'",
               db_path, if readwrite { "readwrite" } else { "readonly" }, index_path);

        let conn = Connection::open_with_flags(&db_path, open_flags)?;
        conn.busy_handler(Some(tx_busy_handler))?;

        let marf = SortitionDB::open_index(&index_path)?;

        let mut db = SortitionDB {
            conn, marf, readwrite, first_block_height,
            first_burn_header_hash: first_burn_hash.clone(),
        };

        if create_flag {
            // instantiate!
            db.instantiate(first_block_height, first_burn_hash, first_burn_header_timestamp)?;
        }
        else {
            // validate -- must contain the given first block and first block hash 
            let snapshot = SortitionDB::get_first_block_snapshot(&db.conn)?;
            if !snapshot.is_initial() || snapshot.block_height != first_block_height || snapshot.burn_header_hash != *first_burn_hash {
                error!("Invalid genesis snapshot: sn.is_initial = {}, sn.block_height = {}, sn.burn_hash = {}, expect.block_height = {}, expect.burn_hash = {}",
                       snapshot.is_initial(), snapshot.block_height, &snapshot.burn_header_hash, first_block_height, first_burn_hash);
                return Err(db_error::Corruption);
            }
        }

        Ok(db)
    }

    /// Open a burn database at random tmp dir (used for testing)
    #[cfg(test)]
    pub fn connect_test(first_block_height: u64, first_burn_hash: &BurnchainHeaderHash) -> Result<SortitionDB, db_error> { 
        let mut rng = rand::thread_rng();
        let mut buf = [0u8; 32];
        rng.fill_bytes(&mut buf);
        let db_path_dir = format!("/tmp/test-blockstack-sortdb-{}", to_hex(&buf));

        SortitionDB::connect(&db_path_dir, first_block_height, first_burn_hash,
                             get_epoch_time_secs(), true)
    }

    fn instantiate(&mut self, first_block_height: u64, first_burn_header_hash: &BurnchainHeaderHash, first_burn_header_timestamp: u64) -> Result<(), db_error> {
        let mut db_tx = SortitionHandleTx::begin(self, &SortitionId::sentinel())?;

        // create first (sentinel) snapshot
        let mut first_snapshot = BlockSnapshot::initial(first_block_height, first_burn_header_hash, first_burn_header_timestamp);
        
        assert!(first_snapshot.parent_burn_header_hash != first_snapshot.burn_header_hash);
        assert_eq!(first_snapshot.parent_burn_header_hash, BurnchainHeaderHash::sentinel());

        for row_text in BURNDB_SETUP {
            db_tx.execute(row_text, NO_PARAMS)?;
        }

        db_tx.execute("INSERT INTO db_config (version) VALUES (?1)", &[&CHAINSTATE_VERSION])?;

        db_tx.instantiate_index()?;

        let mut first_sn = first_snapshot.clone();
        first_sn.sortition_id = SortitionId::sentinel();
        let index_root = db_tx.index_add_fork_info(
            &mut first_sn, &first_snapshot, &vec![], &vec![], None)?;
        first_snapshot.index_root = index_root;

        db_tx.insert_block_snapshot(&first_snapshot)?;
        db_tx.store_transition_ops(&first_snapshot.sortition_id, &BurnchainStateTransition::noop())?;


        db_tx.commit()?;
        Ok(())
    }

    /// Load up all snapshots, in ascending order by block height.  Great for testing!
    pub fn get_all_snapshots(&self) -> Result<Vec<BlockSnapshot>, db_error> {
        let qry = "SELECT * FROM snapshots ORDER BY block_height ASC";
        query_rows(self.conn(), qry, NO_PARAMS)
    }
}

impl <'a> SortitionDBConn <'a> {
    pub fn as_handle <'b> (&'b self, chain_tip: &SortitionId) -> SortitionHandleConn <'b> {
        SortitionHandleConn {
            conn: self.conn,
            index: self.index,
            context: SortitionHandleContext {
                first_block_height: self.context.first_block_height.clone(),
                chain_tip: chain_tip.clone()
            }
        }
    }

    /// Given a burnchain consensus hash,
    ///    go get the last N Stacks block headers that won sortition
    /// leading up to the given header hash.  The ith slot in the vector will be Some(...) if there
    /// was a sortition, and None if not.
    /// Returns up to num_headers prior block header hashes.
    /// The list of hashes will be in ascending order -- the lowest-height block is item 0.
    /// The last hash will be the hash for the given consensus hash.
    pub fn get_stacks_header_hashes(&self, num_headers: u64, tip_consensus_hash: &ConsensusHash, cache: Option<&BlockHeaderCache>) -> Result<Vec<(ConsensusHash, Option<BlockHeaderHash>)>, db_error> {
        let mut ret = vec![];
        let tip_snapshot = SortitionDB::get_block_snapshot_consensus(self, tip_consensus_hash)?
            .ok_or_else(|| db_error::NotFoundError)?;

        assert!(tip_snapshot.block_height >= self.context.first_block_height, "DB corruption: have snapshot with a smaller block height than the first block height");

        let db_handle = self.as_handle(&tip_snapshot.sortition_id);

        let headers_count = 
            if tip_snapshot.block_height - self.context.first_block_height  < num_headers {
                tip_snapshot.block_height - self.context.first_block_height
            }
            else {
                num_headers
            };

        let mut ancestor_consensus_hash = tip_snapshot.consensus_hash;

        for _i in 0..headers_count {
            if let Some(ref cached) = cache {
                if let Some((header_hash_opt, prev_consensus_hash)) = cached.get(&ancestor_consensus_hash) {
                    // cache hit
                    ret.push((ancestor_consensus_hash, header_hash_opt.clone()));
                    ancestor_consensus_hash = prev_consensus_hash.clone();
                    continue;
                }
            }

            // cache miss
            let ancestor_snapshot = SortitionDB::get_block_snapshot_consensus(&db_handle.conn, &ancestor_consensus_hash)?
                .expect(&format!("Discontiguous index: missing block for consensus hash {}", ancestor_consensus_hash));
            let header_hash_opt = 
                if ancestor_snapshot.sortition {
                    Some(ancestor_snapshot.winning_stacks_block_hash.clone())
                }
                else {
                    None
                };

            debug!("CACHE MISS {}", &ancestor_consensus_hash);

            ret.push((ancestor_snapshot.consensus_hash, header_hash_opt.clone()));

            let ancestor_snapshot_parent = db_handle.get_block_snapshot(&ancestor_snapshot.parent_burn_header_hash)?
                .expect(&format!("Discontiguous index: missing parent block of parent burn header hash {}", &ancestor_snapshot.parent_burn_header_hash));

            ancestor_consensus_hash = ancestor_snapshot_parent.consensus_hash;
        }

        ret.reverse();
        Ok(ret)
    }

    /// Get a burn blockchain snapshot, given a burnchain configuration struct.
    /// Used mainly by the network code to determine what the chain tip currently looks like.
    pub fn get_burnchain_view(&self, burnchain: &Burnchain, chain_tip: &BlockSnapshot) -> Result<BurnchainView, db_error> {
        if chain_tip.block_height < burnchain.first_block_height {
            // should never happen, but don't panic since this is network-callable code
            error!("Invalid block height from DB: {}: expected at least {}", chain_tip.block_height, burnchain.first_block_height);
            return Err(db_error::Corruption);
        }

        if chain_tip.block_height < burnchain.stable_confirmations as u64 {
            // should never happen, but don't panic since this is network-callable code
            error!("Invalid block height from DB: {}: expected at least {}", chain_tip.block_height, burnchain.stable_confirmations);
            return Err(db_error::Corruption);
        }

        let stable_block_height = cmp::max(burnchain.first_block_height,
                                           chain_tip.block_height - (burnchain.stable_confirmations as u64));

        let db_handle = SortitionHandleConn::open_reader(self, &chain_tip.sortition_id)?;

        let stable_snapshot = db_handle.get_block_snapshot_by_height(stable_block_height)?
            .ok_or_else(|| {
                // shouldn't be possible, but don't panic since this is network-callable code
                error!("Failed to load snapshot for block {} from fork {}", stable_block_height, &chain_tip.burn_header_hash);
                db_error::Corruption
            })?;

        // get all consensus hashes between the chain tip, and the stable height back
        // MAX_NEIGHBOR_BLOCK_DELAY
        let oldest_height = 
            if stable_snapshot.block_height < MAX_NEIGHBOR_BLOCK_DELAY {
                0
            }
            else {
                stable_snapshot.block_height - MAX_NEIGHBOR_BLOCK_DELAY
            };

        let mut last_consensus_hashes = HashMap::new();
        for height in oldest_height..chain_tip.block_height {
            let ch = db_handle.get_consensus_at(height)?
                .unwrap_or(ConsensusHash::empty());
            last_consensus_hashes.insert(height, ch);
        }

        test_debug!("Chain view: {},{}-{},{}", chain_tip.block_height, chain_tip.consensus_hash, stable_block_height, stable_snapshot.consensus_hash);
        Ok(BurnchainView {
            burn_block_height: chain_tip.block_height, 
            burn_consensus_hash: chain_tip.consensus_hash,
            burn_stable_block_height: stable_block_height,
            burn_stable_consensus_hash: stable_snapshot.consensus_hash,
            last_consensus_hashes: last_consensus_hashes
        })
    }
}

// High-level functions used by ChainsCoordinator
impl SortitionDB {
    pub fn get_sortition_id(&self, burnchain_header_hash: &BurnchainHeaderHash, sortition_tip: &SortitionId) -> Result<Option<SortitionId>, BurnchainError> {
        let handle = self.index_handle(sortition_tip);
        handle.get_sortition_id_for_bhh(burnchain_header_hash)
            .map_err(BurnchainError::from)
    }

    pub fn is_sortition_processed(&self, burnchain_header_hash: &BurnchainHeaderHash, sortition_tip: &SortitionId) -> Result<bool, BurnchainError> {
        self.get_sortition_id(burnchain_header_hash, sortition_tip)
            .map(|x| x.is_some())
    }

    /// Is the given block an expected PoX anchor in this sortition history?
    ///  if so, return the Stacks block hash
    pub fn is_stacks_block_pox_anchor(&mut self, block: &BlockHeaderHash, sortition_tip: &SortitionId) -> Result<Option<BlockHeaderHash>, BurnchainError> {
        let handle = self.index_handle(sortition_tip);
        let expects_block_as_anchor = handle.get_tip_indexed(&db_keys::pox_anchor_to_prepare_end(block))?
            .map(|_| block.clone());

        return Ok(expects_block_as_anchor)
    }

    pub fn invalidate_descendants_of(&mut self, burn_block: &BurnchainHeaderHash) -> Result<(), BurnchainError> {
        let db_tx = self.conn.transaction()?;
        let mut queue = vec![burn_block.clone()];

        while let Some(header) = queue.pop() {
            db_tx.execute("UPDATE snapshots SET pox_valid = 0 WHERE parent_burn_header_hash = ?", &[&header])?;
            let mut stmt = db_tx.prepare("SELECT burn_header_hash WHERE parent_burn_header_hash = ?")?;
            for next_header in stmt.query_map(&[&header], |row| row.get(0))? {
                queue.push(next_header?);
            }
        };

        db_tx.commit()?;
        Ok(())
    }

    /// Get the last sortition in the prepare phase that chose a particular Stacks block as the anchor,
    ///   or if the anchor is not expected, return None
    pub fn get_prepare_end_for(&mut self, sortition_tip: &SortitionId, anchor: &BlockHeaderHash) -> Result<Option<BlockSnapshot>, BurnchainError> {
        let handle = self.index_handle(sortition_tip);
        let prepare_end_sortid = match handle.get_tip_indexed(&db_keys::pox_anchor_to_prepare_end(anchor))? {
            Some(s) => SortitionId::from_hex(&s)
                .expect("CORRUPTION: DB stored bad sortition ID"),
            None => return Ok(None)
        };
        let snapshot = SortitionDB::get_block_snapshot(&self.conn, &prepare_end_sortid)?
            .expect(&format!("BUG: Sortition ID for prepare phase end is known, but no BlockSnapshot is stored: {}",
                            &prepare_end_sortid));
        Ok(Some(snapshot))
    }

    /// Get the PoX ID at the particular sortition_tip
    pub fn get_pox_id(&mut self, sortition_tip: &SortitionId) -> Result<PoxId, BurnchainError> {
        let handle = self.index_handle(sortition_tip);
        handle.get_pox_id()
            .map_err(BurnchainError::from)
    }

    pub fn get_sortition_result(&self, id: &SortitionId) -> Result<Option<(BlockSnapshot, BurnchainStateTransitionOps)>, BurnchainError> {
        let snapshot = match SortitionDB::get_block_snapshot(self.conn(), id)? {
            Some(x) => x,
            None => return Ok(None)
        };

        let sql_transition_ops = "SELECT accepted_ops, consumed_keys FROM snapshot_transition_ops WHERE sortition_id = ?";
        let transition_ops = self.conn()
            .query_row(sql_transition_ops, &[id],
                       |row| {
                           let accepted_ops: String = row.get(0);
                           let consumed_leader_keys: String = row.get(1);
                           BurnchainStateTransitionOps {
                               accepted_ops: serde_json::from_str(&accepted_ops)
                                   .expect("CORRUPTION: DB stored bad transition ops"),
                               consumed_leader_keys: serde_json::from_str(&consumed_leader_keys)
                                   .expect("CORRUPTION: DB stored bad transition ops")
                           }
                       })
            .optional()?
            .expect("CORRUPTION: DB stored BlockSnapshot, but not the transition ops");

        Ok(Some((snapshot, transition_ops))) 
    }

    ///
    /// # Arguments
    /// * `burn_header` - the burnchain block header to process sortition for
    /// * `ops` - the parsed blockstack operations (will be validated in this function)
    /// * `burnchain` - a reference to the burnchain information struct
    /// * `from_tip` - tip of the "sortition chain" that is being built on
    /// * `next_pox_info` - iff this sortition is the first block in a reward cycle, this should be Some
    ///
    pub fn evaluate_sortition(&mut self, burn_header: &BurnchainBlockHeader, ops: Vec<BlockstackOperationType>,
                              burnchain: &Burnchain, from_tip: &SortitionId, next_pox_info: Option<RewardCycleInfo>) -> Result<(BlockSnapshot, BurnchainStateTransition), BurnchainError> {
        let parent_sort_id = self.get_sortition_id(&burn_header.parent_block_hash, from_tip)?
            .ok_or_else(|| BurnchainError::MissingParentBlock)?;

        let mut sortition_db_handle = SortitionHandleTx::begin(self, &parent_sort_id)?;
        let parent_snapshot = sortition_db_handle.as_conn().get_block_snapshot(&burn_header.parent_block_hash)?
            .ok_or_else(|| {
                warn!("Unknown block {:?}", burn_header.parent_block_hash);
                BurnchainError::MissingParentBlock
            })?;

        let parent_pox = sortition_db_handle.get_pox_id()?;

        let new_snapshot = sortition_db_handle.process_block_txs(
            &parent_snapshot, burn_header, burnchain, ops, next_pox_info, parent_pox)?;

        sortition_db_handle.store_transition_ops(&new_snapshot.0.sortition_id, &new_snapshot.1)?;

        // commit everything!
        sortition_db_handle.commit()?;
        Ok(new_snapshot)
    }

    pub fn is_stacks_block_in_sortition_set(&self, sortition_id: &SortitionId, block_to_check: &BlockHeaderHash) -> Result<bool, BurnchainError> {
        self.index_handle(sortition_id)
            .expects_stacks_block_in_fork(block_to_check)
            .map_err(|e| BurnchainError::from(e))
    }

    pub fn latest_stacks_blocks_processed(&self, sortition_id: &SortitionId) -> Result<u64, BurnchainError> {
        let db_handle = self.index_handle(sortition_id);
        SortitionDB::get_max_arrival_index(&db_handle)
            .map_err(|e| BurnchainError::from(e))
    }
}

// Querying methods
impl SortitionDB {
    /// Get the canonical burn chain tip -- the tip of the longest burn chain we know about.
    /// Break ties deterministically by ordering on burnchain block hash.
    pub fn get_canonical_burn_chain_tip(conn: &Connection) -> Result<BlockSnapshot, db_error> {
        let qry = "SELECT * FROM snapshots WHERE pox_valid = 1 ORDER BY block_height DESC, burn_header_hash ASC LIMIT 1";
        query_row(conn, qry, NO_PARAMS)
            .map(|opt| opt.expect("CORRUPTION: No canonical burnchain tip"))
    }

    /// Get the canonical burn chain tip -- the tip of the longest burn chain we know about.
    /// Break ties deterministically by ordering on burnchain block hash.
    pub fn get_canonical_sortition_tip(conn: &Connection) -> Result<SortitionId, db_error> {
        let qry = "SELECT sortition_id FROM snapshots WHERE pox_valid = 1 ORDER BY block_height DESC, burn_header_hash ASC LIMIT 1";
        match conn.query_row(qry, NO_PARAMS, |row| row.get(0)).optional() {
            Ok(opt) => Ok(opt.expect("CORRUPTION: No canonical burnchain tip")),
            Err(e) => Err(db_error::from(e))
        }
    }

    /// Open a tx handle at the burn chain tip
    pub fn tx_begin_at_tip<'a> (&'a mut self) -> SortitionHandleTx<'a> {
        let sortition_id = SortitionDB::get_canonical_sortition_tip(self.conn()).unwrap();
        self.tx_handle_begin(&sortition_id).unwrap()
    }

    /// Get the canonical Stacks chain tip -- this gets memoized on the canonical burn chain tip.
    pub fn get_canonical_stacks_chain_tip_hash(conn: &Connection) -> Result<(ConsensusHash, BlockHeaderHash), db_error> {
        let sn = SortitionDB::get_canonical_burn_chain_tip(conn)?;

        let stacks_block_hash = sn.canonical_stacks_tip_hash;
        let consensus_hash = sn.canonical_stacks_tip_consensus_hash;

        Ok((consensus_hash, stacks_block_hash))
    }


    /// Get an accepted stacks block header in a fork whose chain tip has not yet committed
    /// to it.
    fn get_accepted_stacks_block_pointer(conn: &Connection, tip_consensus_hash: &ConsensusHash, stacks_block_hash: &BlockHeaderHash) -> Result<Option<AcceptedStacksBlockHeader>, db_error> {
        let args : &[&dyn ToSql] = &[tip_consensus_hash, stacks_block_hash];
        query_row_panic(conn, "SELECT * FROM canonical_accepted_stacks_blocks WHERE tip_consensus_hash = ?1 AND stacks_block_hash = ?2", args,
                        || format!("BUG: the same Stacks block {} shows up twice or more in the same burn chain fork (whose tip is {})", stacks_block_hash, tip_consensus_hash))
    }

    /// Add an accepted Stacks block to the canonical accepted stacks header table, to indicate
    /// that it will be committed to by the next burn block added to the canonical chain tip.  Used
    /// to identify Stacks blocks that get accepted in the mean time, so we can ensure that the
    /// canonical burn chain tip always points to the canonical stacks chain tip.
    fn insert_accepted_stacks_block_pointer(tx: &Transaction, tip_consensus_hash: &ConsensusHash, consensus_hash: &ConsensusHash, stacks_block_hash: &BlockHeaderHash, stacks_block_height: u64) -> Result<(), db_error> {
        let args: &[&dyn ToSql] = &[tip_consensus_hash, consensus_hash, stacks_block_hash, &u64_to_sql(stacks_block_height)?];
        tx.execute("INSERT OR REPLACE INTO canonical_accepted_stacks_blocks (tip_consensus_hash, consensus_hash, stacks_block_hash, block_height) VALUES (?1, ?2, ?3, ?4)", args)
            .map_err(db_error::SqliteError)?;
        Ok(())
    }

    /// Get the maximum arrival index for any known snapshot.
    fn get_max_arrival_index(conn: &Connection) -> Result<u64, db_error> {
        match conn.query_row("SELECT IFNULL(MAX(arrival_index), 0) FROM snapshots", NO_PARAMS,
                             |row| u64::from_row(row))
            .optional()? {
            Some(arrival_index) => Ok(arrival_index?),
            None => Ok(0)
        }
    }

    /// Get the maximum arrival index for any known snapshot.
    fn get_arrival_index_for(conn: &Connection, sortition_id: &SortitionId) -> Result<u64, db_error> {
        match conn.query_row("SELECT arrival_index FROM snapshots WHERE sortition_id = ?", &[sortition_id],
                             |row| u64::from_row(row))
            .optional()? {
            Some(arrival_index) => Ok(arrival_index?),
            None => Err(db_error::NotFoundError)
        }
    }

    /// Get a snapshot with an arrived block (i.e. a block that was marked as processed)
    fn get_snapshot_by_arrival_index(conn: &Connection, arrival_index: u64) -> Result<Option<BlockSnapshot>, db_error> {
        query_row_panic(conn, "SELECT * FROM snapshots WHERE arrival_index = ?1 AND stacks_block_accepted > 0",
                        &[&u64_to_sql(arrival_index)?],
                        || "BUG: multiple snapshots have the same non-zero arrival index".to_string())
    }

    /// Get a snapshot for an existing burn chain block given its consensus hash.
    pub fn get_block_snapshot_consensus(conn: &Connection, consensus_hash: &ConsensusHash) -> Result<Option<BlockSnapshot>, db_error> {
        let qry = "SELECT * FROM snapshots WHERE consensus_hash = ?1";
        let args = [&consensus_hash];
        query_row_panic(conn, qry, &args,
                        || format!("FATAL: multiple block snapshots for the same block with consensus hash {}", consensus_hash))
    }

    /// MARF index value for a processed stacks block
    fn stacks_block_index_value(height: u64) -> String {
        format!("{}", height)
    }

    /// MARF index value for the highest arrival index processed in a fork
    fn stacks_block_max_arrival_index_value(index: u64) -> String {
        format!("{}", index)
    }

    /// Get a snapshot for an processed sortition.
    pub fn get_block_snapshot(conn: &Connection, sortition_id: &SortitionId) -> Result<Option<BlockSnapshot>, db_error> {
        let qry = "SELECT * FROM snapshots WHERE sortition_id = ?1";
        let args = [&sortition_id];
        query_row_panic(conn, qry, &args,
                        || format!("FATAL: multiple block snapshots for the same block {}", sortition_id))
            .map(|x| {
                if x.is_none() {
                    test_debug!("No snapshot with burn hash {}", sortition_id);
                }
                x
            })
    }

    /// Get the first snapshot 
    pub fn get_first_block_snapshot(conn: &Connection) -> Result<BlockSnapshot, db_error> {
        let qry = "SELECT * FROM snapshots WHERE consensus_hash = ?1";
        let result = query_row_panic(conn, qry, &[&ConsensusHash::empty()],
                                     || "FATAL: multiple first-block snapshots".into())?;
        match result {
            None => {
                // should never happen
                panic!("FATAL: no first snapshot");
            },
            Some(snapshot) => {
                Ok(snapshot)
            }
        }
    }

    /// Find out how any burn tokens were destroyed in a given block on a given fork.
    pub fn get_block_burn_amount(conn: &Connection, block_snapshot: &BlockSnapshot) -> Result<u64, db_error> {
        let user_burns = SortitionDB::get_user_burns_by_block(conn, &block_snapshot.sortition_id)?;
        let block_commits = SortitionDB::get_block_commits_by_block(conn, &block_snapshot.sortition_id)?;
        let mut burn_total : u64 = 0;
        
        for i in 0..user_burns.len() {
            burn_total = burn_total.checked_add(user_burns[i].burn_fee).expect("Way too many tokens burned");
        }
        for i in 0..block_commits.len() {
            burn_total = burn_total.checked_add(block_commits[i].burn_fee).expect("Way too many tokens burned");
        }
        Ok(burn_total)
    }

    /// Get all user burns registered in a block on is fork.
    /// Returns list of user burns in order by vtxindex.
    pub fn get_user_burns_by_block(conn: &Connection, sortition: &SortitionId) -> Result<Vec<UserBurnSupportOp>, db_error> {
        let qry = "SELECT * FROM user_burn_support WHERE sortition_id = ?1 ORDER BY vtxindex ASC";
        let args: &[&dyn ToSql] = &[sortition];

        query_rows(conn, qry, args)
    }

    /// Get all block commitments registered in a block on the burn chain's history in this fork.
    /// Returns the list of block commits in order by vtxindex.
    pub fn get_block_commits_by_block(conn: &Connection, sortition: &SortitionId) -> Result<Vec<LeaderBlockCommitOp>, db_error> {
        let qry = "SELECT * FROM block_commits WHERE sortition_id = ?1 ORDER BY vtxindex ASC";
        let args: &[&dyn ToSql] = &[sortition];

        query_rows(conn, qry, args)
    }

    /// Get all leader keys registered in a block on the burn chain's history in this fork.
    /// Returns the list of leader keys in order by vtxindex.
    pub fn get_leader_keys_by_block(conn: &Connection, sortition: &SortitionId) -> Result<Vec<LeaderKeyRegisterOp>, db_error> {
        let qry = "SELECT * FROM leader_keys WHERE sortition_id = ?1 ORDER BY vtxindex ASC";
        let args: &[&dyn ToSql] = &[sortition];

        query_rows(conn, qry, args)
    }

    pub fn get_block_winning_vtxindex(conn: &Connection, sortition: &SortitionId) -> Result<Option<u16>, db_error> {
        let qry = "SELECT vtxindex FROM block_commits WHERE sortition_id = ?1 
                    AND txid = (
                      SELECT winning_block_txid FROM snapshots WHERE sortition_id = ?2 LIMIT 1) LIMIT 1";
        let args: &[&dyn ToSql] = &[sortition, sortition];
        conn.query_row(qry, args, |row| row.get(0)).optional()
            .map_err(db_error::from)
    }

    /// Given the fork index hash of a chain tip, and a block height that is an ancestor of the last
    /// block in this fork, find the snapshot of the block at that height.
    pub fn get_ancestor_snapshot<C: SortitionContext>(ic: &IndexDBConn<'_, C, SortitionId>, ancestor_block_height: u64, tip_block_hash: &SortitionId) -> Result<Option<BlockSnapshot>, db_error> {
        assert!(ancestor_block_height < BLOCK_HEIGHT_MAX);

        let ancestor = match get_ancestor_sort_id(ic, ancestor_block_height, tip_block_hash)? {
            Some(id) => id,
            None => {
                debug!("No ancestor block {} from {} in index", ancestor_block_height, tip_block_hash);
                return Ok(None)
            }
        };

        SortitionDB::get_block_snapshot(ic, &ancestor)
    }

    /// Get a parent block commit at a specific location in the burn chain on a particular fork.
    /// Returns None if there is no block commit at this location.
    pub fn get_block_commit_parent<C: SortitionContext>(ic: &IndexDBConn<'_, C, SortitionId>, block_height: u64, vtxindex: u32, tip: &SortitionId) -> Result<Option<LeaderBlockCommitOp>, db_error> {
        assert!(block_height < BLOCK_HEIGHT_MAX);
        let ancestor_snapshot = match SortitionDB::get_ancestor_snapshot(ic, block_height, tip)? {
            Some(sn) => sn,
            None => {
                return Ok(None);
            }
        };

        let qry = "SELECT * FROM block_commits WHERE sortition_id = ?1 AND block_height = ?2 AND vtxindex = ?3 LIMIT 2";
        let args: &[&dyn ToSql] = &[&ancestor_snapshot.sortition_id, &u64_to_sql(block_height)?, &vtxindex];
        query_row_panic(ic, qry, args,
                        || format!("Multiple parent blocks at {},{} in {}", block_height, vtxindex, tip))
    }

    /// Get a leader key at a specific location in the burn chain's fork history, given the
    /// matching block commit's fork index root (block_height and vtxindex are the leader's
    /// calculated location in this fork).
    /// Returns None if there is no leader key at this location.
    pub fn get_leader_key_at<C: SortitionContext>(ic: &IndexDBConn<'_, C, SortitionId>, key_block_height: u64, key_vtxindex: u32, tip: &SortitionId) -> Result<Option<LeaderKeyRegisterOp>, db_error> {
        assert!(key_block_height < BLOCK_HEIGHT_MAX);
        let ancestor_snapshot = match SortitionDB::get_ancestor_snapshot(ic, key_block_height, tip)? {
            Some(sn) => sn,
            None => {
                return Ok(None);
            }
        };

        // PoX TODO: note -- leader_keys table will index on burn_header_hash: if a leader key is reprocessed due to a PoX fork,
        //                   it should be allowed to either overwrite the previous entry OR skip insertion (i.e., UNIQUE constraints
        //                   should not be allowed to cause a panic)
        let qry = "SELECT * FROM leader_keys WHERE burn_header_hash = ?1 AND block_height = ?2 AND vtxindex = ?3 LIMIT 2";
        let args : &[&dyn ToSql] = &[&ancestor_snapshot.burn_header_hash, &u64_to_sql(key_block_height)?, &key_vtxindex];
        query_row_panic(ic, qry, args,
                        || format!("Multiple keys at {},{} in {}", key_block_height, key_vtxindex, tip))
    }
    
    /// Find the VRF public keys consumed by each block candidate in the given list.
    /// The burn DB should have a key for each candidate; otherwise the candidate would not have
    /// been accepted.
    pub fn get_consumed_leader_keys<C: SortitionContext>(ic: &IndexDBConn<'_, C, SortitionId>, parent_tip: &BlockSnapshot, block_candidates: &Vec<LeaderBlockCommitOp>) -> Result<Vec<LeaderKeyRegisterOp>, db_error> {
        // get the set of VRF keys consumed by these commits 
        let mut leader_keys = vec![];
        for i in 0..block_candidates.len() {
            let leader_key_block_height = block_candidates[i].key_block_ptr as u64;
            let leader_key_vtxindex = block_candidates[i].key_vtxindex as u32;
            let leader_key = SortitionDB::get_leader_key_at(ic, leader_key_block_height, leader_key_vtxindex, &parent_tip.sortition_id)?
                .expect(&format!("FATAL: no leader key for accepted block commit {} (at {},{})", &block_candidates[i].txid, leader_key_block_height, leader_key_vtxindex));

            leader_keys.push(leader_key);
        }

        Ok(leader_keys)
    }

    /// Get a block commit by its committed block
    pub fn get_block_commit_for_stacks_block(conn: &Connection, consensus_hash: &ConsensusHash, block_hash: &BlockHeaderHash) -> Result<Option<LeaderBlockCommitOp>, db_error> {
        let burn_header_hash = match SortitionDB::get_block_snapshot_consensus(conn, consensus_hash)? {
            Some(sn) => sn.burn_header_hash,
            None => {
                return Ok(None);
            }
        };

        let qry = "SELECT * FROM block_commits WHERE burn_header_hash = ?1 AND block_header_hash = ?2";
        let args: [&dyn ToSql; 2] = [&burn_header_hash, &block_hash];
        query_row_panic(conn, qry, &args,
                        || format!("FATAL: multiple block commits for {}", &block_hash))
    }


    /// Get a block snapshot for a winning block hash in a given burn chain fork.
    #[cfg(test)]
    pub fn get_block_snapshot_for_winning_stacks_block(ic: &SortitionDBConn, tip: &SortitionId, block_hash: &BlockHeaderHash) -> Result<Option<BlockSnapshot>, db_error> {
        match ic.get_indexed(tip, &db_keys::stacks_block_present(block_hash))? {
            Some(sortition_id_hex) => {
                let sortition_id = SortitionId::from_hex(&sortition_id_hex)
                    .expect("FATAL: DB stored non-parseable sortition id");
                SortitionDB::get_block_snapshot(ic, &sortition_id)
            },
            None => {
                Ok(None)
            }
        }
    }

    /// Merge the result of get_stacks_header_hashes() into a BlockHeaderCache
    pub fn merge_block_header_cache(cache: &mut BlockHeaderCache, header_data: &Vec<(ConsensusHash, Option<BlockHeaderHash>)>) -> () {
        let mut i = header_data.len() - 1;
        while i > 0 {

            let cur_consensus_hash = &header_data[i].0;
            let cur_block_opt = &header_data[i].1;

            if !cache.contains_key(cur_consensus_hash) {
                let prev_consensus_hash = header_data[i-1].0.clone();
                cache.insert((*cur_consensus_hash).clone(), ((*cur_block_opt).clone(), prev_consensus_hash.clone()));
            }
            
            i -= 1;
        }
        
        debug!("Block header cache has {} items", cache.len());
    }

    /// Get a blockstack burnchain operation by txid
    #[cfg(test)]
    pub fn get_burnchain_transaction(conn: &Connection, txid: &Txid) -> Result<Option<BlockstackOperationType>, db_error> {
        // leader key?
        let leader_key_sql = "SELECT * FROM leader_keys WHERE txid = ?1 LIMIT 1";
        let args = [&txid];

        let leader_key_res = query_row_panic(conn, &leader_key_sql, &args,
                                             || "Multiple leader keys with same txid".to_string())?;
        if let Some(leader_key) = leader_key_res {
            return Ok(Some(BlockstackOperationType::LeaderKeyRegister(leader_key)));
        }
        
        // block commit?
        let block_commit_sql = "SELECT * FROM block_commits WHERE txid = ?1 LIMIT 1";

        let block_commit_res = query_row_panic(conn, &block_commit_sql, &args,
                                             || "Multiple block commits with same txid".to_string())?;
        if let Some(block_commit) = block_commit_res {
            return Ok(Some(BlockstackOperationType::LeaderBlockCommit(block_commit)));
        }

        // user burn?
        let user_burn_sql = "SELECT * FROM user_burn_support WHERE txid = ?1 LIMIT 1".to_string();

        let user_burn_res = query_row_panic(conn, &user_burn_sql, &args,
                                            || "Multiple user burns with same txid".to_string())?;
        if let Some(user_burn) = user_burn_res {
            return Ok(Some(BlockstackOperationType::UserBurnSupport(user_burn)));
        }

        Ok(None)
    }

}

impl <'a> SortitionHandleTx <'a> {
    /// Append a snapshot to a chain tip, and update various chain tip statistics.
    /// Returns the new state root of this fork.
    pub fn append_chain_tip_snapshot(&mut self, parent_snapshot: &BlockSnapshot, snapshot: &BlockSnapshot,
                                     block_ops: &Vec<BlockstackOperationType>, consumed_leader_keys: &Vec<LeaderKeyRegisterOp>,
                                     next_pox_info: Option<RewardCycleInfo>) -> Result<TrieHash, db_error> {
        assert_eq!(snapshot.parent_burn_header_hash, parent_snapshot.burn_header_hash);
        assert_eq!(parent_snapshot.block_height + 1, snapshot.block_height);
        if snapshot.sortition {
            assert_eq!(parent_snapshot.num_sortitions + 1, snapshot.num_sortitions);
        }
        else {
            assert_eq!(parent_snapshot.num_sortitions, snapshot.num_sortitions);
        }

        let mut parent_sn = parent_snapshot.clone();
        let root_hash = self.index_add_fork_info(&mut parent_sn, snapshot, block_ops, consumed_leader_keys, next_pox_info)?;

        let mut sn = snapshot.clone();
        sn.index_root = root_hash.clone();

        // preserve memoized stacks chain tip from this burn chain fork
        sn.canonical_stacks_tip_height = parent_sn.canonical_stacks_tip_height;
        sn.canonical_stacks_tip_hash = parent_sn.canonical_stacks_tip_hash;
        sn.canonical_stacks_tip_consensus_hash = parent_sn.canonical_stacks_tip_consensus_hash;

        self.insert_block_snapshot(&sn)?;

        for block_op in block_ops {
            self.store_burnchain_transaction(block_op, &sn.sortition_id)?;
        }

        Ok(root_hash)
    }

    fn store_transition_ops(&mut self, new_sortition: &SortitionId, transition: &BurnchainStateTransition) -> Result<(), db_error> {
        let sql = "INSERT INTO snapshot_transition_ops (sortition_id, accepted_ops, consumed_keys) VALUES (?, ?, ?)";
        let args: &[&dyn ToSql] = &[new_sortition,
                                    &serde_json::to_string(&transition.accepted_ops).unwrap(),
                                    &serde_json::to_string(&transition.consumed_leader_keys).unwrap()];
        self.execute(sql, args)?;
        Ok(())
    }

    fn get_pox_id(&self) -> Result<PoxId, db_error> {
        let pox_id = self.get_indexed(&self.context.chain_tip, db_keys::pox_identifier())?
            .map(|s| s.parse().expect("BUG: Bad PoX identifier stored in DB"))
            .expect("BUG: No PoX identifier stored.");
        Ok(pox_id)
    }

    /// Store a blockstack burnchain operation
    fn store_burnchain_transaction(&mut self, blockstack_op: &BlockstackOperationType, sort_id: &SortitionId) -> Result<(), db_error> {
        match blockstack_op {
            BlockstackOperationType::LeaderKeyRegister(ref op) => {
                info!("ACCEPTED({}) leader key register {} at {},{}", op.block_height, &op.txid, op.block_height, op.vtxindex);
                self.insert_leader_key(op, sort_id)
            },
            BlockstackOperationType::LeaderBlockCommit(ref op) => {
                info!("ACCEPTED({}) leader block commit {} at {},{}", op.block_height, &op.txid, op.block_height, op.vtxindex);
                self.insert_block_commit(op, sort_id)
            },
            BlockstackOperationType::UserBurnSupport(ref op) => {
                info!("ACCEPTED({}) user burn support {} at {},{}", op.block_height, &op.txid, op.block_height, op.vtxindex);
                self.insert_user_burn(op, sort_id)
            }
        }
    }

    /// Insert a leader key registration.
    /// No validity checking will be done, beyond what is encoded in the leader_keys table
    /// constraints.  That is, type mismatches and serialization issues will be caught, but nothing else.
    /// The corresponding snapshot must already be inserted
    fn insert_leader_key(&mut self, leader_key: &LeaderKeyRegisterOp, sort_id: &SortitionId) -> Result<(), db_error> {
        assert!(leader_key.block_height < BLOCK_HEIGHT_MAX);

        let args : &[&dyn ToSql] = &[
            &leader_key.txid,
            &leader_key.vtxindex,
            &u64_to_sql(leader_key.block_height)?,
            &leader_key.burn_header_hash,
            &leader_key.consensus_hash,
            &leader_key.public_key.to_hex(),
            &to_hex(&leader_key.memo),
            &leader_key.address.to_string(),
            sort_id
        ];

        self.execute("INSERT INTO leader_keys (txid, vtxindex, block_height, burn_header_hash, consensus_hash, public_key, memo, address, sortition_id) VALUES (?1, ?2, ?3, ?4, ?5, ?6, ?7, ?8, ?9)", args)?;

        Ok(())
    }
    
    /// Insert a leader block commitment.
    /// No validity checking will be done, beyond what is encoded in the block_commits table
    /// constraints.  That is, type mismatches and serialization issues will be caught, but nothing else.
    /// The corresponding snapshot must already be inserted
    fn insert_block_commit(&mut self, block_commit: &LeaderBlockCommitOp, sort_id: &SortitionId) -> Result<(), db_error> {
        assert!(block_commit.block_height < BLOCK_HEIGHT_MAX);

        // serialize tx input to JSON
        let tx_input_str = serde_json::to_string(&block_commit.input)
            .map_err(|e| db_error::SerializationError(e))?;

        // represent burn fee as TEXT 
        let burn_fee_str = format!("{}", block_commit.burn_fee);

        let args : &[&dyn ToSql] = &[
            &block_commit.txid,
            &block_commit.vtxindex,
            &u64_to_sql(block_commit.block_height)?,
            &block_commit.burn_header_hash, 
            &block_commit.block_header_hash,
            &block_commit.new_seed,
            &block_commit.parent_block_ptr,
            &block_commit.parent_vtxindex,
            &block_commit.key_block_ptr,
            &block_commit.key_vtxindex,
            &to_hex(&block_commit.memo[..]),
            &burn_fee_str,
            &tx_input_str,
            sort_id
        ];

        self.execute("INSERT INTO block_commits (txid, vtxindex, block_height, burn_header_hash, block_header_hash, new_seed, parent_block_ptr, parent_vtxindex, key_block_ptr, key_vtxindex, memo, burn_fee, input, sortition_id) \
                      VALUES (?1, ?2, ?3, ?4, ?5, ?6, ?7, ?8, ?9, ?10, ?11, ?12, ?13, ?14)", args)?;

        Ok(())
    }

    /// Insert a user support burn.
    /// No validity checking will be done, beyond what is encoded in the user_burn_support table
    /// constraints.  That is, type mismatches and serialization errors will be caught, but nothing
    /// else.
    /// The corresponding snapshot must already be inserted
    fn insert_user_burn(&mut self, user_burn: &UserBurnSupportOp, sort_id: &SortitionId) -> Result<(), db_error> {
        assert!(user_burn.block_height < BLOCK_HEIGHT_MAX);

        // represent burn fee as TEXT 
        let burn_fee_str = format!("{}", user_burn.burn_fee);

        let args : &[&dyn ToSql] = &[
            &user_burn.txid,
            &user_burn.vtxindex,
            &u64_to_sql(user_burn.block_height)?,
            &user_burn.burn_header_hash, 
            &user_burn.address.to_string(),
            &user_burn.consensus_hash,
            &user_burn.public_key.to_hex(),
            &user_burn.key_block_ptr,
            &user_burn.key_vtxindex,
            &user_burn.block_header_hash_160,
            &burn_fee_str,
            sort_id
        ];

        self.execute("INSERT INTO user_burn_support (txid, vtxindex, block_height, burn_header_hash, address, consensus_hash, public_key, key_block_ptr, key_vtxindex, block_header_hash_160, burn_fee, sortition_id) \
                      VALUES (?1, ?2, ?3, ?4, ?5, ?6, ?7, ?8, ?9, ?10, ?11, ?12)", args)?;

        Ok(())
    }

    /// Insert a snapshots row from a block's-worth of operations. 
    /// Do not call directly -- use append_chain_tip_snapshot to preserve the fork table structure.
    fn insert_block_snapshot(&self, snapshot: &BlockSnapshot) -> Result<(), db_error> {
        assert!(snapshot.block_height < BLOCK_HEIGHT_MAX);
        assert!(snapshot.num_sortitions < BLOCK_HEIGHT_MAX);

        test_debug!("Insert block snapshot state {} for block {} ({},{}) {}", snapshot.index_root, snapshot.block_height,
                    snapshot.burn_header_hash, snapshot.parent_burn_header_hash, snapshot.num_sortitions);

        let total_burn_str = format!("{}", snapshot.total_burn);

        let args : &[&dyn ToSql] = &[
            &u64_to_sql(snapshot.block_height)?,
            &snapshot.burn_header_hash,
            &u64_to_sql(snapshot.burn_header_timestamp)?,
            &snapshot.parent_burn_header_hash,
            &snapshot.consensus_hash,
            &snapshot.ops_hash,
            &total_burn_str,
            &snapshot.sortition,
            &snapshot.sortition_hash,
            &snapshot.winning_block_txid,
            &snapshot.winning_stacks_block_hash,
            &snapshot.index_root,
            &u64_to_sql(snapshot.num_sortitions)?,
            &snapshot.stacks_block_accepted,
            &u64_to_sql(snapshot.stacks_block_height)?,
            &u64_to_sql(snapshot.arrival_index)?,
            &u64_to_sql(snapshot.canonical_stacks_tip_height)?,
            &snapshot.canonical_stacks_tip_hash,
            &snapshot.canonical_stacks_tip_consensus_hash,
            &snapshot.sortition_id,
            &snapshot.pox_valid,
        ];

        self.execute("INSERT INTO snapshots \
                      (block_height, burn_header_hash, burn_header_timestamp, parent_burn_header_hash, consensus_hash, ops_hash, total_burn, sortition, sortition_hash, winning_block_txid, winning_stacks_block_hash, index_root, num_sortitions, \
                      stacks_block_accepted, stacks_block_height, arrival_index, canonical_stacks_tip_height, canonical_stacks_tip_hash, canonical_stacks_tip_consensus_hash, sortition_id, pox_valid) \
                      VALUES (?1, ?2, ?3, ?4, ?5, ?6, ?7, ?8, ?9, ?10, ?11, ?12, ?13, ?14, ?15, ?16, ?17, ?18, ?19, ?20, ?21)", args)
            .map_err(db_error::SqliteError)?;

        Ok(())
    }

    /// Record fork information to the index and calculate the new fork index root hash.
    /// * sortdb::vrf::${VRF_PUBLIC_KEY} --> 0 or 1 (1 if available, 0 if consumed), for each VRF public key we process
    /// * sortdb::last_sortition --> $BURN_BLOCK_HASH, for each block that had a sortition
    /// * sortdb::sortition_block_hash::${STACKS_BLOCK_HASH} --> $BURN_BLOCK_HASH for each winning block sortition
    /// * sortdb::stacks::block::${STACKS_BLOCK_HASH} --> ${STACKS_BLOCK_HEIGHT} for each block that has been accepted so far
    /// * sortdb::stacks::block::max_arrival_index --> ${ARRIVAL_INDEX} to set the maximum arrival index processed in this fork
    /// NOTE: the resulting index root must be globally unique.  This is guaranteed because each
    /// burn block hash is unique, no matter what fork it's on (and this index uses burn block
    /// hashes as its index's block hash data).
    fn index_add_fork_info(&mut self, parent_snapshot: &mut BlockSnapshot, snapshot: &BlockSnapshot,
                           block_ops: &Vec<BlockstackOperationType>, consumed_leader_keys: &Vec<LeaderKeyRegisterOp>,
                           next_pox_info: Option<RewardCycleInfo>) -> Result<TrieHash, db_error> {
        if !snapshot.is_initial() {
            assert_eq!(snapshot.parent_burn_header_hash, parent_snapshot.burn_header_hash);
            assert_eq!(&parent_snapshot.sortition_id, &self.context.chain_tip);
        }

        // data we want to store
        let mut keys = vec![];
        let mut values = vec![];

        // record each new VRF key, and each consumed VRF key
        for block_op in block_ops {
            if let BlockstackOperationType::LeaderKeyRegister(ref data) = block_op {
                keys.push(db_keys::vrf_key_status(&data.public_key));
                values.push("1".to_string());       // indicates "available"
            }
        }

        // record each consumed VRF key as consumed
        for consumed_leader_key in consumed_leader_keys {
            keys.push(db_keys::vrf_key_status(&consumed_leader_key.public_key));
            values.push("0".to_string());
        }

        // map burnchain header hashes to sortition ids
        keys.push(db_keys::sortition_id_for_bhh(&snapshot.burn_header_hash));
        values.push(snapshot.sortition_id.to_hex());

        // if this commit has a sortition, record its burn block hash and stacks block hash
        if snapshot.sortition {
            keys.push(db_keys::last_sortition().to_string());
            values.push(snapshot.burn_header_hash.to_hex());

            keys.push(db_keys::stacks_block_present(&snapshot.winning_stacks_block_hash));
            values.push(snapshot.sortition_id.to_hex());
        }

        // if this is the start of a reward cycle, store the new PoX keys
        if !snapshot.is_initial() {
            if let Some(reward_info) = next_pox_info {
                let mut pox_id = self.get_pox_id()?;
                if reward_info.anchor_block_known {
                    pox_id.extend_with_present_block();
                } else {
                    pox_id.extend_with_not_present_block();
                }
                if let Some(ref anchor_block) = reward_info.anchor_block {
                    keys.push(db_keys::pox_anchor_to_prepare_end(anchor_block));
                    values.push(parent_snapshot.sortition_id.to_hex());
                }
                keys.push(db_keys::pox_identifier().to_string());
                values.push(pox_id.to_string());
            }
        } else {
            assert_eq!(next_pox_info, None);
            keys.push(db_keys::pox_identifier().to_string());
            values.push(PoxId::initial().to_string());
        }

        // commit to all newly-arrived blocks
        let (mut block_arrival_keys, mut block_arrival_values) = self.process_new_block_arrivals(parent_snapshot)?;
        keys.append(&mut block_arrival_keys);
        values.append(&mut block_arrival_values);

        // store each indexed field
        //  -- marf tx _must_ have already began
        self.put_indexed_begin(&parent_snapshot.sortition_id, &snapshot.sortition_id)?;

        let root_hash = self.put_indexed_all(&keys, &values)?;
        self.context.chain_tip = snapshot.sortition_id.clone();
        Ok(root_hash)
    }

    /// Find all stacks blocks that were processed since parent_tip had been processed, and generate MARF
    /// key/value pairs for the subset that arrived on ancestor blocks of the parent.  Update the
    /// given parent chain tip to have the correct memoized canonical chain tip present in the fork
    /// it represents.
    fn process_new_block_arrivals(&self, parent_tip: &mut BlockSnapshot) -> Result<(Vec<String>, Vec<String>), db_error> {
        let mut keys = vec![];
        let mut values = vec![];

        let db_handle = self.conn_view(&parent_tip.sortition_id);

        let old_max_arrival_index = db_handle.get_tip_indexed(&db_keys::stacks_block_max_arrival_index())?
            .unwrap_or("0".into())
            .parse::<u64>().expect("BUG: max arrival index is not a u64");
        let max_arrival_index = SortitionDB::get_max_arrival_index(&db_handle)?;

        let mut new_block_arrivals = vec![];

        // find all Stacks block hashes who arrived since this parent_tip was built.
        for ari in old_max_arrival_index..(max_arrival_index+1) {
            test_debug!("Get block with arrival index {}", ari);
            let arrival_sn = match SortitionDB::get_snapshot_by_arrival_index(&db_handle, ari)? {
                Some(sn) => sn,
                None => {
                    continue;
                }
            };

            // must be an ancestor of this tip, or must be this tip
            if let Some(sn) = db_handle.get_block_snapshot(&arrival_sn.burn_header_hash)? {
                // this block arrived on an ancestor block
                assert_eq!(sn, arrival_sn);

                debug!("New Stacks anchored block arrived since {}: block {} ({}) ari={} tip={}", parent_tip.burn_header_hash, sn.stacks_block_height, sn.winning_stacks_block_hash, ari, &parent_tip.burn_header_hash);
                new_block_arrivals.push((sn.consensus_hash, sn.winning_stacks_block_hash, sn.stacks_block_height));
            }
            else {
                // this block did not arrive on an ancestor block
                continue;
            }
        }

        let mut best_tip_block_bhh = parent_tip.canonical_stacks_tip_hash.clone();
        let mut best_tip_consensus_hash = parent_tip.canonical_stacks_tip_consensus_hash.clone();
        let mut best_tip_height = parent_tip.canonical_stacks_tip_height;

        // NOTE: new_block_arrivals is ordered by arrival index, which means it is partially
        // ordered by block height!
        for (consensus_hash, block_bhh, height) in new_block_arrivals.into_iter() {
            keys.push(db_keys::stacks_block_index(&block_bhh));
            values.push(SortitionDB::stacks_block_index_value(height));

            if height > best_tip_height {
                debug!("At tip {}: {}/{} (height {}) is superceded by {}/{} (height {})", &parent_tip.burn_header_hash, &best_tip_consensus_hash, &best_tip_block_bhh, best_tip_height, consensus_hash, block_bhh, height);

                best_tip_block_bhh = block_bhh;
                best_tip_consensus_hash = consensus_hash;
                best_tip_height = height;
            }
        }

        // update parent tip
        parent_tip.canonical_stacks_tip_consensus_hash = best_tip_consensus_hash;
        parent_tip.canonical_stacks_tip_hash = best_tip_block_bhh;
        parent_tip.canonical_stacks_tip_height = best_tip_height;

        debug!("Max arrival for child of {} (burn {}) is {}", &parent_tip.consensus_hash, &parent_tip.burn_header_hash, &max_arrival_index);
        keys.push(db_keys::stacks_block_max_arrival_index());
        values.push(SortitionDB::stacks_block_max_arrival_index_value(max_arrival_index));

        Ok((keys, values))
    }

}

impl ChainstateDB for SortitionDB {
    fn backup(_backup_path: &String) -> Result<(), db_error> {
        return Err(db_error::NotImplemented);
    }
}

#[cfg(test)]
mod tests {
    use super::*;

    use util::db::Error as db_error;
    use util::get_epoch_time_secs;

    use chainstate::burn::operations::{
        LeaderBlockCommitOp,
        LeaderKeyRegisterOp,
        UserBurnSupportOp,
        BlockstackOperation,
        BlockstackOperationType
    };

    use burnchains::bitcoin::keys::BitcoinPublicKey;
    use burnchains::bitcoin::address::BitcoinAddress;
    use burnchains::bitcoin::BitcoinNetworkType;

    use burnchains::{Txid, BurnchainHeaderHash};
    use chainstate::burn::{ConsensusHash, VRFSeed, BlockHeaderHash};
    use util::hash::{hex_bytes, Hash160};
    use util::vrf::*;

    use chainstate::stacks::StacksAddress;
    use chainstate::stacks::StacksPublicKey;
    use address::AddressHashMode;

    use core::*;

    #[test]
    fn test_instantiate() {
        let first_burn_hash = BurnchainHeaderHash::from_hex("0000000000000000000000000000000000000000000000000000000000000000").unwrap();
        let _db = SortitionDB::connect_test(123, &first_burn_hash).unwrap();
    }

    #[test]
    fn test_tx_begin_end() {
        let first_burn_hash = BurnchainHeaderHash::from_hex("0000000000000000000000000000000000000000000000000000000000000000").unwrap();
        let mut db = SortitionDB::connect_test(123, &first_burn_hash).unwrap();
        let tx = db.tx_begin().unwrap();
        tx.commit().unwrap();
    }

    fn test_append_snapshot(db: &mut SortitionDB, next_hash: BurnchainHeaderHash, block_ops: &Vec<BlockstackOperationType>, consumed_leader_keys: &Vec<LeaderKeyRegisterOp>) -> BlockSnapshot {
        let mut sn = SortitionDB::get_canonical_burn_chain_tip(db.conn()).unwrap();
        let mut tx = SortitionHandleTx::begin(db, &sn.sortition_id).unwrap();

        let sn_parent = sn.clone();
        sn.parent_burn_header_hash = sn.burn_header_hash.clone();
        sn.burn_header_hash = next_hash;
        sn.block_height += 1;
        sn.num_sortitions += 1;
        sn.sortition_id = SortitionId::stubbed(&sn.burn_header_hash);
        sn.consensus_hash = ConsensusHash(Hash160::from_data(&sn.consensus_hash.0).0);

        let index_root = tx.append_chain_tip_snapshot(&sn_parent, &sn, block_ops, consumed_leader_keys, None).unwrap();
        sn.index_root = index_root;

        tx.commit().unwrap();

        sn
    }

    #[test]
    fn test_insert_leader_key() {
        let block_height = 123;
        let vtxindex = 456;
        let first_burn_hash = BurnchainHeaderHash::from_hex("0000000000000000000000000000000000000000000000000000000000000000").unwrap();

        let leader_key = LeaderKeyRegisterOp { 
            consensus_hash: ConsensusHash::from_bytes(&hex_bytes("2222222222222222222222222222222222222222").unwrap()).unwrap(),
            public_key: VRFPublicKey::from_bytes(&hex_bytes("a366b51292bef4edd64063d9145c617fec373bceb0758e98cd72becd84d54c7a").unwrap()).unwrap(),
            memo: vec![01, 02, 03, 04, 05],
            address: StacksAddress::from_bitcoin_address(&BitcoinAddress::from_scriptpubkey(BitcoinNetworkType::Testnet, &hex_bytes("76a9140be3e286a15ea85882761618e366586b5574100d88ac").unwrap()).unwrap()),

            txid: Txid::from_bytes_be(&hex_bytes("1bfa831b5fc56c858198acb8e77e5863c1e9d8ac26d49ddb914e24d8d4083562").unwrap()).unwrap(),
            vtxindex: vtxindex,
            block_height: block_height + 1,
            burn_header_hash: BurnchainHeaderHash([0x01; 32])
        };

        let mut db = SortitionDB::connect_test(block_height, &first_burn_hash).unwrap();

        let snapshot = test_append_snapshot(&mut db, BurnchainHeaderHash([0x01; 32]),
                                            &vec![BlockstackOperationType::LeaderKeyRegister(leader_key.clone())], &vec![]);

        {
            let ic = db.index_conn();
            let leader_key_opt = SortitionDB::get_leader_key_at(&ic, block_height + 1, vtxindex, &snapshot.sortition_id).unwrap();
            assert!(leader_key_opt.is_some());
            assert_eq!(leader_key_opt.unwrap(), leader_key);
        }

        let new_snapshot = test_append_snapshot(&mut db, BurnchainHeaderHash([0x02; 32]),
                                            &vec![], &vec![]);

        {
            let ic = db.index_conn();
            let leader_key_opt = SortitionDB::get_leader_key_at(&ic, block_height + 1, vtxindex, &new_snapshot.sortition_id).unwrap();
            assert!(leader_key_opt.is_some());
            assert_eq!(leader_key_opt.unwrap(), leader_key);
            
            let leader_key_none = SortitionDB::get_leader_key_at(&ic, block_height + 1, vtxindex+1, &new_snapshot.sortition_id).unwrap();
            assert!(leader_key_none.is_none());
        }
    }

    #[test]
    fn test_insert_block_commit() {
        let block_height = 123;
        let vtxindex = 456;
        let first_burn_hash = BurnchainHeaderHash::from_hex("0000000000000000000000000000000000000000000000000000000000000000").unwrap();

        let leader_key = LeaderKeyRegisterOp { 
            consensus_hash: ConsensusHash::from_bytes(&hex_bytes("2222222222222222222222222222222222222222").unwrap()).unwrap(),
            public_key: VRFPublicKey::from_bytes(&hex_bytes("a366b51292bef4edd64063d9145c617fec373bceb0758e98cd72becd84d54c7a").unwrap()).unwrap(),
            memo: vec![01, 02, 03, 04, 05],
            address: StacksAddress::from_bitcoin_address(&BitcoinAddress::from_scriptpubkey(BitcoinNetworkType::Testnet, &hex_bytes("76a9140be3e286a15ea85882761618e366586b5574100d88ac").unwrap()).unwrap()),

            txid: Txid::from_bytes_be(&hex_bytes("1bfa831b5fc56c858198acb8e77e5863c1e9d8ac26d49ddb914e24d8d4083562").unwrap()).unwrap(),
            vtxindex: vtxindex,
            block_height: block_height + 1,
            burn_header_hash: BurnchainHeaderHash([0x01; 32])
        };

        let block_commit = LeaderBlockCommitOp {
            block_header_hash: BlockHeaderHash::from_bytes(&hex_bytes("2222222222222222222222222222222222222222222222222222222222222222").unwrap()).unwrap(),
            new_seed: VRFSeed::from_bytes(&hex_bytes("3333333333333333333333333333333333333333333333333333333333333333").unwrap()).unwrap(),
            parent_block_ptr: 0x43424140,
            parent_vtxindex: 0x5150,
            key_block_ptr: (block_height + 1) as u32,
            key_vtxindex: vtxindex as u16,
            memo: vec![0x80],

            burn_fee: 12345,
            input: BurnchainSigner {
                public_keys: vec![
                    StacksPublicKey::from_hex("02d8015134d9db8178ac93acbc43170a2f20febba5087a5b0437058765ad5133d0").unwrap(),
                ],
                num_sigs: 1, 
                hash_mode: AddressHashMode::SerializeP2PKH
            },

            txid: Txid::from_bytes_be(&hex_bytes("3c07a0a93360bc85047bbaadd49e30c8af770f73a37e10fec400174d2e5f27cf").unwrap()).unwrap(),
            vtxindex: vtxindex,
            block_height: block_height + 2,
            burn_header_hash: BurnchainHeaderHash([0x03; 32])
        };

        let mut db = SortitionDB::connect_test(block_height, &first_burn_hash).unwrap();

        let snapshot = test_append_snapshot(&mut db, BurnchainHeaderHash([0x01; 32]),
                                            &vec![BlockstackOperationType::LeaderKeyRegister(leader_key.clone())], &vec![]);

        // test get_consumed_leader_keys()
        {
            let ic = db.index_conn();
            let keys = SortitionDB::get_consumed_leader_keys(&ic, &snapshot, &vec![block_commit.clone()]).unwrap();
            assert_eq!(keys, vec![leader_key.clone()]);
        }

        // test is_leader_key_consumed()
        {
            let ic = db.index_handle(&snapshot.sortition_id);
            let is_consumed = ic.is_leader_key_consumed(&leader_key).unwrap();
            assert!(!is_consumed);
        }

        let snapshot_consumed = test_append_snapshot(&mut db, BurnchainHeaderHash([0x03; 32]),
                                                     &vec![BlockstackOperationType::LeaderBlockCommit(block_commit.clone())], &vec![leader_key.clone()]);

        {
            let res_block_commits = SortitionDB::get_block_commits_by_block(db.conn(), &snapshot_consumed.sortition_id).unwrap();
            assert_eq!(res_block_commits.len(), 1);
            assert_eq!(res_block_commits[0], block_commit);
        }
        
        // test is_leader_key_consumed() now that the commit exists
        {
            let ic = db.index_handle(&snapshot_consumed.sortition_id);
            let is_consumed = ic.is_leader_key_consumed(&leader_key).unwrap();
            assert!(is_consumed);
        }

        // advance and get parent
        let empty_snapshot = test_append_snapshot(&mut db, BurnchainHeaderHash([0x05; 32]),
                                                  &vec![], &vec![]);

        // test get_block_commit_parent()
        {
            let ic = db.index_conn();
            let parent = SortitionDB::get_block_commit_parent(&ic, block_height + 2, block_commit.vtxindex, &empty_snapshot.sortition_id).unwrap();
            assert!(parent.is_some());
            assert_eq!(parent.unwrap(), block_commit);

            let parent = SortitionDB::get_block_commit_parent(&ic, block_height + 3, block_commit.vtxindex, &empty_snapshot.sortition_id).unwrap();
            assert!(parent.is_none());
            
            let parent = SortitionDB::get_block_commit_parent(&ic, block_height + 2, block_commit.vtxindex + 1, &empty_snapshot.sortition_id).unwrap();
            assert!(parent.is_none());
        }

        // test get_block_commit()
        {
            let handle = db.index_handle(&empty_snapshot.sortition_id);
            let commit = handle.get_block_commit(&block_commit.txid, &block_commit.burn_header_hash).unwrap();
            assert!(commit.is_some());
            assert_eq!(commit.unwrap(), block_commit);

            let bad_txid = Txid::from_bytes_be(&hex_bytes("4c07a0a93360bc85047bbaadd49e30c8af770f73a37e10fec400174d2e5f27cf").unwrap()).unwrap();
            let commit = handle.get_block_commit(&bad_txid, &block_commit.burn_header_hash).unwrap();
            assert!(commit.is_none());
        }
        
        // test get_consumed_leader_keys() (should be doable at any subsequent index root)
        {
            let ic = db.index_conn();
            let keys = SortitionDB::get_consumed_leader_keys(&ic, &empty_snapshot, &vec![block_commit.clone()]).unwrap();
            assert_eq!(keys, vec![leader_key.clone()]);
        }
        
        // test is_leader_key_consumed() (should be duable at any subsequent index root)
        {
            let ic = db.index_handle(&empty_snapshot.sortition_id);
            let is_consumed = ic.is_leader_key_consumed(&leader_key).unwrap();
            assert!(is_consumed);
            

            let ic = db.index_handle(&snapshot.sortition_id);
            let is_consumed = ic.is_leader_key_consumed(&leader_key).unwrap();
            assert!(!is_consumed);
        }

        // make a fork between the leader key and block commit, and verify that the key is
        // unconsumed
        let fork_snapshot = {
            let mut sn = SortitionDB::get_block_snapshot(db.conn(), &snapshot.sortition_id).unwrap().unwrap();
            let next_hash = BurnchainHeaderHash([0x13; 32]);
            let mut tx = SortitionHandleTx::begin(&mut db, &sn.sortition_id).unwrap();

            let sn_parent = sn.clone();
            sn.parent_burn_header_hash = sn.burn_header_hash.clone();
            sn.sortition_id = SortitionId(next_hash.0.clone());
            sn.burn_header_hash = next_hash;
            sn.block_height += 1;
            sn.num_sortitions += 1;
            sn.consensus_hash = ConsensusHash([0x23; 20]);

            let index_root = tx.append_chain_tip_snapshot(&sn_parent, &sn, &vec![], &vec![], None).unwrap();
            sn.index_root = index_root;
            
            tx.commit().unwrap();

            sn
        };

        // test get_consumed_leader_keys() and is_leader_key_consumed() against this new fork
        {
            let ic = db.index_conn();
            let keys = SortitionDB::get_consumed_leader_keys(&ic, &fork_snapshot, &vec![block_commit.clone()]).unwrap();
            assert_eq!(keys, vec![leader_key.clone()]);
        }
        
        // test is_leader_key_consumed() (should be duable at any subsequent index root)
        {
            let ic = db.index_handle(&fork_snapshot.sortition_id);
            let is_consumed = ic.is_leader_key_consumed(&leader_key).unwrap();
            assert!(!is_consumed);
        }
    }
    
    #[test]
    fn test_insert_user_burn() {
        let block_height = 123;
        let vtxindex = 456;
        let first_burn_hash = BurnchainHeaderHash::from_hex("0000000000000000000000000000000000000000000000000000000000000000").unwrap();

        let leader_key = LeaderKeyRegisterOp { 
            consensus_hash: ConsensusHash::from_bytes(&hex_bytes("2222222222222222222222222222222222222222").unwrap()).unwrap(),
            public_key: VRFPublicKey::from_bytes(&hex_bytes("a366b51292bef4edd64063d9145c617fec373bceb0758e98cd72becd84d54c7a").unwrap()).unwrap(),
            memo: vec![01, 02, 03, 04, 05],
            address: StacksAddress::from_bitcoin_address(&BitcoinAddress::from_scriptpubkey(BitcoinNetworkType::Testnet, &hex_bytes("76a9140be3e286a15ea85882761618e366586b5574100d88ac").unwrap()).unwrap()),

            txid: Txid::from_bytes_be(&hex_bytes("1bfa831b5fc56c858198acb8e77e5863c1e9d8ac26d49ddb914e24d8d4083562").unwrap()).unwrap(),
            vtxindex: vtxindex,
            block_height: block_height + 1,
            burn_header_hash: BurnchainHeaderHash([0x01; 32])
        };

        let user_burn = UserBurnSupportOp {
            address: StacksAddress::new(1, Hash160([1u8; 20])),
            consensus_hash: ConsensusHash::from_bytes(&hex_bytes("2222222222222222222222222222222222222222").unwrap()).unwrap(),
            public_key: VRFPublicKey::from_bytes(&hex_bytes("a366b51292bef4edd64063d9145c617fec373bceb0758e98cd72becd84d54c7a").unwrap()).unwrap(),
            block_header_hash_160: Hash160::from_bytes(&hex_bytes("3333333333333333333333333333333333333333").unwrap()).unwrap(),
            key_block_ptr: (block_height + 1) as u32,
            key_vtxindex: vtxindex as u16,
            burn_fee: 12345,

            txid: Txid::from_bytes_be(&hex_bytes("1d5cbdd276495b07f0e0bf0181fa57c175b217bc35531b078d62fc20986c716c").unwrap()).unwrap(),
            vtxindex: vtxindex,
            block_height: block_height + 2,
            burn_header_hash: BurnchainHeaderHash([0x03; 32])
        };

        let mut db = SortitionDB::connect_test(block_height, &first_burn_hash).unwrap();
        

        let snapshot = test_append_snapshot(&mut db, BurnchainHeaderHash([0x01; 32]),
                                            &vec![BlockstackOperationType::LeaderKeyRegister(leader_key.clone())], &vec![]);

        let user_burn_snapshot = test_append_snapshot(&mut db, BurnchainHeaderHash([0x03; 32]),
                                                      &vec![BlockstackOperationType::UserBurnSupport(user_burn.clone())], &vec![]);

        {
            let res_user_burns = SortitionDB::get_user_burns_by_block(db.conn(), &user_burn_snapshot.sortition_id).unwrap();
            assert_eq!(res_user_burns.len(), 1);
            assert_eq!(res_user_burns[0], user_burn);

            let no_user_burns = SortitionDB::get_user_burns_by_block(db.conn(), &snapshot.sortition_id).unwrap();
            assert_eq!(no_user_burns.len(), 0);
        }
    }

    #[test]
    fn has_VRF_public_key() {
        let public_key = VRFPublicKey::from_bytes(&hex_bytes("a366b51292bef4edd64063d9145c617fec373bceb0758e98cd72becd84d54c7a").unwrap()).unwrap();
        let block_height = 123;
        let vtxindex = 456;
        let first_burn_hash = BurnchainHeaderHash::from_hex("0000000000000000000000000000000000000000000000000000000000000000").unwrap();

        let leader_key = LeaderKeyRegisterOp { 
            consensus_hash: ConsensusHash::from_bytes(&hex_bytes("2222222222222222222222222222222222222222").unwrap()).unwrap(),
            public_key: public_key.clone(),
            memo: vec![01, 02, 03, 04, 05],
            address: StacksAddress::from_bitcoin_address(&BitcoinAddress::from_scriptpubkey(BitcoinNetworkType::Testnet, &hex_bytes("76a9140be3e286a15ea85882761618e366586b5574100d88ac").unwrap()).unwrap()),

            txid: Txid::from_bytes_be(&hex_bytes("1bfa831b5fc56c858198acb8e77e5863c1e9d8ac26d49ddb914e24d8d4083562").unwrap()).unwrap(),
            vtxindex: vtxindex,
            block_height: block_height + 2,
            burn_header_hash: BurnchainHeaderHash([0x03; 32])
        };

        let mut db = SortitionDB::connect_test(block_height, &first_burn_hash).unwrap();
        
        let no_key_snapshot = test_append_snapshot(&mut db, BurnchainHeaderHash([0x01; 32]),
                                                   &vec![], &vec![]);

        let has_key_before = {
            let ic = db.index_handle(&no_key_snapshot.sortition_id);
            ic.has_VRF_public_key(&public_key).unwrap()
        };

        assert!(!has_key_before);

        let key_snapshot = test_append_snapshot(&mut db, BurnchainHeaderHash([0x03; 32]),
                                                &vec![BlockstackOperationType::LeaderKeyRegister(leader_key.clone())], &vec![]);

        let has_key_after = {
            let ic = db.index_handle(&key_snapshot.sortition_id);
            ic.has_VRF_public_key(&public_key).unwrap()
        };

        assert!(has_key_after);
    }

    #[test]
    fn is_fresh_consensus_hash() {
        let consensus_hash_lifetime = 24;
        let first_burn_hash = BurnchainHeaderHash::from_hex("10000000000000000000000000000000000000000000000000000000000000ff").unwrap();
        let mut db = SortitionDB::connect_test(0, &first_burn_hash).unwrap();
        {
            let mut last_snapshot = SortitionDB::get_first_block_snapshot(db.conn()).unwrap();
            for i in 0..255 {
                let sortition_id = SortitionId([0,0,0,0,0,0,0,0,0,0,0,0,0,0,0,0,0,0,0,0,0,0,0,0,0,0,0,0,0,0,0,i as u8]);
                let parent_sortition_id = if i == 0 {
                    last_snapshot.sortition_id.clone()
                } else {
                    SortitionId([0,0,0,0,0,0,0,0,0,0,0,0,0,0,0,0,0,0,0,0,0,0,0,0,0,0,0,0,0,0,0,i-1 as u8])
                };

                let mut tx = SortitionHandleTx::begin(&mut db, &parent_sortition_id).unwrap();
                let snapshot_row = BlockSnapshot {
                    pox_valid: true,
                    block_height: i as u64 +1,
                    burn_header_timestamp: get_epoch_time_secs(),
                    burn_header_hash: BurnchainHeaderHash::from_bytes(&[0,0,0,0,0,0,0,0,0,0,0,0,0,0,0,0,0,0,0,0,0,0,0,0,0,0,0,0,0,0,0,i as u8]).unwrap(),
                    sortition_id,
                    parent_burn_header_hash: BurnchainHeaderHash::from_bytes(&[(if i == 0 { 0x10 } else { 0 }) as u8,0,0,0,0,0,0,0,0,0,0,0,0,0,0,0,0,0,0,0,0,0,0,0,0,0,0,0,0,0,0,(if i == 0 { 0xff } else { i - 1 }) as u8]).unwrap(),
                    consensus_hash: ConsensusHash::from_bytes(&[0,0,0,0,0,0,0,0,0,0,0,0,0,0,0,0,0,0,0,(i+1) as u8]).unwrap(),
                    ops_hash: OpsHash::from_bytes(&[0,0,0,0,0,0,0,0,0,0,0,0,0,0,0,0,0,0,0,0,0,0,0,0,0,0,0,0,0,0,0,i as u8]).unwrap(),
                    total_burn: i as u64,
                    sortition: true,
                    sortition_hash: SortitionHash::initial(),
                    winning_block_txid: Txid::from_hex("0000000000000000000000000000000000000000000000000000000000000000").unwrap(),
                    winning_stacks_block_hash: BlockHeaderHash::from_hex("0000000000000000000000000000000000000000000000000000000000000000").unwrap(),
                    index_root: TrieHash::from_empty_data(),
                    num_sortitions: i as u64 + 1,
                    stacks_block_accepted: false,
                    stacks_block_height: 0,
                    arrival_index: 0,
                    canonical_stacks_tip_height: 0,
                    canonical_stacks_tip_hash: BlockHeaderHash([0u8; 32]),
                    canonical_stacks_tip_consensus_hash: ConsensusHash([0u8; 20])
                };
                let index_root = tx.append_chain_tip_snapshot(&last_snapshot, &snapshot_row,
                                                              &vec![], &vec![], None).unwrap();
                last_snapshot = snapshot_row;
                last_snapshot.index_root = index_root;
                tx.commit().unwrap();
            }
        }

        let tip = SortitionDB::get_canonical_burn_chain_tip(db.conn()).unwrap();

        let ch_fresh = ConsensusHash::from_bytes(&[0,0,0,0,0,0,0,0,0,0,0,0,0,0,0,0,0,0,0,255]).unwrap();
        let ch_oldest_fresh = ConsensusHash::from_bytes(&[0,0,0,0,0,0,0,0,0,0,0,0,0,0,0,0,0,0,0,(255 - consensus_hash_lifetime) as u8]).unwrap();
        let ch_newest_stale = ConsensusHash::from_bytes(&[0,0,0,0,0,0,0,0,0,0,0,0,0,0,0,0,0,0,0,(255 - consensus_hash_lifetime - 1) as u8]).unwrap();
        let ch_missing = ConsensusHash::from_bytes(&[0,0,0,0,0,0,0,0,0,0,0,0,0,0,0,0,0,0,1,255]).unwrap();

        let ic = db.index_handle(&tip.sortition_id);
        let fresh_check = ic.is_fresh_consensus_hash(consensus_hash_lifetime, &ch_fresh).unwrap();

        assert!(fresh_check);

        let oldest_fresh_check = ic.is_fresh_consensus_hash(consensus_hash_lifetime, &ch_oldest_fresh).unwrap();

        assert!(oldest_fresh_check);

        let newest_stale_check = ic.is_fresh_consensus_hash(consensus_hash_lifetime, &ch_newest_stale).unwrap();

        assert!(!newest_stale_check);

            
        let missing_check = ic.is_fresh_consensus_hash(consensus_hash_lifetime, &ch_missing).unwrap();

        assert!(!missing_check);
    }

    #[test]
    fn get_consensus_at() {
        let first_burn_hash = BurnchainHeaderHash::from_hex("10000000000000000000000000000000000000000000000000000000000000ff").unwrap();
        let mut db = SortitionDB::connect_test(0, &first_burn_hash).unwrap();
        {
            let mut last_snapshot = SortitionDB::get_first_block_snapshot(db.conn()).unwrap();
            for i in 0..256u64 {
                let sortition_id = SortitionId([0,0,0,0,0,0,0,0,0,0,0,0,0,0,0,0,0,0,0,0,0,0,0,0,0,0,0,0,0,0,0,i as u8]);
                let parent_sortition_id = if i == 0 {
                    last_snapshot.sortition_id.clone()
                } else {
                    SortitionId([0,0,0,0,0,0,0,0,0,0,0,0,0,0,0,0,0,0,0,0,0,0,0,0,0,0,0,0,0,0,0,(i-1) as u8])
                };

                let mut tx = SortitionHandleTx::begin(&mut db, &parent_sortition_id).unwrap();
                let snapshot_row = BlockSnapshot {
                    pox_valid: true,
                    block_height: i as u64 +1,
                    burn_header_timestamp: get_epoch_time_secs(),
                    burn_header_hash: BurnchainHeaderHash::from_bytes(&[0,0,0,0,0,0,0,0,0,0,0,0,0,0,0,0,0,0,0,0,0,0,0,0,0,0,0,0,0,0,0,i as u8]).unwrap(),
                    sortition_id,
                    parent_burn_header_hash: BurnchainHeaderHash::from_bytes(&[(if i == 0 { 0x10 } else { 0 }) as u8,0,0,0,0,0,0,0,0,0,0,0,0,0,0,0,0,0,0,0,0,0,0,0,0,0,0,0,0,0,0,(if i == 0 { 0xff } else { i - 1 }) as u8]).unwrap(),
                    consensus_hash: ConsensusHash::from_bytes(&[0,0,0,0,0,0,0,0,0,0,0,0,0,0,0,0,0,0,((i+1)/256) as u8,(i+1) as u8]).unwrap(),
                    ops_hash: OpsHash::from_bytes(&[0,0,0,0,0,0,0,0,0,0,0,0,0,0,0,0,0,0,0,0,0,0,0,0,0,0,0,0,0,0,0,i as u8]).unwrap(),
                    total_burn: i as u64,
                    sortition: true,
                    sortition_hash: SortitionHash::initial(),
                    winning_block_txid: Txid::from_hex("0000000000000000000000000000000000000000000000000000000000000000").unwrap(),
                    winning_stacks_block_hash: BlockHeaderHash::from_hex("0000000000000000000000000000000000000000000000000000000000000000").unwrap(),
                    index_root: TrieHash::from_empty_data(),
                    num_sortitions: i as u64 + 1,
                    stacks_block_accepted: false,
                    stacks_block_height: 0,
                    arrival_index: 0,
                    canonical_stacks_tip_height: 0,
                    canonical_stacks_tip_hash: BlockHeaderHash([0u8; 32]),
                    canonical_stacks_tip_consensus_hash: ConsensusHash([0u8; 20]),
                };
                let index_root = tx.append_chain_tip_snapshot(&last_snapshot, &snapshot_row,
                                                              &vec![], &vec![], None).unwrap();
                last_snapshot = snapshot_row;
                last_snapshot.index_root = index_root;
                // should succeed within the tx
                let ch = tx.as_conn().get_consensus_at(i as u64 + 1).unwrap().unwrap();
                assert_eq!(ch, last_snapshot.consensus_hash);

                tx.commit().unwrap();
            }
        }

        let tip = SortitionDB::get_canonical_burn_chain_tip(db.conn()).unwrap();

        for i in 0..256 {
            // should succeed within the conn
            let ic = db.index_handle(&tip.sortition_id);
            let expected_ch = ConsensusHash::from_bytes(&[0,0,0,0,0,0,0,0,0,0,0,0,0,0,0,0,0,0,0,i as u8]).unwrap();
            let ch = ic.get_consensus_at(i).unwrap().unwrap();
            assert_eq!(ch, expected_ch);
        }
    }

    #[test]
    fn get_block_burn_amount() {
        let block_height = 123;
        let vtxindex = 456;
        let first_burn_hash = BurnchainHeaderHash::from_hex("0000000000000000000000000000000000000000000000000000000000000000").unwrap();

        let leader_key = LeaderKeyRegisterOp { 
            consensus_hash: ConsensusHash::from_bytes(&hex_bytes("2222222222222222222222222222222222222222").unwrap()).unwrap(),
            public_key: VRFPublicKey::from_bytes(&hex_bytes("a366b51292bef4edd64063d9145c617fec373bceb0758e98cd72becd84d54c7a").unwrap()).unwrap(),
            memo: vec![01, 02, 03, 04, 05],
            address: StacksAddress::from_bitcoin_address(&BitcoinAddress::from_scriptpubkey(BitcoinNetworkType::Testnet, &hex_bytes("76a9140be3e286a15ea85882761618e366586b5574100d88ac").unwrap()).unwrap()),

            txid: Txid::from_bytes_be(&hex_bytes("1bfa831b5fc56c858198acb8e77e5863c1e9d8ac26d49ddb914e24d8d4083562").unwrap()).unwrap(),
            vtxindex: vtxindex,
            block_height: block_height + 1,
            burn_header_hash: BurnchainHeaderHash([0x01; 32])
        };

        let block_commit = LeaderBlockCommitOp {
            block_header_hash: BlockHeaderHash::from_bytes(&hex_bytes("2222222222222222222222222222222222222222222222222222222222222222").unwrap()).unwrap(),
            new_seed: VRFSeed::from_bytes(&hex_bytes("3333333333333333333333333333333333333333333333333333333333333333").unwrap()).unwrap(),
            parent_block_ptr: 0x43424140,
            parent_vtxindex: 0x4342,
            key_block_ptr: (block_height + 1) as u32,
            key_vtxindex: vtxindex as u16,
            memo: vec![0x80],

            burn_fee: 12345,
            input: BurnchainSigner {
                public_keys: vec![
                    StacksPublicKey::from_hex("02d8015134d9db8178ac93acbc43170a2f20febba5087a5b0437058765ad5133d0").unwrap(),
                ],
                num_sigs: 1, 
                hash_mode: AddressHashMode::SerializeP2PKH
            },

            txid: Txid::from_bytes_be(&hex_bytes("3c07a0a93360bc85047bbaadd49e30c8af770f73a37e10fec400174d2e5f27cf").unwrap()).unwrap(),
            vtxindex: vtxindex,
            block_height: block_height + 2,
            burn_header_hash: BurnchainHeaderHash([0x03; 32])
        };

        let user_burn = UserBurnSupportOp {
            address: StacksAddress::new(2, Hash160([2u8; 20])),
            consensus_hash: ConsensusHash::from_bytes(&hex_bytes("2222222222222222222222222222222222222222").unwrap()).unwrap(),
            public_key: VRFPublicKey::from_bytes(&hex_bytes("a366b51292bef4edd64063d9145c617fec373bceb0758e98cd72becd84d54c7a").unwrap()).unwrap(),
            block_header_hash_160: Hash160::from_bytes(&hex_bytes("3333333333333333333333333333333333333333").unwrap()).unwrap(),
            key_block_ptr: (block_height + 1) as u32,
            key_vtxindex: vtxindex as u16,
            burn_fee: 12345,

            txid: Txid::from_bytes_be(&hex_bytes("1d5cbdd276495b07f0e0bf0181fa57c175b217bc35531b078d62fc20986c716c").unwrap()).unwrap(),
            vtxindex: vtxindex + 1,
            block_height: block_height + 2,
            burn_header_hash: BurnchainHeaderHash([0x03; 32])
        };

        let mut db = SortitionDB::connect_test(block_height, &first_burn_hash).unwrap();

        let key_snapshot = test_append_snapshot(&mut db, BurnchainHeaderHash([0x01; 32]),
                                                &vec![BlockstackOperationType::LeaderKeyRegister(leader_key.clone())], &vec![]);

        let commit_snapshot = test_append_snapshot(&mut db, BurnchainHeaderHash([0x03; 32]),
                                                   &vec![BlockstackOperationType::LeaderBlockCommit(block_commit.clone()), BlockstackOperationType::UserBurnSupport(user_burn.clone())], &vec![leader_key.clone()]);
    
        {
            let burn_amt = SortitionDB::get_block_burn_amount(db.conn(), &commit_snapshot).unwrap();
            assert_eq!(burn_amt, block_commit.burn_fee + user_burn.burn_fee);

            let no_burn_amt = SortitionDB::get_block_burn_amount(db.conn(), &key_snapshot).unwrap();
            assert_eq!(no_burn_amt, 0);
        }
    }
   
    #[test]
    fn get_last_snapshot_with_sortition() {
        let block_height = 123;
        let total_burn_sortition = 100;
        let total_burn_no_sortition = 200;
        let first_burn_hash = BurnchainHeaderHash::from_hex("0000000000000000000000000000000000000000000000000000000000000000").unwrap();

        let mut first_snapshot = BlockSnapshot {
            pox_valid: true,
            block_height: block_height - 2,
            burn_header_timestamp: get_epoch_time_secs(),
            burn_header_hash: first_burn_hash.clone(),
            sortition_id: SortitionId(first_burn_hash.0.clone()),
            parent_burn_header_hash: BurnchainHeaderHash([0xff; 32]),
            consensus_hash: ConsensusHash::from_hex("0000000000000000000000000000000000000000").unwrap(),
            ops_hash: OpsHash::from_hex("0000000000000000000000000000000000000000000000000000000000000000").unwrap(),
            total_burn: 0,
            sortition: true,
            sortition_hash: SortitionHash::initial(),
            winning_block_txid: Txid::from_hex("0000000000000000000000000000000000000000000000000000000000000000").unwrap(),
            winning_stacks_block_hash: BlockHeaderHash::from_hex("0000000000000000000000000000000000000000000000000000000000000000").unwrap(),
            index_root: TrieHash([0u8; 32]),
            num_sortitions: 0,
            stacks_block_accepted: false,
            stacks_block_height: 0,
            arrival_index: 0,
            canonical_stacks_tip_height: 0,
            canonical_stacks_tip_hash: BlockHeaderHash([0u8; 32]),
            canonical_stacks_tip_consensus_hash: ConsensusHash([0u8; 20])
        };

        let mut snapshot_with_sortition = BlockSnapshot {
            pox_valid: true,
            block_height: block_height,
            burn_header_timestamp: get_epoch_time_secs(),
            burn_header_hash: BurnchainHeaderHash::from_bytes(&[0,0,0,0,0,0,0,0,0,0,0,0,0,0,0,0,0,0,0,0,0,0,0,0,0,0,0,0,0,0,0,2]).unwrap(),
            sortition_id: SortitionId([0,0,0,0,0,0,0,0,0,0,0,0,0,0,0,0,0,0,0,0,0,0,0,0,0,0,0,0,0,0,0,2]),
            parent_burn_header_hash:  BurnchainHeaderHash::from_bytes(&[0,0,0,0,0,0,0,0,0,0,0,0,0,0,0,0,0,0,0,0,0,0,0,0,0,0,0,0,0,0,0,1]).unwrap(),
            consensus_hash: ConsensusHash::from_bytes(&[0,0,0,0,0,0,0,0,0,0,0,0,0,0,0,0,0,0,0,1]).unwrap(),
            ops_hash: OpsHash::from_bytes(&[0,0,0,0,0,0,0,0,0,0,0,0,0,0,0,0,0,0,0,0,0,0,0,0,0,0,0,0,0,0,0,1]).unwrap(),
            total_burn: total_burn_sortition,
            sortition: true,
            sortition_hash: SortitionHash::initial(),
            winning_block_txid: Txid::from_hex("0000000000000000000000000000000000000000000000000000000000000001").unwrap(),
            winning_stacks_block_hash: BlockHeaderHash::from_hex("0000000000000000000000000000000000000000000000000000000000000001").unwrap(),
            index_root: TrieHash([1u8; 32]),
            num_sortitions: 1,
            stacks_block_accepted: false,
            stacks_block_height: 0,
            arrival_index: 0,
            canonical_stacks_tip_height: 0,
            canonical_stacks_tip_hash: BlockHeaderHash([0u8; 32]),
            canonical_stacks_tip_consensus_hash: ConsensusHash([0u8; 20])
        };

        let snapshot_without_sortition = BlockSnapshot {
            pox_valid: true,
            block_height: block_height - 1,
            burn_header_timestamp: get_epoch_time_secs(),
            burn_header_hash: BurnchainHeaderHash::from_bytes(&[0,0,0,0,0,0,0,0,0,0,0,0,0,0,0,0,0,0,0,0,0,0,0,0,0,0,0,0,0,0,0,1]).unwrap(),
            sortition_id: SortitionId([0,0,0,0,0,0,0,0,0,0,0,0,0,0,0,0,0,0,0,0,0,0,0,0,0,0,0,0,0,0,0,1]),
            parent_burn_header_hash: BurnchainHeaderHash::from_bytes(&[0,0,0,0,0,0,0,0,0,0,0,0,0,0,0,0,0,0,0,0,0,0,0,0,0,0,0,0,0,0,0,0]).unwrap(),
            consensus_hash: ConsensusHash::from_bytes(&[0,0,0,0,0,0,0,0,0,0,0,0,0,0,0,0,0,0,0,2]).unwrap(),
            ops_hash: OpsHash::from_bytes(&[0,0,0,0,0,0,0,0,0,0,0,0,0,0,0,0,0,0,0,0,0,0,0,0,0,0,0,0,0,0,0,2]).unwrap(),
            total_burn: total_burn_no_sortition,
            sortition: false,
            sortition_hash: SortitionHash::initial(),
            winning_block_txid: Txid::from_hex("0000000000000000000000000000000000000000000000000000000000000002").unwrap(),
            winning_stacks_block_hash: BlockHeaderHash::from_hex("0000000000000000000000000000000000000000000000000000000000000002").unwrap(),
            index_root: TrieHash([2u8; 32]),
            num_sortitions: 0,
            stacks_block_accepted: false,
            stacks_block_height: 0,
            arrival_index: 0,
            canonical_stacks_tip_height: 0,
            canonical_stacks_tip_hash: BlockHeaderHash([0u8; 32]),
            canonical_stacks_tip_consensus_hash: ConsensusHash([0u8; 20])
        };

        let mut db = SortitionDB::connect_test(block_height - 2, &first_burn_hash).unwrap();

        let chain_tip = SortitionDB::get_canonical_burn_chain_tip(db.conn()).unwrap();

        let initial_snapshot = {
            let ic = db.index_handle(&chain_tip.sortition_id);
            ic.get_last_snapshot_with_sortition(block_height - 2).unwrap()
        };

        first_snapshot.index_root = initial_snapshot.index_root.clone();
        first_snapshot.burn_header_timestamp = initial_snapshot.burn_header_timestamp;
        assert_eq!(initial_snapshot, first_snapshot);

        {
            let chain_tip = SortitionDB::get_canonical_burn_chain_tip(db.conn()).unwrap();
            let mut tx = SortitionHandleTx::begin(&mut db, &chain_tip.sortition_id).unwrap();

            tx.append_chain_tip_snapshot(&chain_tip, &snapshot_without_sortition, &vec![], &vec![], None).unwrap();
            tx.commit().unwrap();
        }
        
        let chain_tip = SortitionDB::get_canonical_burn_chain_tip(db.conn()).unwrap();

        let mut next_snapshot = {
            let ic = db.index_handle(&chain_tip.sortition_id);
            ic.get_last_snapshot_with_sortition(block_height - 1).unwrap()
        };

        next_snapshot.index_root = initial_snapshot.index_root.clone();
        next_snapshot.burn_header_timestamp = initial_snapshot.burn_header_timestamp;
        assert_eq!(initial_snapshot, next_snapshot);

        {
            let chain_tip = SortitionDB::get_canonical_burn_chain_tip(db.conn()).unwrap();
            let mut tx = SortitionHandleTx::begin(&mut db, &chain_tip.sortition_id).unwrap();

            tx.append_chain_tip_snapshot(&chain_tip, &snapshot_with_sortition, &vec![], &vec![], None).unwrap();
            tx.commit().unwrap();
        }
        
        let chain_tip = SortitionDB::get_canonical_burn_chain_tip(db.conn()).unwrap();

        let next_snapshot_2 = {
            let ic = db.index_handle(&chain_tip.sortition_id);
            ic.get_last_snapshot_with_sortition(block_height).unwrap()
        };

        snapshot_with_sortition.index_root = next_snapshot_2.index_root.clone();
        snapshot_with_sortition.burn_header_timestamp = next_snapshot_2.burn_header_timestamp;
        assert_eq!(snapshot_with_sortition, next_snapshot_2);
    }

    /// Verify that the snapshots in a fork are well-formed -- i.e. the block heights are
    /// sequential and the parent block hash of the ith block is equal to the block hash of the
    /// (i-1)th block.
    fn verify_fork_integrity(db: &mut SortitionDB, tip: &SortitionId) {
        let mut child = SortitionDB::get_block_snapshot(db.conn(), tip).unwrap().unwrap();

        let initial = SortitionDB::get_first_block_snapshot(db.conn()).unwrap();
       
        test_debug!("Verify from {},hash={},parent={} back to {},hash={},parent={}",
                    child.block_height, child.burn_header_hash, child.parent_burn_header_hash,
                    initial.block_height, initial.burn_header_hash, initial.parent_burn_header_hash);

        while child.block_height > initial.block_height {
            let parent = {
                let ic = db.index_conn();
                SortitionDB::get_ancestor_snapshot(&ic, child.block_height - 1, &child.sortition_id).unwrap().unwrap()
            };

            test_debug!("Verify {} == {} - 1 and hash={},parent_hash={} == parent={}",
                        parent.block_height, child.block_height,
                        child.burn_header_hash, parent.burn_header_hash, child.parent_burn_header_hash);

            assert_eq!(parent.block_height, child.block_height - 1);
            assert_eq!(parent.burn_header_hash, child.parent_burn_header_hash);

            child = parent.clone();
        }

        assert_eq!(child, initial);
    }

    #[test]
    fn test_chain_reorg() {
        // Create a set of forks that looks like this:
        // 0-1-2-3-4-5-6-7-8-9 (fork 0)
        //  \
        //   1-2-3-4-5-6-7-8-9 (fork 1)
        //    \
        //     2-3-4-5-6-7-8-9 (fork 2)
        //      \
        //       3-4-5-6-7-8-9 (fork 3)
        //
        //    ...etc...
        //
        // Then, append a block to fork 9, and confirm that it switches places with fork 0.
        // Append 2 blocks to fork 8, and confirm that it switches places with fork 0.
        // Append 3 blocks to fork 7, and confirm that it switches places with fork 0.
        // ... etc.
        //
        let first_burn_hash = BurnchainHeaderHash([0x00; 32]);
        let first_block_height = 100;

        let mut db = SortitionDB::connect_test(first_block_height, &first_burn_hash).unwrap();

        // make an initial fork
        let mut last_snapshot = SortitionDB::get_first_block_snapshot(db.conn()).unwrap();

        for i in 0..10 {
            let mut next_snapshot = last_snapshot.clone();

            next_snapshot.block_height += 1;
            next_snapshot.num_sortitions += 1;
            next_snapshot.parent_burn_header_hash = next_snapshot.burn_header_hash.clone();
            next_snapshot.burn_header_hash = BurnchainHeaderHash([0,0,0,0,0,0,0,0,0,0,0,0,0,0,0,0,0,0,0,0,0,0,0,0,0,0,0,0,0,0,0,i + 1]);
            next_snapshot.sortition_id = SortitionId([0,0,0,0,0,0,0,0,0,0,0,0,0,0,0,0,0,0,0,0,0,0,0,0,0,0,0,0,0,0,0,i + 1]);
            next_snapshot.consensus_hash = ConsensusHash([0,0,0,0,0,0,0,0,0,0,0,0,0,0,0,0,0,0,0,i + 1]);
            
            let mut tx = SortitionHandleTx::begin(&mut db, &last_snapshot.sortition_id).unwrap();
            tx.append_chain_tip_snapshot(&last_snapshot, &next_snapshot, &vec![], &vec![], None).unwrap();
            tx.commit().unwrap();

            last_snapshot = next_snapshot.clone();
        }
        
        test_debug!("----- make forks -----");

        // make other forks
        for i in 0..9 { 
            let parent_block_hash =
                if i == 0 {
                    [0u8; 32]
                }
                else {
                    let mut tmp = [0,0,0,0,0,0,0,0,0,0,0,0,0,0,0,0,0,0,0,0,0,0,0,0,0,0,0,0,0,0,0,(i+1) as u8];
                    tmp[i-1] = 1;
                    tmp
                };
            
            let parent_block = SortitionId(parent_block_hash);
            test_debug!("----- build fork off of parent {} (i = {}) -----", &parent_block, i);

            let mut last_snapshot = SortitionDB::get_block_snapshot(db.conn(), &parent_block).unwrap().unwrap();

            let initial_block_height = last_snapshot.block_height;
            let initial_num_sortitions = last_snapshot.num_sortitions;

            let mut next_snapshot = last_snapshot.clone();

            for j in (i+1)..10 {
            
                let mut block_hash = [0,0,0,0,0,0,0,0,0,0,0,0,0,0,0,0,0,0,0,0,0,0,0,0,0,0,0,0,0,0,0,(j+1) as u8];
                block_hash[i] = (j - i) as u8;

                next_snapshot.block_height = initial_block_height + (j - i) as u64;
                next_snapshot.num_sortitions = initial_num_sortitions + (j - i) as u64;
                next_snapshot.parent_burn_header_hash = next_snapshot.burn_header_hash.clone();
                next_snapshot.sortition_id = SortitionId(block_hash.clone());
                next_snapshot.burn_header_hash = BurnchainHeaderHash(block_hash);
                next_snapshot.consensus_hash = ConsensusHash([1,0,0,0,0,0,0,0,0,0,0,0,0,0,0,0,0,0,j as u8,(i + 1) as u8]);

                let mut tx = SortitionHandleTx::begin(&mut db, &last_snapshot.sortition_id).unwrap();
                let next_index_root = tx.append_chain_tip_snapshot(&last_snapshot, &next_snapshot, &vec![], &vec![], None).unwrap();
                tx.commit().unwrap();

                next_snapshot.index_root = next_index_root;
                last_snapshot = next_snapshot.clone();
            }
        
            test_debug!("----- made fork {} (i = {}) -----", &next_snapshot.burn_header_hash, i);
        }

        test_debug!("----- grow forks -----");

        let mut all_chain_tips = vec![];

        // grow each fork so it overtakes the currently-canonical fork
        for i in 0..9 {
            let mut last_block_hash = [0,0,0,0,0,0,0,0,0,0,0,0,0,0,0,0,0,0,0,0,0,0,0,0,0,0,0,0,0,0,0,10];
            last_block_hash[i] = (9 - i) as u8;
            let last_block = SortitionId(last_block_hash);
            
            test_debug!("----- grow fork {} (i = {}) -----", &last_block, i);

            let mut last_snapshot = SortitionDB::get_block_snapshot(db.conn(), &last_block).unwrap().unwrap();
           
            let initial_block_height = last_snapshot.block_height;
            let mut next_snapshot = last_snapshot.clone();

            // grow the fork up to the length of the previous fork
            for j in 0..((i+1) as u64) {
                next_snapshot = last_snapshot.clone();

                let mut next_block_hash_vec = last_snapshot.burn_header_hash.as_bytes().to_vec();
                next_block_hash_vec[0] += 1;
                let mut next_block_hash = [0u8; 32];
                next_block_hash.copy_from_slice(&next_block_hash_vec[..]);

                next_snapshot.block_height = last_snapshot.block_height + 1;
                next_snapshot.num_sortitions = last_snapshot.num_sortitions + 1;
                next_snapshot.parent_burn_header_hash = last_snapshot.burn_header_hash.clone();
                next_snapshot.sortition_id = SortitionId(next_block_hash.clone());
                next_snapshot.burn_header_hash = BurnchainHeaderHash(next_block_hash);
                next_snapshot.consensus_hash = ConsensusHash([2,0,0,0,0,0,0,0,0,0,0,0,0,0,0,0,0,0,j as u8,(i + 1) as u8]);

                let next_index_root = {
                    let mut tx = SortitionHandleTx::begin(&mut db, &last_snapshot.sortition_id).unwrap();
                    let next_index_root = tx.append_chain_tip_snapshot(&last_snapshot, &next_snapshot, &vec![], &vec![], None).unwrap();
                    tx.commit().unwrap();
                    next_index_root
                };

                last_snapshot = SortitionDB::get_block_snapshot(db.conn(), &next_snapshot.sortition_id).unwrap().unwrap();
            }

            // make the fork exceed the canonical chain tip 
            next_snapshot = last_snapshot.clone();

            let mut next_block_hash_vec = last_snapshot.burn_header_hash.as_bytes().to_vec();
            next_block_hash_vec[0] = 0xff;
            let mut next_block_hash = [0u8; 32];
            next_block_hash.copy_from_slice(&next_block_hash_vec[..]);

            next_snapshot.block_height += 1;
            next_snapshot.num_sortitions += 1;
            next_snapshot.parent_burn_header_hash = next_snapshot.burn_header_hash.clone();
            next_snapshot.sortition_id = SortitionId(next_block_hash.clone());
            next_snapshot.burn_header_hash = BurnchainHeaderHash(next_block_hash);
            next_snapshot.consensus_hash = ConsensusHash(Hash160::from_data(&next_snapshot.consensus_hash.0).0);

            let next_index_root = {
                let mut tx = SortitionHandleTx::begin(&mut db, &last_snapshot.sortition_id).unwrap();
                let next_index_root = tx.append_chain_tip_snapshot(&last_snapshot, &next_snapshot, &vec![], &vec![], None).unwrap();
                tx.commit().unwrap();
                next_index_root
            };
            
            next_snapshot.index_root = next_index_root;

            let mut expected_tip = next_snapshot.clone();
            expected_tip.index_root = next_index_root;

            let canonical_tip = SortitionDB::get_canonical_burn_chain_tip(db.conn()).unwrap();
            assert_eq!(canonical_tip, expected_tip);

            verify_fork_integrity(&mut db, &canonical_tip.sortition_id);
            all_chain_tips.push(canonical_tip.sortition_id.clone());
        }

        for tip_header_hash in all_chain_tips.iter() {
            verify_fork_integrity(&mut db, tip_header_hash);
        }
    }

    #[test]
    fn test_get_stacks_header_hashes() {
        let first_burn_hash = BurnchainHeaderHash::from_hex("10000000000000000000000000000000000000000000000000000000000000ff").unwrap();
        let mut db = SortitionDB::connect_test(0, &first_burn_hash).unwrap();
        {
            let mut last_snapshot = SortitionDB::get_first_block_snapshot(db.conn()).unwrap();
            let mut total_burn = 0;
            let mut total_sortitions = 0;
            for i in 0..256 {
                let snapshot_row = 
                    if i % 3 == 0 {
                        BlockSnapshot {
                            pox_valid: true,
                            block_height: i+1,
                            burn_header_timestamp: get_epoch_time_secs(),
                            burn_header_hash: BurnchainHeaderHash::from_bytes(&[0,0,0,0,0,0,0,0,0,0,0,0,0,0,0,0,0,0,0,0,0,0,0,0,0,0,0,0,0,0,0,i as u8]).unwrap(),
                            sortition_id: SortitionId([0,0,0,0,0,0,0,0,0,0,0,0,0,0,0,0,0,0,0,0,0,0,0,0,0,0,0,0,0,0,0,i as u8]),
                            parent_burn_header_hash: BurnchainHeaderHash::from_bytes(&[(if i == 0 { 0x10 } else { 0 }) as u8,0,0,0,0,0,0,0,0,0,0,0,0,0,0,0,0,0,0,0,0,0,0,0,0,0,0,0,0,0,0,(if i == 0 { 0xff } else { i - 1 }) as u8]).unwrap(),
                            consensus_hash: ConsensusHash::from_bytes(&[1,0,0,0,0,0,0,0,0,0,0,0,0,0,0,0,0,0,0,i as u8]).unwrap(),
                            ops_hash: OpsHash::from_bytes(&[0,0,0,0,0,0,0,0,0,0,0,0,0,0,0,0,0,0,0,0,0,0,0,0,0,0,0,0,0,0,0,i as u8]).unwrap(),
                            total_burn: total_burn,
                            sortition: false,
                            sortition_hash: SortitionHash([(i as u8); 32]),
                            winning_block_txid: Txid([(i as u8); 32]),
                            winning_stacks_block_hash: BlockHeaderHash([0u8; 32]),
                            index_root: TrieHash::from_empty_data(), 
                            num_sortitions: total_sortitions,
                            stacks_block_accepted: false,
                            stacks_block_height: 0,
                            arrival_index: 0,
                            canonical_stacks_tip_height: 0,
                            canonical_stacks_tip_hash: BlockHeaderHash([0u8; 32]),
                            canonical_stacks_tip_consensus_hash: ConsensusHash([0u8; 20]),
                        }
                    }
                    else {
                        total_burn += 1;
                        total_sortitions += 1;
                        BlockSnapshot {
                            pox_valid: true,
                            block_height: i+1,
                            burn_header_timestamp: get_epoch_time_secs(),
                            burn_header_hash: BurnchainHeaderHash::from_bytes(&[0,0,0,0,0,0,0,0,0,0,0,0,0,0,0,0,0,0,0,0,0,0,0,0,0,0,0,0,0,0,0,i as u8]).unwrap(),
                            sortition_id: SortitionId([0,0,0,0,0,0,0,0,0,0,0,0,0,0,0,0,0,0,0,0,0,0,0,0,0,0,0,0,0,0,0,i as u8]),
                            parent_burn_header_hash: BurnchainHeaderHash::from_bytes(&[(if i == 0 { 0x10 } else { 0 }) as u8,0,0,0,0,0,0,0,0,0,0,0,0,0,0,0,0,0,0,0,0,0,0,0,0,0,0,0,0,0,0,(if i == 0 { 0xff } else { i - 1 }) as u8]).unwrap(),
                            consensus_hash: ConsensusHash::from_bytes(&[1,0,0,0,0,0,0,0,0,0,0,0,0,0,0,0,0,0,0,i as u8]).unwrap(),
                            ops_hash: OpsHash::from_bytes(&[0,0,0,0,0,0,0,0,0,0,0,0,0,0,0,0,0,0,0,0,0,0,0,0,0,0,0,0,0,0,0,i as u8]).unwrap(),
                            total_burn: total_burn,
                            sortition: true,
                            sortition_hash: SortitionHash([(i as u8); 32]),
                            winning_block_txid: Txid([(i as u8); 32]),
                            winning_stacks_block_hash: BlockHeaderHash([(i as u8); 32]),
                            index_root: TrieHash::from_empty_data(), 
                            num_sortitions: total_sortitions,
                            stacks_block_accepted: false,
                            stacks_block_height: 0,
                            arrival_index: 0,
                            canonical_stacks_tip_height: 0,
                            canonical_stacks_tip_hash: BlockHeaderHash([0u8; 32]),
                            canonical_stacks_tip_consensus_hash: ConsensusHash([0u8; 20]),
                        }
                    };

                // NOTE: we don't care about VRF keys or block commits here

                let mut tx = SortitionHandleTx::begin(&mut db, &last_snapshot.sortition_id).unwrap();

                let index_root = tx.append_chain_tip_snapshot(&last_snapshot, &snapshot_row, &vec![], &vec![], None).unwrap();
                last_snapshot = snapshot_row;
                last_snapshot.index_root = index_root;

                // should succeed within the tx 
                let ch = tx.as_conn().get_consensus_at(i + 1).unwrap().unwrap_or(ConsensusHash::empty());
                assert_eq!(ch, last_snapshot.consensus_hash);

                tx.commit().unwrap();
            }
        }
        
        let canonical_tip = SortitionDB::get_canonical_burn_chain_tip(db.conn()).unwrap();
        let mut cache = BlockHeaderCache::new();

        {
            let ic = db.index_conn();
            let hashes = ic.get_stacks_header_hashes(256, &canonical_tip.consensus_hash, Some(&cache)).unwrap();
            SortitionDB::merge_block_header_cache(&mut cache, &hashes);

            assert_eq!(hashes.len(), 256);
            for i in 0..256 {
                let (ref consensus_hash, ref block_hash_opt) = &hashes[i];
                if i % 3 == 0 {
                    assert!(block_hash_opt.is_none());
                }
                else {
                    assert!(block_hash_opt.is_some());
                    let block_hash = block_hash_opt.unwrap();
                    assert_eq!(block_hash, BlockHeaderHash([(i as u8); 32]));
                }
                assert_eq!(*consensus_hash, ConsensusHash::from_bytes(&[1,0,0,0,0,0,0,0,0,0,0,0,0,0,0,0,0,0,0,i as u8]).unwrap());

                if i > 0 {
                    assert!(cache.contains_key(consensus_hash));
                    assert_eq!(cache.get(consensus_hash).unwrap().0, *block_hash_opt);
                }
            }
        }

        {
            let ic = db.index_conn();
            let hashes = ic.get_stacks_header_hashes(256, &canonical_tip.consensus_hash, None).unwrap();
            SortitionDB::merge_block_header_cache(&mut cache, &hashes);

            let cached_hashes = ic.get_stacks_header_hashes(256, &canonical_tip.consensus_hash, Some(&cache)).unwrap();

            assert_eq!(hashes.len(), 256);
            assert_eq!(cached_hashes.len(), 256);
            for i in 0..256 {
                assert_eq!(cached_hashes[i], hashes[i]);
                let (ref consensus_hash, ref block_hash_opt) = &hashes[i];
                if i % 3 == 0 {
                    assert!(block_hash_opt.is_none());
                }
                else {
                    assert!(block_hash_opt.is_some());
                    let block_hash = block_hash_opt.unwrap();
                    assert_eq!(block_hash, BlockHeaderHash([(i as u8); 32]));
                }
                assert_eq!(*consensus_hash, ConsensusHash::from_bytes(&[1,0,0,0,0,0,0,0,0,0,0,0,0,0,0,0,0,0,0,i as u8]).unwrap());
                
                if i > 0 {
                    assert!(cache.contains_key(consensus_hash));
                    assert_eq!(cache.get(consensus_hash).unwrap().0, *block_hash_opt);
                }
            }
        }

        {
            let ic = db.index_conn();
            let hashes = ic.get_stacks_header_hashes(192, &canonical_tip.consensus_hash, None).unwrap();
            SortitionDB::merge_block_header_cache(&mut cache, &hashes);

            let cached_hashes = ic.get_stacks_header_hashes(192, &canonical_tip.consensus_hash, Some(&cache)).unwrap();

            assert_eq!(hashes.len(), 192);
            assert_eq!(cached_hashes.len(), 192);
            for i in 64..256 {
                assert_eq!(cached_hashes[i-64], hashes[i-64]);
                let (ref consensus_hash, ref block_hash_opt) = &hashes[i - 64];
                if i % 3 == 0 {
                    assert!(block_hash_opt.is_none());
                }
                else {
                    assert!(block_hash_opt.is_some());
                    let block_hash = block_hash_opt.unwrap();
                    assert_eq!(block_hash, BlockHeaderHash([(i as u8); 32]));
                }
                assert_eq!(*consensus_hash, ConsensusHash::from_bytes(&[1,0,0,0,0,0,0,0,0,0,0,0,0,0,0,0,0,0,0,i as u8]).unwrap());
                
                assert!(cache.contains_key(consensus_hash));
                assert_eq!(cache.get(consensus_hash).unwrap().0, *block_hash_opt);
            }
        }
        
        {
            let ic = db.index_conn();
            let hashes = ic.get_stacks_header_hashes(257, &canonical_tip.consensus_hash, None).unwrap();
            SortitionDB::merge_block_header_cache(&mut cache, &hashes);

            let cached_hashes = ic.get_stacks_header_hashes(257, &canonical_tip.consensus_hash, Some(&cache)).unwrap();

            assert_eq!(hashes.len(), 256);
            assert_eq!(cached_hashes.len(), 256);
            for i in 0..256 {
                assert_eq!(cached_hashes[i], hashes[i]);
                let (ref consensus_hash, ref block_hash_opt) = &hashes[i];
                if i % 3 == 0 {
                    assert!(block_hash_opt.is_none());
                }
                else {
                    assert!(block_hash_opt.is_some());
                    let block_hash = block_hash_opt.unwrap();
                    assert_eq!(block_hash, BlockHeaderHash([(i as u8); 32]));
                }
                assert_eq!(*consensus_hash, ConsensusHash::from_bytes(&[1,0,0,0,0,0,0,0,0,0,0,0,0,0,0,0,0,0,0,i as u8]).unwrap());
                
                if i > 0 {
                    assert!(cache.contains_key(consensus_hash));
                    assert_eq!(cache.get(consensus_hash).unwrap().0, *block_hash_opt);
                }
            }
        }
        
        {
            let ic = db.index_conn();
            let err = ic.get_stacks_header_hashes(256, &ConsensusHash([0x03; 20]), None).unwrap_err();
            match err {
                db_error::NotFoundError => {},
                _ => {
                    eprintln!("Got wrong error: {:?}", &err);
                    assert!(false);
                    unreachable!();
                }
            }
            
            let err = ic.get_stacks_header_hashes(256, &ConsensusHash([0x03; 20]), Some(&cache)).unwrap_err();
            match err {
                db_error::NotFoundError => {},
                _ => {
                    eprintln!("Got wrong error: {:?}", &err);
                    assert!(false);
                    unreachable!();
                }
            }
        }
    }

    fn make_fork_run(db: &mut SortitionDB, start_snapshot: &BlockSnapshot, length: u64, bit_pattern: u8) -> () {
        let mut last_snapshot = start_snapshot.clone();
        for i in last_snapshot.block_height..(last_snapshot.block_height + length) {
            let snapshot = BlockSnapshot {
                pox_valid: true,
                block_height: last_snapshot.block_height + 1,
                burn_header_timestamp: get_epoch_time_secs(),
                burn_header_hash: BurnchainHeaderHash([(i as u8) | bit_pattern; 32]),
                sortition_id: SortitionId([(i as u8) | bit_pattern; 32]),
                parent_burn_header_hash: last_snapshot.burn_header_hash.clone(),
                consensus_hash: ConsensusHash([((i+1) as u8) | bit_pattern; 20]),
                ops_hash: OpsHash([(i as u8) | bit_pattern; 32]),
                total_burn: 0,
                sortition: true,
                sortition_hash: SortitionHash([(i as u8) | bit_pattern; 32]),
                winning_block_txid: Txid([(i as u8) | bit_pattern; 32]),
                winning_stacks_block_hash: BlockHeaderHash([(i as u8) | bit_pattern; 32]),
                index_root: TrieHash([0u8; 32]),
                num_sortitions: last_snapshot.num_sortitions + 1,
                stacks_block_accepted: false,
                stacks_block_height: 0,
                arrival_index: 0,
                canonical_stacks_tip_height: 0,
                canonical_stacks_tip_hash: BlockHeaderHash([0u8; 32]),
                canonical_stacks_tip_consensus_hash: ConsensusHash([0u8; 20]),
            };
            {
                let mut tx = SortitionHandleTx::begin(db, &last_snapshot.sortition_id).unwrap();
                let _index_root = tx.append_chain_tip_snapshot(&last_snapshot, &snapshot, &vec![], &vec![], None).unwrap();
                tx.commit().unwrap();
            }
            last_snapshot = SortitionDB::get_block_snapshot(db.conn(), &snapshot.sortition_id).unwrap().unwrap();
        }
    }

    #[test]
    fn test_set_stacks_block_accepted() {
        let first_burn_hash = BurnchainHeaderHash::from_hex("10000000000000000000000000000000000000000000000000000000000000ff").unwrap();
        let mut db = SortitionDB::connect_test(0, &first_burn_hash).unwrap();

        let mut last_snapshot = SortitionDB::get_first_block_snapshot(db.conn()).unwrap();

        // seed a single fork
        make_fork_run(&mut db, &last_snapshot, 5, 0);

        // set some blocks as processed
        for i in 0..5 {
            let consensus_hash = ConsensusHash([(i+1) as u8; 20]);
            let parent_stacks_block_hash = 
                if i == 0 {
                    FIRST_STACKS_BLOCK_HASH.clone()
                }
                else {
                    BlockHeaderHash([(i - 1) as u8; 32])
                };

            let stacks_block_hash = BlockHeaderHash([i as u8; 32]);
            let height = i;

            {
                let mut tx = db.tx_begin_at_tip();
                tx.set_stacks_block_accepted(
                    &consensus_hash, &parent_stacks_block_hash, &stacks_block_hash, height).unwrap();
                tx.commit().unwrap();
            }

            // chain tip is memoized to the current burn chain tip
            let (block_consensus_hash, block_bhh) = SortitionDB::get_canonical_stacks_chain_tip_hash(db.conn()).unwrap();
            assert_eq!(block_consensus_hash, consensus_hash);
            assert_eq!(block_bhh, stacks_block_hash);
        }

        // materialize all block arrivals in the MARF
        last_snapshot = SortitionDB::get_block_snapshot(db.conn(), &SortitionId([0x04; 32])).unwrap().unwrap();
        make_fork_run(&mut db, &last_snapshot, 1, 0);

        // verify that all Stacks block in this fork can be looked up from this chain tip
        last_snapshot = SortitionDB::get_canonical_burn_chain_tip(db.conn()).unwrap();
        {
            let ic = db.index_conn();
            for i in 0..5 {
                let parent_stacks_block_hash = BlockHeaderHash([i as u8; 32]);
                let parent_key = db_keys::stacks_block_index(&parent_stacks_block_hash);

                test_debug!("Look up '{}' off of {}", &parent_key, &last_snapshot.burn_header_hash);
                let value_opt = ic.get_indexed(&last_snapshot.sortition_id, &parent_key).unwrap();
                assert!(value_opt.is_some());
                assert_eq!(value_opt.unwrap(), format!("{}", i));
            }
        }

        // make a burn fork off of the 5th block
        last_snapshot = SortitionDB::get_canonical_burn_chain_tip(db.conn()).unwrap();
        make_fork_run(&mut db, &last_snapshot, 5, 0x80);

        // chain tip is _still_ memoized to the last materialized chain tip
        last_snapshot = SortitionDB::get_canonical_burn_chain_tip(db.conn()).unwrap();
        assert_eq!(last_snapshot.burn_header_hash, BurnchainHeaderHash([0x8a; 32]));
        assert_eq!(last_snapshot.canonical_stacks_tip_height, 4);
        assert_eq!(last_snapshot.canonical_stacks_tip_hash, BlockHeaderHash([0x04; 32]));
        assert_eq!(last_snapshot.canonical_stacks_tip_consensus_hash, ConsensusHash([0x05; 20]));

        // accept blocks 5 and 7 in one fork, and 6, 8, 9 in another.
        // Stacks fork 1,2,3,4,5,7 will be the longest fork.
        // Stacks fork 1,2,3,4 will overtake it when blocks 6,8,9 are processed.
        let mut parent_stacks_block_hash = BlockHeaderHash([0x04; 32]);
        for (i, height) in [5, 7].iter().zip([5, 6].iter()) {
            let consensus_hash = ConsensusHash([((i+1) | 0x80) as u8; 20]);
            let stacks_block_hash = BlockHeaderHash([(i | 0x80) as u8; 32]);
                
            {
                let mut tx = db.tx_begin_at_tip();
                tx.set_stacks_block_accepted(
                    &consensus_hash, &parent_stacks_block_hash, &stacks_block_hash, *height).unwrap();
                tx.commit().unwrap();
            }

            // chain tip is memoized to the current burn chain tip, since it's the longest stacks fork
            let (block_consensus_hash, block_bhh) = SortitionDB::get_canonical_stacks_chain_tip_hash(db.conn()).unwrap();
            assert_eq!(block_consensus_hash, consensus_hash);
            assert_eq!(block_bhh, stacks_block_hash);

            parent_stacks_block_hash = stacks_block_hash;
        }

        // chain tip is _still_ memoized to the last materialized chain tip (i.e. stacks block 7)
        last_snapshot = SortitionDB::get_canonical_burn_chain_tip(db.conn()).unwrap();
        assert_eq!(last_snapshot.burn_header_hash, BurnchainHeaderHash([0x8a; 32]));
        assert_eq!(last_snapshot.canonical_stacks_tip_consensus_hash, ConsensusHash([0x88; 20]));
        assert_eq!(last_snapshot.canonical_stacks_tip_hash, BlockHeaderHash([0x87; 32]));
        assert_eq!(last_snapshot.canonical_stacks_tip_height, 6);
        
        // when the blocks for burn blocks 6 and 8 arrive, the canonical fork is still at stacks
        // block 7.  The two stacks forks will be:
        // * 1,2,3,4,5,7
        // * 1,2,3,4,6,8
        parent_stacks_block_hash = BlockHeaderHash([4u8; 32]);
        for (i, height) in [6, 8].iter().zip([5, 6].iter()) {
            let consensus_hash = ConsensusHash([((i+1) | 0x80) as u8; 20]);
            let stacks_block_hash = BlockHeaderHash([(i | 0x80) as u8; 32]);
                
            {
                let mut tx = db.tx_begin_at_tip();
                tx.set_stacks_block_accepted(
                    &consensus_hash, &parent_stacks_block_hash, &stacks_block_hash, *height).unwrap();
                tx.commit().unwrap();
            }

            // chain tip is memoized to the current burn chain tip, since it's the longest stacks fork
            let (block_consensus_hash, block_bhh) = SortitionDB::get_canonical_stacks_chain_tip_hash(db.conn()).unwrap();
            assert_eq!(block_consensus_hash, last_snapshot.canonical_stacks_tip_consensus_hash);
            assert_eq!(block_bhh, last_snapshot.canonical_stacks_tip_hash);
            
            parent_stacks_block_hash = stacks_block_hash;
        }

        // when the block for burn block 9 arrives, the canonical stacks fork will be
        // 1,2,3,4,6,8,9.  It overtakes 1,2,3,4,5,7
        for (i, height) in [9].iter().zip([7].iter()) {
            let consensus_hash = ConsensusHash([((i+1) | 0x80) as u8; 20]);
            let stacks_block_hash = BlockHeaderHash([(i | 0x80) as u8; 32]);
                
            {
                let mut tx = db.tx_begin_at_tip();
                tx.set_stacks_block_accepted(
                    &consensus_hash, &parent_stacks_block_hash, &stacks_block_hash, *height).unwrap();
                tx.commit().unwrap();
            }

            // we've overtaken the longest fork with a different longest fork on this burn chain fork
            let (block_consensus_hash, block_bhh) = SortitionDB::get_canonical_stacks_chain_tip_hash(db.conn()).unwrap();
            assert_eq!(block_consensus_hash, consensus_hash);
            assert_eq!(block_bhh, stacks_block_hash);
        }
        
        // canonical stacks chain tip is now stacks block 9
        last_snapshot = SortitionDB::get_canonical_burn_chain_tip(db.conn()).unwrap();
        assert_eq!(last_snapshot.burn_header_hash, BurnchainHeaderHash([0x8a; 32]));
        assert_eq!(last_snapshot.canonical_stacks_tip_consensus_hash, ConsensusHash([0x8a; 20]));
        assert_eq!(last_snapshot.canonical_stacks_tip_hash, BlockHeaderHash([0x89; 32]));
        assert_eq!(last_snapshot.canonical_stacks_tip_height, 7);

        // fork the burn chain at 0x4, producing a longer burnchain fork.  There are now two
        // burnchain forks, where the first one has two stacks forks:
        // stx:      1,    2,    3,    4,          6,          8,    9
        // stx:      1,    2,    3,    4,    5,          7,
        // burn:  0x01, 0x02, 0x03, 0x04, 0x85, 0x86, 0x87, 0x88, 0x89, 0x8a
        //
        // stx:      1,    2,    3,    4
        // burn:  0x01, 0x02, 0x03, 0x04, 0x45, 0x46, 0x47, 0x48, 0x49, 0x4a, 0x4b
        last_snapshot = SortitionDB::get_block_snapshot(db.conn(), &SortitionId([0x04; 32])).unwrap().unwrap();
        make_fork_run(&mut db, &last_snapshot, 7, 0x40);

        // canonical stacks chain tip is now stacks block 4, since the burn chain fork ending on
        // 0x4b has overtaken the burn chain fork ending on 0x8a
        last_snapshot = SortitionDB::get_canonical_burn_chain_tip(db.conn()).unwrap();
        assert_eq!(last_snapshot.burn_header_hash, BurnchainHeaderHash([0x4b; 32]));
        assert_eq!(last_snapshot.canonical_stacks_tip_consensus_hash, ConsensusHash([0x05; 20]));
        assert_eq!(last_snapshot.canonical_stacks_tip_hash, BlockHeaderHash([0x04; 32]));
        assert_eq!(last_snapshot.canonical_stacks_tip_height, 4);

        // set the stacks block at 0x4b as accepted as the 5th block
        {
            let mut tx = db.tx_begin_at_tip();
            tx.set_stacks_block_accepted(
                &ConsensusHash([0x4c; 20]), &BlockHeaderHash([0x04; 32]), &BlockHeaderHash([0x4b; 32]), 5).unwrap();
            tx.commit().unwrap();
        }
        
        last_snapshot = SortitionDB::get_canonical_burn_chain_tip(db.conn()).unwrap();
        assert_eq!(last_snapshot.burn_header_hash, BurnchainHeaderHash([0x4b; 32]));
        assert_eq!(last_snapshot.canonical_stacks_tip_consensus_hash, ConsensusHash([0x4c; 20]));
        assert_eq!(last_snapshot.canonical_stacks_tip_hash, BlockHeaderHash([0x4b; 32]));
        assert_eq!(last_snapshot.canonical_stacks_tip_height, 5);

        // fork the burn chain at 0x48, producing a shorter burnchain fork.  There are now three
        // burnchain forks:
        // stx:      1,    2,    3,    4,          6,          8,    9
        // stx:      1,    2,    3,    4,    5,          7,
        // burn:  0x01, 0x02, 0x03, 0x04, 0x85, 0x86, 0x87, 0x88, 0x89, 0x8a
        //
        // stx:      1,    2,    3,    4,                                        5
        // burn:  0x01, 0x02, 0x03, 0x04, 0x45, 0x46, 0x47, 0x48, 0x49, 0x4a, 0x4b
        //
        // stx:      1,    2,    3,    4,
        // burn:  0x01, 0x02, 0x03, 0x04, 0x45, 0x46, 0x47, 0x48, 0x29, 0x2a
        last_snapshot = SortitionDB::get_block_snapshot(db.conn(), &SortitionId([0x48; 32])).unwrap().unwrap();
        make_fork_run(&mut db, &last_snapshot, 2, 0x20);

        last_snapshot = SortitionDB::get_block_snapshot(db.conn(), &SortitionId([0x2a; 32])).unwrap().unwrap();
        assert_eq!(last_snapshot.burn_header_hash, BurnchainHeaderHash([0x2a; 32]));
        assert_eq!(last_snapshot.canonical_stacks_tip_consensus_hash, ConsensusHash([0x05; 20]));
        assert_eq!(last_snapshot.canonical_stacks_tip_hash, BlockHeaderHash([0x04; 32]));
        assert_eq!(last_snapshot.canonical_stacks_tip_height, 4);
        
        // doesn't affect canonical chain tip
        last_snapshot = SortitionDB::get_canonical_burn_chain_tip(db.conn()).unwrap();
        assert_eq!(last_snapshot.burn_header_hash, BurnchainHeaderHash([0x4b; 32]));
        assert_eq!(last_snapshot.canonical_stacks_tip_consensus_hash, ConsensusHash([0x4c; 20]));
        assert_eq!(last_snapshot.canonical_stacks_tip_hash, BlockHeaderHash([0x4b; 32]));
        assert_eq!(last_snapshot.canonical_stacks_tip_height, 5);
        
        // set the stacks block at 0x29 and 0x2a as accepted as the 5th and 6th blocks
        {
            let mut tx = db.tx_handle_begin(&SortitionId([0x2a; 32])).unwrap();
            tx.set_stacks_block_accepted(
                &ConsensusHash([0x2a; 20]), &BlockHeaderHash([0x04; 32]), &BlockHeaderHash([0x29; 32]), 5).unwrap();
            tx.set_stacks_block_accepted(
                &ConsensusHash([0x2b; 20]), &BlockHeaderHash([0x29; 32]), &BlockHeaderHash([0x2a; 32]), 6).unwrap();
            tx.commit().unwrap();
        }

        // new state of the world:
        // burnchain forks:
        // stx:      1,    2,    3,    4,          6,          8,    9
        // stx:      1,    2,    3,    4,    5,          7,
        // burn:  0x01, 0x02, 0x03, 0x04, 0x85, 0x86, 0x87, 0x88, 0x89, 0x8a
        //
        // stx:      1,    2,    3,    4,                                        5
        // burn:  0x01, 0x02, 0x03, 0x04, 0x45, 0x46, 0x47, 0x48, 0x49, 0x4a, 0x4b
        //
        // stx:      1,    2,    3,    4,                            5,    6
        // burn:  0x01, 0x02, 0x03, 0x04, 0x45, 0x46, 0x47, 0x48, 0x29, 0x2a
        
        // canonical stacks chain off of non-canonical burn chain fork 0x2a should have been updated
        last_snapshot = SortitionDB::get_block_snapshot(db.conn(), &SortitionId([0x2a; 32])).unwrap().unwrap();
        assert_eq!(last_snapshot.burn_header_hash, BurnchainHeaderHash([0x2a; 32]));
        assert_eq!(last_snapshot.canonical_stacks_tip_consensus_hash, ConsensusHash([0x2b; 20]));
        assert_eq!(last_snapshot.canonical_stacks_tip_hash, BlockHeaderHash([0x2a; 32]));
        assert_eq!(last_snapshot.canonical_stacks_tip_height, 6);

        // insertion on the non-canonical tip doesn't affect canonical chain tip
        last_snapshot = SortitionDB::get_canonical_burn_chain_tip(db.conn()).unwrap();
        assert_eq!(last_snapshot.burn_header_hash, BurnchainHeaderHash([0x4b; 32]));
        assert_eq!(last_snapshot.canonical_stacks_tip_consensus_hash, ConsensusHash([0x4c; 20]));
        assert_eq!(last_snapshot.canonical_stacks_tip_hash, BlockHeaderHash([0x4b; 32]));
        assert_eq!(last_snapshot.canonical_stacks_tip_height, 5);

        // insert stacks blocks #6, #7, #8, #9 off of the burn chain tip starting at 0x4b (i.e. the
        // canonical burn chain tip), on blocks 0x45, 0x46, and 0x47
        {
            
            let mut tx = db.tx_begin_at_tip();
            tx.set_stacks_block_accepted(
                &ConsensusHash([0x46; 20]), &BlockHeaderHash([0x04; 32]), &BlockHeaderHash([0x45; 32]), 5).unwrap();
            tx.set_stacks_block_accepted(
                &ConsensusHash([0x47; 20]), &BlockHeaderHash([0x45; 32]), &BlockHeaderHash([0x46; 32]), 6).unwrap();
            tx.set_stacks_block_accepted(
                &ConsensusHash([0x48; 20]), &BlockHeaderHash([0x46; 32]), &BlockHeaderHash([0x47; 32]), 7).unwrap();
            tx.set_stacks_block_accepted(
                &ConsensusHash([0x49; 20]), &BlockHeaderHash([0x47; 32]), &BlockHeaderHash([0x48; 32]), 8).unwrap();
            tx.commit().unwrap();
        }
        
        // new state of the world:
        // burnchain forks:
        // stx:      1,    2,    3,    4,          6,          8,    9
        // stx:      1,    2,    3,    4,    5,          7,
        // burn:  0x01, 0x02, 0x03, 0x04, 0x85, 0x86, 0x87, 0x88, 0x89, 0x8a
        //
        // stx:      1,    2,    3,    4,    6,    7,    8,   9
        // stx:      1,    2,    3,    4,                                        5
        // burn:  0x01, 0x02, 0x03, 0x04, 0x45, 0x46, 0x47, 0x48, 0x49, 0x4a, 0x4b
        //
        // stx:      1,    2,    3,    4,                            5,    6
        // burn:  0x01, 0x02, 0x03, 0x04, 0x45, 0x46, 0x47, 0x48, 0x29, 0x2a

        // new stacks tip is the 9th block added on burn chain tipped by 0x4b
        last_snapshot = SortitionDB::get_canonical_burn_chain_tip(db.conn()).unwrap();
        assert_eq!(last_snapshot.burn_header_hash, BurnchainHeaderHash([0x4b; 32]));
        assert_eq!(last_snapshot.canonical_stacks_tip_consensus_hash, ConsensusHash([0x49; 20]));
        assert_eq!(last_snapshot.canonical_stacks_tip_hash, BlockHeaderHash([0x48; 32]));
        assert_eq!(last_snapshot.canonical_stacks_tip_height, 8);

        // LIMITATION: the burn chain tipped at 0x2a will _not_ be updated, since it is not the
        // canonical burn chain tip.
        last_snapshot = SortitionDB::get_block_snapshot(db.conn(), &SortitionId([0x2a; 32])).unwrap().unwrap();
        assert_eq!(last_snapshot.burn_header_hash, BurnchainHeaderHash([0x2a; 32]));
        assert_eq!(last_snapshot.canonical_stacks_tip_consensus_hash, ConsensusHash([0x2b; 20]));
        assert_eq!(last_snapshot.canonical_stacks_tip_hash, BlockHeaderHash([0x2a; 32]));
        assert_eq!(last_snapshot.canonical_stacks_tip_height, 6);

        // BUT, when the burn chain tipped by 0x2a overtakes the one tipped by 0x4b, then all blocks
        // will show up.
        make_fork_run(&mut db, &last_snapshot, 2, 0x20);

        // new state of the world:
        // burnchain forks:
        // stx:      1,    2,    3,    4,          6,          8,    9
        // stx:      1,    2,    3,    4,    5,          7,
        // burn:  0x01, 0x02, 0x03, 0x04, 0x85, 0x86, 0x87, 0x88, 0x89, 0x8a
        //
        // stx:      1,    2,    3,    4,    6,    7,    8,    9
        // stx:      1,    2,    3,    4,                                        5
        // burn:  0x01, 0x02, 0x03, 0x04, 0x45, 0x46, 0x47, 0x48, 0x49, 0x4a, 0x4b
        //
        // stx:      1,    2,    3,    4,    7,    8,    9,   10
        // stx:      1,    2,    3,    4,                            5,    6
        // burn:  0x01, 0x02, 0x03, 0x04, 0x45, 0x46, 0x47, 0x48, 0x29, 0x2a, 0x2b, 0x2c

        last_snapshot = SortitionDB::get_canonical_burn_chain_tip(db.conn()).unwrap();
        assert_eq!(last_snapshot.burn_header_hash, BurnchainHeaderHash([0x2c; 32]));
        assert_eq!(last_snapshot.canonical_stacks_tip_consensus_hash, ConsensusHash([0x49; 20]));
        assert_eq!(last_snapshot.canonical_stacks_tip_hash, BlockHeaderHash([0x48; 32]));
        assert_eq!(last_snapshot.canonical_stacks_tip_height, 8);
    }
}<|MERGE_RESOLUTION|>--- conflicted
+++ resolved
@@ -619,16 +619,12 @@
     /// and calculate and store its arrival index.
     /// If this Stacks block extends the canonical stacks chain tip, then also update the memoized canonical
     /// stacks chain tip metadata on the burn chain tip.
-<<<<<<< HEAD
-    fn set_stacks_block_accepted_at_tip(&mut self, burn_tip: &BlockSnapshot, consensus_hash: &ConsensusHash,
-=======
     // TODO: this method's inner call to get_indexed() occurs within a MARF transaction, which
     // means it will clone() the underlying TrieRAM.  Until this is rectified, care should be taken
     // to ensure that no keys are inserted until after this method is called.  This should already
     // be the case, since the only time keys are inserted into the sortition DB MARF is when the
     // next snapshot is processed (whereas this method is called when a Stacks epoch is processed).
-    fn set_stacks_block_accepted_at_tip(&mut self, burn_tip: &BlockSnapshot, burn_header_hash: &BurnchainHeaderHash,
->>>>>>> 72deb87f
+    fn set_stacks_block_accepted_at_tip(&mut self, burn_tip: &BlockSnapshot, consensus_hash: &ConsensusHash,
                                         parent_stacks_block_hash: &BlockHeaderHash, stacks_block_hash: &BlockHeaderHash, stacks_block_height: u64) -> Result<(), db_error> {
 
         let arrival_index = SortitionDB::get_max_arrival_index(self)?;
