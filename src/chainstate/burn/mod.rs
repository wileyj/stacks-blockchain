--- conflicted
+++ resolved
@@ -393,11 +393,7 @@
                     canonical_stacks_tip_consensus_hash: ConsensusHash([0u8; 20]),
                 };
                 let mut tx = SortitionHandleTx::begin(&mut db, &prev_snapshot.sortition_id).unwrap();
-<<<<<<< HEAD
-                let next_index_root = tx.append_chain_tip_snapshot(&prev_snapshot, &snapshot_row, &vec![], &vec![], None, None).unwrap();
-=======
-                let next_index_root = tx.append_chain_tip_snapshot(&prev_snapshot, &snapshot_row, &vec![], None).unwrap();
->>>>>>> e8e43a29
+                let next_index_root = tx.append_chain_tip_snapshot(&prev_snapshot, &snapshot_row, &vec![], None, None).unwrap();
                 burn_block_hashes.push(snapshot_row.sortition_id.clone());
                 tx.commit().unwrap();
                 prev_snapshot = snapshot_row;
