use std::collections::{HashMap, HashSet, VecDeque};
use std::convert::TryFrom;
use std::convert::TryInto;

use crate::address::AddressHashMode;
use crate::chainstate::burn::BlockSnapshot;
use crate::chainstate::burn::ConsensusHash;
use crate::chainstate::stacks::address::{PoxAddress, PoxAddressType20, PoxAddressType32};
use crate::chainstate::stacks::boot::{
    BOOT_CODE_COST_VOTING_TESTNET as BOOT_CODE_COST_VOTING, BOOT_CODE_POX_TESTNET,
};
use crate::chainstate::stacks::db::{
    MinerPaymentSchedule, StacksChainState, StacksHeaderInfo, MINER_REWARD_MATURITY,
};
use crate::chainstate::stacks::index::marf::MarfConnection;
use crate::chainstate::stacks::index::MarfTrieId;
use crate::chainstate::stacks::*;
use crate::clarity_vm::database::marf::MarfedKV;
use crate::clarity_vm::database::HeadersDBConn;
use crate::core::*;
use crate::util_lib::db::{DBConn, FromRow};
use clarity::vm::contexts::OwnedEnvironment;
use clarity::vm::contracts::Contract;
use clarity::vm::costs::CostOverflowingMath;
use clarity::vm::database::*;
use clarity::vm::errors::{
    CheckErrors, Error, IncomparableError, InterpreterError, InterpreterResult, RuntimeErrorType,
};
use clarity::vm::eval;
use clarity::vm::representations::SymbolicExpression;
use clarity::vm::tests::{execute, is_committed, is_err_code, symbols_from_values};
use clarity::vm::types::Value::Response;
use clarity::vm::types::{
    BuffData, OptionalData, PrincipalData, QualifiedContractIdentifier, ResponseData, SequenceData,
    StacksAddressExtensions, StandardPrincipalData, TupleData, TupleTypeSignature, TypeSignature,
    Value, NONE,
};
use stacks_common::util::hash::to_hex;
use stacks_common::util::hash::{Sha256Sum, Sha512Trunc256Sum};

use crate::net::test::TestPeer;
use crate::util_lib::boot::boot_code_id;
use crate::{
    burnchains::Burnchain,
    chainstate::{
        burn::db::sortdb::SortitionDB,
        stacks::{events::TransactionOrigin, tests::make_coinbase},
    },
    clarity_vm::{clarity::ClarityBlockConnection, database::marf::WritableMarfStore},
    net::test::TestEventObserver,
};
use stacks_common::types::chainstate::{
    BlockHeaderHash, BurnchainHeaderHash, StacksAddress, StacksBlockId, VRFSeed,
};

use super::{test::*, RawRewardSetEntry};
use crate::clarity_vm::clarity::Error as ClarityError;

use crate::chainstate::burn::operations::*;
use clarity::vm::clarity::ClarityConnection;
use clarity::vm::costs::LimitedCostTracker;

const USTX_PER_HOLDER: u128 = 1_000_000;

/// Return the BlockSnapshot for the latest sortition in the provided
///  SortitionDB option-reference. Panics on any errors.
fn get_tip(sortdb: Option<&SortitionDB>) -> BlockSnapshot {
    SortitionDB::get_canonical_burn_chain_tip(&sortdb.unwrap().conn()).unwrap()
}

/// Get the reward set entries if evaluated at the given StacksBlock
pub fn get_reward_set_entries_at(
    peer: &mut TestPeer,
    tip: &StacksBlockId,
    at_burn_ht: u64,
) -> Vec<RawRewardSetEntry> {
    let burnchain = peer.config.burnchain.clone();
    with_sortdb(peer, |ref mut c, ref sortdb| {
        get_reward_set_entries_at_block(c, &burnchain, sortdb, tip, at_burn_ht).unwrap()
    })
}

/// Get the reward set entries if evaluated at the given StacksBlock
///  in order of index in the reward-cycle-address-list map
pub fn get_reward_set_entries_index_order_at(
    peer: &mut TestPeer,
    tip: &StacksBlockId,
    at_burn_ht: u64,
) -> Vec<RawRewardSetEntry> {
    let burnchain = peer.config.burnchain.clone();
    with_sortdb(peer, |ref mut c, ref sortdb| {
        c.get_reward_addresses(&burnchain, sortdb, at_burn_ht, tip)
            .unwrap()
    })
}

/// Get the STXBalance for `account` at the given chaintip
pub fn get_stx_account_at(
    peer: &mut TestPeer,
    tip: &StacksBlockId,
    account: &PrincipalData,
) -> STXBalance {
    with_clarity_db_ro(peer, tip, |db| db.get_account_stx_balance(account))
}

/// Get the STXBalance for `account` at the given chaintip
pub fn get_stacking_state_pox_2(
    peer: &mut TestPeer,
    tip: &StacksBlockId,
    account: &PrincipalData,
) -> Option<Value> {
    with_clarity_db_ro(peer, tip, |db| {
        let lookup_tuple = Value::Tuple(
            TupleData::from_data(vec![("stacker".into(), account.clone().into())]).unwrap(),
        );
        db.fetch_entry_unknown_descriptor(
            &boot_code_id(boot::POX_2_NAME, false),
            "stacking-state",
            &lookup_tuple,
        )
        .unwrap()
        .expect_optional()
    })
}

/// Perform `check_stacker_link_invariants` on cycles [first_cycle_number, max_cycle_number]
pub fn check_all_stacker_link_invariants(
    peer: &mut TestPeer,
    tip: &StacksBlockId,
    first_cycle_number: u64,
    max_cycle_number: u64,
) {
    // if PoX-2 hasn't published yet, just return.
    let epoch = with_clarity_db_ro(peer, tip, |db| db.get_clarity_epoch_version());
    if epoch < StacksEpochId::Epoch21 {
        eprintln!("Skipping invariant checks when PoX-2 has not published yet");
        return;
    } else {
        eprintln!("Invariants being checked");
    }

    info!("Invoked check all"; "tip" => %tip, "first" => first_cycle_number, "last" => max_cycle_number);
    for cycle in first_cycle_number..(max_cycle_number + 1) {
        check_stacker_link_invariants(peer, tip, cycle);
    }
}

pub struct StackingStateCheckData {
    pox_addr: PoxAddress,
    /// this is a map from reward cycle number to the value in reward-set-indexes
    cycle_indexes: HashMap<u128, u128>,
    first_cycle: u128,
    lock_period: u128,
}

/// Check the stacking-state invariants of `stacker`
/// Mostly that all `stacking-state.reward-set-indexes` match the index of their reward cycle entries
pub fn check_stacking_state_invariants(
    peer: &mut TestPeer,
    tip: &StacksBlockId,
    stacker: &PrincipalData,
    expect_indexes: bool,
) -> StackingStateCheckData {
    let account_state = with_clarity_db_ro(peer, tip, |db| {
        db.get_stx_balance_snapshot(stacker)
            .canonical_balance_repr()
    });

    let stacking_state_entry = get_stacking_state_pox_2(peer, tip, stacker)
        .expect("Invariant violated: reward-cycle entry has stacker field set, but not present in stacker-state")
        .expect_tuple();
    let first_cycle = stacking_state_entry
        .get("first-reward-cycle")
        .unwrap()
        .clone()
        .expect_u128();
    let lock_period = stacking_state_entry
        .get("lock-period")
        .unwrap()
        .clone()
        .expect_u128();
    let pox_addr = stacking_state_entry.get("pox-addr").unwrap();
    let pox_addr = PoxAddress::try_from_pox_tuple(false, pox_addr).unwrap();

    let reward_indexes: Vec<u128> = stacking_state_entry
        .get_owned("reward-set-indexes")
        .unwrap()
        .expect_list()
        .into_iter()
        .map(|x| x.expect_u128())
        .collect();

    let stacking_state_unlock_ht = peer
        .config
        .burnchain
        .reward_cycle_to_block_height((first_cycle + lock_period) as u64);

    assert_eq!(
        account_state.unlock_height() + 1,
        stacking_state_unlock_ht,
        "Invariant violated: stacking-state and account state have different unlock heights"
    );

    let mut cycle_indexes = HashMap::new();

    if reward_indexes.len() > 0 || expect_indexes {
        assert_eq!(
            reward_indexes.len() as u128,
            lock_period,
            "Invariant violated: lock-period should be equal to the reward indexes length"
        );

        for i in 0..lock_period {
            let cycle_checked = first_cycle + i;
            let reward_index = reward_indexes[i as usize];

            let entry_key = Value::from(
                TupleData::from_data(vec![
                    ("reward-cycle".into(), Value::UInt(cycle_checked.into())),
                    ("index".into(), Value::UInt(reward_index)),
                ])
                .unwrap(),
            );
            let entry_value = with_clarity_db_ro(peer, tip, |db| {
                db.fetch_entry_unknown_descriptor(
                    &boot_code_id(boot::POX_2_NAME, false),
                    "reward-cycle-pox-address-list",
                    &entry_key
                )
                    .unwrap()
                    .expect_optional()
                    .expect("Invariant violated: stacking-state.reward-set-indexes pointed at a non-existent entry")
                    .expect_tuple()
            });

            let entry_stacker = entry_value.get("stacker")
                .unwrap()
                .clone()
                .expect_optional()
                .expect("Invariant violated: stacking-state.reward-set-indexes pointed at an entry without a stacker set")
                .expect_principal();

            assert_eq!(
                &entry_stacker, stacker,
                "Invariant violated: reward-set-index points to different stacker's entry"
            );

            let entry_pox_addr = entry_value.get_owned("pox-addr").unwrap();
            let entry_pox_addr = PoxAddress::try_from_pox_tuple(false, &entry_pox_addr).unwrap();

            assert_eq!(
                &entry_pox_addr, &pox_addr,
                "Invariant violated: linked reward set entry has a different PoX address"
            );

            cycle_indexes.insert(cycle_checked, reward_index);
        }
    }

    StackingStateCheckData {
        cycle_indexes,
        pox_addr,
        first_cycle,
        lock_period,
    }
}

/// Check that:
///  (1) `reward-cycle-pox-address-list.stacker` points to a real `stacking-state`
///  (2) `stacking-state.reward-set-indexes` matches the index of that `reward-cycle-pox-address-list`
///  (3) all `stacking-state.reward-set-indexes` match the index of their reward cycle entries
///  (4) `reward-cycle-total-stacked` is equal to the sum of all entries
///  (5) `stacking-state.pox-addr` matches `reward-cycle-pox-address-list.pox-addr`
pub fn check_stacker_link_invariants(peer: &mut TestPeer, tip: &StacksBlockId, cycle_number: u64) {
    let current_burn_height = StacksChainState::get_stacks_block_header_info_by_index_block_hash(
        peer.chainstate().db(),
        tip,
    )
    .unwrap()
    .unwrap()
    .burn_header_height;
    let tip_cycle = peer
        .config
        .burnchain
        .block_height_to_reward_cycle(current_burn_height.into())
        .unwrap();
    let cycle_start = peer
        .config
        .burnchain
        .reward_cycle_to_block_height(cycle_number);
    let reward_set_entries = get_reward_set_entries_index_order_at(peer, tip, cycle_start);
    let mut checked_total = 0;
    for (actual_index, entry) in reward_set_entries.iter().enumerate() {
        checked_total += entry.amount_stacked;
        if let Some(stacker) = &entry.stacker {
            if tip_cycle > cycle_start {
                // if the checked cycle is before the tip's cycle,
                // the reward-set-entrie's stacker links are no longer necessarily valid
                // (because the reward cycles for those entries has passed)
                // so we continue here to skip the stacker reference checks
                continue;
            }

            let StackingStateCheckData {
                pox_addr,
                cycle_indexes,
                ..
            } = check_stacking_state_invariants(peer, tip, stacker, true);

            assert_eq!(&entry.reward_address, &pox_addr, "Invariant violated: reward-cycle entry has a different PoX addr than in stacker-state");
            assert_eq!(cycle_indexes.get(&(cycle_number as u128)).cloned().unwrap(), actual_index as u128, "Invariant violated: stacking-state.reward-set-indexes entry at cycle_number must point to this stacker's entry");
        }
    }
    let expected_total = get_reward_cycle_total(peer, tip, cycle_number);
    assert_eq!(
        u128::try_from(checked_total).unwrap(),
        expected_total,
        "Invariant violated: total reward cycle amount does not equal sum of reward set"
    );
}

/// Get the `cycle_number`'s total stacked amount at the given chaintip
pub fn get_reward_cycle_total(peer: &mut TestPeer, tip: &StacksBlockId, cycle_number: u64) -> u128 {
    with_clarity_db_ro(peer, tip, |db| {
        let total_stacked_key = TupleData::from_data(vec![(
            "reward-cycle".into(),
            Value::UInt(cycle_number.into()),
        )])
        .unwrap()
        .into();
        db.fetch_entry_unknown_descriptor(
            &boot_code_id(boot::POX_2_NAME, false),
            "reward-cycle-total-stacked",
            &total_stacked_key,
        )
        .map(|v| {
            v.expect_optional()
                .map(|v| {
                    v.expect_tuple()
                        .get_owned("total-ustx")
                        .expect("Malformed tuple returned by PoX contract")
                        .expect_u128()
                })
                // if no entry yet, return 0
                .unwrap_or(0)
        })
        // if the map doesn't exist yet, return 0
        .unwrap_or(0)
    })
}

/// Get the `partial-stacked-by-cycle` entry at a given chain tip
pub fn get_partial_stacked(
    peer: &mut TestPeer,
    tip: &StacksBlockId,
    pox_addr: &Value,
    cycle_number: u64,
    sender: &PrincipalData,
) -> u128 {
    with_clarity_db_ro(peer, tip, |db| {
        let key = TupleData::from_data(vec![
            ("pox-addr".into(), pox_addr.clone()),
            ("reward-cycle".into(), Value::UInt(cycle_number.into())),
            ("sender".into(), Value::from(sender.clone())),
        ])
        .unwrap()
        .into();
        db.fetch_entry_unknown_descriptor(
            &boot_code_id(boot::POX_2_NAME, false),
            "partial-stacked-by-cycle",
            &key,
        )
        .map(|v| {
            v.expect_optional()
                .expect("Expected fetch_entry to return a value")
        })
        .unwrap()
        .expect_tuple()
        .get_owned("stacked-amount")
        .expect("Malformed tuple returned by PoX contract")
        .expect_u128()
    })
}

/// Allows you to do something read-only with the ClarityDB at the given chaintip
pub fn with_clarity_db_ro<F, R>(peer: &mut TestPeer, tip: &StacksBlockId, todo: F) -> R
where
    F: FnOnce(&mut ClarityDatabase) -> R,
{
    with_sortdb(peer, |ref mut c, ref sortdb| {
        let headers_db = HeadersDBConn(c.state_index.sqlite_conn());
        let burn_db = sortdb.index_conn();
        let mut read_only_clar = c
            .clarity_state
            .read_only_connection(tip, &headers_db, &burn_db);
        read_only_clar.with_clarity_db_readonly(todo)
    })
}

/// In this test case, two Stackers, Alice and Bob stack and interact with the
///  PoX v1 contract and PoX v2 contract across the epoch transition.
///
/// Alice: stacks via PoX v1 for 4 cycles. The third of these cycles occurs after
///        the PoX v1 -> v2 transition, and so Alice gets "early unlocked".
///        After the early unlock, Alice re-stacks in PoX v2
///        Alice tries to stack again via PoX v1, which is allowed by the contract,
///        but forbidden by the VM (because PoX has transitioned to v2)
/// Bob:   stacks via PoX v2 for 6 cycles. He attempted to stack via PoX v1 as well,
///        but is forbidden because he has already placed an account lock via PoX v2.
///
#[test]
fn test_simple_pox_lockup_transition_pox_2() {
    // this is the number of blocks after the first sortition any V1
    // PoX locks will automatically unlock at.
    let AUTO_UNLOCK_HEIGHT = 12;
    let EXPECTED_FIRST_V2_CYCLE = 8;
    // the sim environment produces 25 empty sortitions before
    //  tenures start being tracked.
    let EMPTY_SORTITIONS = 25;

    let mut burnchain = Burnchain::default_unittest(0, &BurnchainHeaderHash::zero());
    burnchain.pox_constants.reward_cycle_length = 5;
    burnchain.pox_constants.prepare_length = 2;
    burnchain.pox_constants.anchor_threshold = 1;
    burnchain.pox_constants.v1_unlock_height = AUTO_UNLOCK_HEIGHT + EMPTY_SORTITIONS;

    let first_v2_cycle = burnchain
        .block_height_to_reward_cycle(burnchain.pox_constants.v1_unlock_height as u64)
        .unwrap()
        + 1;

    assert_eq!(first_v2_cycle, EXPECTED_FIRST_V2_CYCLE);

    eprintln!("First v2 cycle = {}", first_v2_cycle);

    let epochs = StacksEpoch::all(0, 0, EMPTY_SORTITIONS as u64 + 10);

    let observer = TestEventObserver::new();

    let (mut peer, mut keys) = instantiate_pox_peer_with_epoch(
        &burnchain,
        "test_simple_pox_lockup_transition_pox_2",
        6104,
        Some(epochs.clone()),
        Some(&observer),
    );

    peer.config.check_pox_invariants =
        Some((EXPECTED_FIRST_V2_CYCLE, EXPECTED_FIRST_V2_CYCLE + 10));

    let num_blocks = 35;

    let alice = keys.pop().unwrap();
    let bob = keys.pop().unwrap();
    let charlie = keys.pop().unwrap();

    let EXPECTED_ALICE_FIRST_REWARD_CYCLE = 6;

    let mut coinbase_nonce = 0;

    // these checks are very repetitive
    let reward_cycle_checks = |tip_index_block| {
        let tip_burn_block_height = get_par_burn_block_height(peer.chainstate(), &tip_index_block);
        let cur_reward_cycle = burnchain
            .block_height_to_reward_cycle(tip_burn_block_height)
            .unwrap() as u128;
        let (min_ustx, reward_addrs, total_stacked) =
            with_sortdb(&mut peer, |ref mut c, ref sortdb| {
                (
                    c.get_stacking_minimum(sortdb, &tip_index_block).unwrap(),
                    get_reward_addresses_with_par_tip(c, &burnchain, sortdb, &tip_index_block)
                        .unwrap(),
                    c.test_get_total_ustx_stacked(sortdb, &tip_index_block, cur_reward_cycle)
                        .unwrap(),
                )
            });

        eprintln!(
            "\nreward cycle: {}\nmin-uSTX: {}\naddrs: {:?}\ntotal-stacked: {}\n",
            cur_reward_cycle, min_ustx, &reward_addrs, total_stacked
        );

        if cur_reward_cycle < EXPECTED_ALICE_FIRST_REWARD_CYCLE {
            // no reward addresses yet
            assert_eq!(reward_addrs.len(), 0);
        } else if cur_reward_cycle < EXPECTED_FIRST_V2_CYCLE as u128 {
            // After the start of Alice's first cycle, but before the first V2 cycle,
            //  Alice is the only Stacker, so check that.
            let (amount_ustx, pox_addr, lock_period, first_reward_cycle) =
                get_stacker_info(&mut peer, &key_to_stacks_addr(&alice).into()).unwrap();
            eprintln!("\nAlice: {} uSTX stacked for {} cycle(s); addr is {:?}; first reward cycle is {}\n", amount_ustx, lock_period, &pox_addr, first_reward_cycle);

            // one reward address, and it's Alice's
            // either way, there's a single reward address
            assert_eq!(reward_addrs.len(), 1);
            assert_eq!(
                (reward_addrs[0].0).version(),
                AddressHashMode::SerializeP2PKH as u8
            );
            assert_eq!(
                (reward_addrs[0].0).hash160(),
                key_to_stacks_addr(&alice).bytes
            );
            assert_eq!(reward_addrs[0].1, 1024 * POX_THRESHOLD_STEPS_USTX);
        } else {
            // v2 reward cycles have begun, so reward addrs should be read from PoX2 which is Bob + Alice
            assert_eq!(reward_addrs.len(), 2);
            assert_eq!(
                (reward_addrs[0].0).version(),
                AddressHashMode::SerializeP2PKH as u8
            );
            assert_eq!(
                (reward_addrs[0].0).hash160(),
                key_to_stacks_addr(&bob).bytes
            );
            assert_eq!(reward_addrs[0].1, 512 * POX_THRESHOLD_STEPS_USTX);

            assert_eq!(
                (reward_addrs[1].0).version(),
                AddressHashMode::SerializeP2PKH as u8
            );
            assert_eq!(
                (reward_addrs[1].0).hash160(),
                key_to_stacks_addr(&alice).bytes
            );
            assert_eq!(reward_addrs[1].1, 512 * POX_THRESHOLD_STEPS_USTX);
        }
    };

    // our "tenure counter" is now at 0
    let tip = get_tip(peer.sortdb.as_ref());
    assert_eq!(tip.block_height, 0 + EMPTY_SORTITIONS as u64);

    // first tenure is empty
    peer.tenure_with_txs(&[], &mut coinbase_nonce);

    let alice_balance = get_balance(&mut peer, &key_to_stacks_addr(&alice).into());
    assert_eq!(alice_balance, 1024 * POX_THRESHOLD_STEPS_USTX);

    let alice_account = get_account(&mut peer, &key_to_stacks_addr(&alice).into());
    assert_eq!(
        alice_account.stx_balance.amount_unlocked(),
        1024 * POX_THRESHOLD_STEPS_USTX
    );
    assert_eq!(alice_account.stx_balance.amount_locked(), 0);
    assert_eq!(alice_account.stx_balance.unlock_height(), 0);

    // next tenure include Alice's lockup
    let tip = get_tip(peer.sortdb.as_ref());
    let alice_lockup = make_pox_lockup(
        &alice,
        0,
        1024 * POX_THRESHOLD_STEPS_USTX,
        AddressHashMode::SerializeP2PKH,
        key_to_stacks_addr(&alice).bytes,
        4,
        tip.block_height,
    );

    // our "tenure counter" is now at 1
    assert_eq!(tip.block_height, 1 + EMPTY_SORTITIONS as u64);

    let tip_index_block = peer.tenure_with_txs(&[alice_lockup], &mut coinbase_nonce);

    // check the stacking minimum
    let total_liquid_ustx = get_liquid_ustx(&mut peer);
    let min_ustx = with_sortdb(&mut peer, |ref mut chainstate, ref sortdb| {
        chainstate.get_stacking_minimum(sortdb, &tip_index_block)
    })
    .unwrap();
    assert_eq!(
        min_ustx,
        total_liquid_ustx / POX_TESTNET_STACKING_THRESHOLD_25
    );

    // no reward addresses
    let reward_addrs = with_sortdb(&mut peer, |ref mut chainstate, ref sortdb| {
        get_reward_addresses_with_par_tip(chainstate, &burnchain, sortdb, &tip_index_block)
    })
    .unwrap();
    assert_eq!(reward_addrs.len(), 0);

    // check the first reward cycle when Alice's tokens get stacked
    let tip_burn_block_height = get_par_burn_block_height(peer.chainstate(), &tip_index_block);
    let alice_first_reward_cycle = 1 + burnchain
        .block_height_to_reward_cycle(tip_burn_block_height)
        .unwrap() as u128;

    assert_eq!(alice_first_reward_cycle, EXPECTED_ALICE_FIRST_REWARD_CYCLE);

    // alice locked, so balance should be 0
    let alice_balance = get_balance(&mut peer, &key_to_stacks_addr(&alice).into());
    assert_eq!(alice_balance, 0);

    // produce blocks until immediately before the epoch switch (7 more blocks to block height 35)

    for _i in 0..7 {
        peer.tenure_with_txs(&[], &mut coinbase_nonce);

        // alice is still locked, balance should be 0
        let alice_balance = get_balance(&mut peer, &key_to_stacks_addr(&alice).into());
        assert_eq!(alice_balance, 0);
    }

    // Have Charlie try to use the PoX2 contract. This transaction
    //  should be accepted (checked via the tx receipt). Also, importantly,
    //  the cost tracker should assign costs to Charlie's transaction.
    //  This is also checked by the transaction receipt.
    let tip = get_tip(peer.sortdb.as_ref());

    // our "tenure counter" is now at 9
    assert_eq!(tip.block_height, 9 + EMPTY_SORTITIONS as u64);

    let test = make_pox_2_contract_call(
        &charlie,
        0,
        "delegate-stx",
        vec![
            Value::UInt(1_000_000),
            PrincipalData::from(key_to_stacks_addr(&charlie)).into(),
            Value::none(),
            Value::none(),
        ],
    );
    peer.tenure_with_txs(&[test], &mut coinbase_nonce);

    // alice is still locked, balance should be 0
    let alice_balance = get_balance(&mut peer, &key_to_stacks_addr(&alice).into());
    assert_eq!(alice_balance, 0);

    // in the next tenure, PoX 2 should now exist.
    // Lets have Bob lock up for v2
    // this will lock for cycles 8, 9, 10, and 11
    //  the first v2 cycle will be 8
    let tip = get_tip(peer.sortdb.as_ref());

    let bob_lockup = make_pox_2_lockup(
        &bob,
        0,
        512 * POX_THRESHOLD_STEPS_USTX,
        PoxAddress::from_legacy(
            AddressHashMode::SerializeP2PKH,
            key_to_stacks_addr(&bob).bytes,
        ),
        6,
        tip.block_height,
    );

    // our "tenure counter" is now at 10
    assert_eq!(tip.block_height, 10 + EMPTY_SORTITIONS as u64);

    let block_id = peer.tenure_with_txs(&[bob_lockup], &mut coinbase_nonce);

    // alice is still locked, balance should be 0
    let alice_balance = get_balance(&mut peer, &key_to_stacks_addr(&alice).into());
    assert_eq!(alice_balance, 0);

    // Now, Bob tries to lock in PoX v1 too, but it shouldn't work!
    let tip = get_tip(peer.sortdb.as_ref());

    let bob_lockup = make_pox_lockup(
        &bob,
        1,
        512 * POX_THRESHOLD_STEPS_USTX,
        AddressHashMode::SerializeP2PKH,
        key_to_stacks_addr(&bob).bytes,
        4,
        tip.block_height,
    );

    // our "tenure counter" is now at 11
    assert_eq!(tip.block_height, 11 + EMPTY_SORTITIONS as u64);
    let block_id = peer.tenure_with_txs(&[bob_lockup], &mut coinbase_nonce);

    // our "tenure counter" is now at 12
    let tip = get_tip(peer.sortdb.as_ref());
    assert_eq!(tip.block_height, 12 + EMPTY_SORTITIONS as u64);
    // One more empty tenure to reach the unlock height
    let block_id = peer.tenure_with_txs(&[], &mut coinbase_nonce);

    // Auto unlock height is reached, Alice balance should be unlocked
    let alice_balance = get_balance(&mut peer, &key_to_stacks_addr(&alice).into());
    assert_eq!(alice_balance, 1024 * POX_THRESHOLD_STEPS_USTX);

    // At this point, the auto unlock height for v1 accounts should be reached.
    //  let Alice stack in PoX v2
    let tip = get_tip(peer.sortdb.as_ref());

    // our "tenure counter" is now at 13
    assert_eq!(tip.block_height, 13 + EMPTY_SORTITIONS as u64);

    let alice_lockup = make_pox_2_lockup(
        &alice,
        1,
        512 * POX_THRESHOLD_STEPS_USTX,
        PoxAddress::from_legacy(
            AddressHashMode::SerializeP2PKH,
            key_to_stacks_addr(&alice).bytes,
        ),
        12,
        tip.block_height,
    );
    peer.tenure_with_txs(&[alice_lockup], &mut coinbase_nonce);

    // Alice locked half her balance in PoX 2
    let alice_balance = get_balance(&mut peer, &key_to_stacks_addr(&alice).into());
    assert_eq!(alice_balance, 512 * POX_THRESHOLD_STEPS_USTX);

    // now, let's roll the chain forward until Alice *would* have unlocked in v1 anyways.
    //  that's block height 31, so play 27 empty blocks

    for _i in 0..17 {
        peer.tenure_with_txs(&[], &mut coinbase_nonce);
        // at this point, alice's balance should always include this half lockup
        assert_eq!(alice_balance, 512 * POX_THRESHOLD_STEPS_USTX);
    }

    let tip = get_tip(peer.sortdb.as_ref());

    // our "tenure counter" is now at 31
    assert_eq!(tip.block_height, 31 + EMPTY_SORTITIONS as u64);

    let alice_lockup = make_pox_lockup(
        &alice,
        2,
        512 * POX_THRESHOLD_STEPS_USTX,
        AddressHashMode::SerializeP2PKH,
        key_to_stacks_addr(&alice).bytes,
        12,
        tip.block_height,
    );
    let block_id = peer.tenure_with_txs(&[alice_lockup], &mut coinbase_nonce);

    assert_eq!(alice_balance, 512 * POX_THRESHOLD_STEPS_USTX);

    // now let's check some tx receipts

    let alice_address = key_to_stacks_addr(&alice);
    let bob_address = key_to_stacks_addr(&bob);
    let blocks = observer.get_blocks();

    let mut alice_txs = HashMap::new();
    let mut bob_txs = HashMap::new();
    let mut charlie_txs = HashMap::new();

    eprintln!("Alice addr: {}", alice_address);
    eprintln!("Bob addr: {}", bob_address);

    let mut tested_charlie = false;

    for b in blocks.into_iter() {
        for r in b.receipts.into_iter() {
            if let TransactionOrigin::Stacks(ref t) = r.transaction {
                let addr = t.auth.origin().address_testnet();
                eprintln!("TX addr: {}", addr);
                if addr == alice_address {
                    alice_txs.insert(t.auth.get_origin_nonce(), r);
                } else if addr == bob_address {
                    bob_txs.insert(t.auth.get_origin_nonce(), r);
                } else if addr == key_to_stacks_addr(&charlie) {
                    assert!(
                        r.execution_cost != ExecutionCost::zero(),
                        "Execution cost is not zero!"
                    );
                    charlie_txs.insert(t.auth.get_origin_nonce(), r);

                    tested_charlie = true;
                }
            }
        }
    }

    assert!(tested_charlie, "Charlie TX must be tested");
    // Alice should have three accepted transactions:
    //  TX0 -> Alice's initial lockup in PoX 1
    //  TX1 -> Alice's PoX 2 lockup
    //  TX2 -> Alice's attempt to lock again in PoX 1 -- this one should fail
    //         because PoX 1 is now defunct. Checked via the tx receipt.
    assert_eq!(alice_txs.len(), 3, "Alice should have 3 confirmed txs");
    // Bob should have two accepted transactions:
    //  TX0 -> Bob's initial lockup in PoX 2
    //  TX1 -> Bob's attempt to lock again in PoX 1 -- this one should fail
    //         because PoX 1 is now defunct. Checked via the tx receipt.
    assert_eq!(bob_txs.len(), 2, "Bob should have 2 confirmed txs");
    // Charlie should have one accepted transactions:
    //  TX0 -> Charlie's delegation in PoX 2. This tx just checks that the
    //         initialization code tracks costs in txs that occur after the
    //         initialization code (which uses a free tracker).
    assert_eq!(charlie_txs.len(), 1, "Charlie should have 1 confirmed txs");

    //  TX0 -> Alice's initial lockup in PoX 1
    assert!(
        match alice_txs.get(&0).unwrap().result {
            Value::Response(ref r) => r.committed,
            _ => false,
        },
        "Alice tx0 should have committed okay"
    );

    //  TX1 -> Alice's PoX 2 lockup
    assert!(
        match alice_txs.get(&1).unwrap().result {
            Value::Response(ref r) => r.committed,
            _ => false,
        },
        "Alice tx1 should have committed okay"
    );

    //  TX2 -> Alice's attempt to lock again in PoX 1 -- this one should fail
    //         because PoX 1 is now defunct. Checked via the tx receipt.
    assert_eq!(
        alice_txs.get(&2).unwrap().result,
        Value::err_none(),
        "Alice tx2 should have resulted in a runtime error"
    );

    //  TX0 -> Bob's initial lockup in PoX 2
    assert!(
        match bob_txs.get(&0).unwrap().result {
            Value::Response(ref r) => r.committed,
            _ => false,
        },
        "Bob tx0 should have committed okay"
    );

    //  TX1 -> Bob's attempt to lock again in PoX 1 -- this one should fail
    //         because PoX 1 is now defunct. Checked via the tx receipt.
    assert_eq!(
        bob_txs.get(&1).unwrap().result,
        Value::err_none(),
        "Bob tx1 should have resulted in a runtime error"
    );

    //  TX0 -> Charlie's delegation in PoX 2. This tx just checks that the
    //         initialization code tracks costs in txs that occur after the
    //         initialization code (which uses a free tracker).
    assert!(
        match charlie_txs.get(&0).unwrap().result {
            Value::Response(ref r) => r.committed,
            _ => false,
        },
        "Charlie tx0 should have committed okay"
    );
}

#[test]
fn test_simple_pox_2_auto_unlock_ab() {
    test_simple_pox_2_auto_unlock(true)
}

#[test]
fn test_simple_pox_2_auto_unlock_ba() {
    test_simple_pox_2_auto_unlock(false)
}

/// In this test case, two Stackers, Alice and Bob stack and interact with the
///  PoX v1 contract and PoX v2 contract across the epoch transition.
///
/// Alice: stacks via PoX v1 for 4 cycles. The third of these cycles occurs after
///        the PoX v1 -> v2 transition, and so Alice gets "early unlocked".
///        After the early unlock, Alice re-stacks in PoX v2
///        Alice tries to stack again via PoX v1, which is allowed by the contract,
///        but forbidden by the VM (because PoX has transitioned to v2)
/// Bob:   stacks via PoX v2 for 6 cycles. He attempted to stack via PoX v1 as well,
///        but is forbidden because he has already placed an account lock via PoX v2.
///
/// Note: this test is symmetric over the order of alice and bob's stacking calls.
///       when alice goes first, the auto-unlock code doesn't need to perform a "move"
///       when bob goes first, the auto-unlock code does need to perform a "move"
fn test_simple_pox_2_auto_unlock(alice_first: bool) {
    // this is the number of blocks after the first sortition any V1
    // PoX locks will automatically unlock at.
    let AUTO_UNLOCK_HEIGHT = 12;
    let EXPECTED_FIRST_V2_CYCLE = 8;
    // the sim environment produces 25 empty sortitions before
    //  tenures start being tracked.
    let EMPTY_SORTITIONS = 25;

    let mut burnchain = Burnchain::default_unittest(0, &BurnchainHeaderHash::zero());
    burnchain.pox_constants.reward_cycle_length = 5;
    burnchain.pox_constants.prepare_length = 2;
    burnchain.pox_constants.anchor_threshold = 1;
    burnchain.pox_constants.pox_participation_threshold_pct = 1;
    burnchain.pox_constants.v1_unlock_height = AUTO_UNLOCK_HEIGHT + EMPTY_SORTITIONS;

    let first_v2_cycle = burnchain
        .block_height_to_reward_cycle(burnchain.pox_constants.v1_unlock_height as u64)
        .unwrap()
        + 1;

    assert_eq!(first_v2_cycle, EXPECTED_FIRST_V2_CYCLE);

    eprintln!("First v2 cycle = {}", first_v2_cycle);

    let epochs = StacksEpoch::all(0, 0, EMPTY_SORTITIONS as u64 + 10);

    let observer = TestEventObserver::new();

    let (mut peer, mut keys) = instantiate_pox_peer_with_epoch(
        &burnchain,
        &format!("test_simple_pox_2_auto_unlock_{}", alice_first),
        6002,
        Some(epochs.clone()),
        Some(&observer),
    );

    peer.config.check_pox_invariants =
        Some((EXPECTED_FIRST_V2_CYCLE, EXPECTED_FIRST_V2_CYCLE + 10));

    let num_blocks = 35;

    let alice = keys.pop().unwrap();
    let bob = keys.pop().unwrap();
    let charlie = keys.pop().unwrap();

    let mut coinbase_nonce = 0;

    // produce blocks until the epoch switch
    for _i in 0..10 {
        peer.tenure_with_txs(&[], &mut coinbase_nonce);
    }

    // in the next tenure, PoX 2 should now exist.
    // Lets have Bob lock up for v2
    // this will lock for cycles 8, 9, 10, and 11
    //  the first v2 cycle will be 8
    let tip = get_tip(peer.sortdb.as_ref());

    let alice_lockup = make_pox_2_lockup(
        &alice,
        0,
        1024 * POX_THRESHOLD_STEPS_USTX,
        PoxAddress::from_legacy(
            AddressHashMode::SerializeP2PKH,
            key_to_stacks_addr(&alice).bytes,
        ),
        6,
        tip.block_height,
    );

    let bob_lockup = make_pox_2_lockup(
        &bob,
        0,
        1 * POX_THRESHOLD_STEPS_USTX,
        PoxAddress::from_legacy(
            AddressHashMode::SerializeP2PKH,
            key_to_stacks_addr(&bob).bytes,
        ),
        6,
        tip.block_height,
    );

    // our "tenure counter" is now at 10
    assert_eq!(tip.block_height, 10 + EMPTY_SORTITIONS as u64);

    let txs = if alice_first {
        [alice_lockup, bob_lockup]
    } else {
        [bob_lockup, alice_lockup]
    };
    let mut latest_block = peer.tenure_with_txs(&txs, &mut coinbase_nonce);

    // check that the "raw" reward set will contain entries for alice and bob
    //  at the cycle start
    for cycle_number in EXPECTED_FIRST_V2_CYCLE..(EXPECTED_FIRST_V2_CYCLE + 6) {
        let cycle_start = burnchain.reward_cycle_to_block_height(cycle_number);
        let reward_set_entries = get_reward_set_entries_at(&mut peer, &latest_block, cycle_start);
        assert_eq!(reward_set_entries.len(), 2);
        assert_eq!(
            reward_set_entries[0].reward_address.bytes(),
            key_to_stacks_addr(&bob).bytes.0.to_vec()
        );
        assert_eq!(
            reward_set_entries[1].reward_address.bytes(),
            key_to_stacks_addr(&alice).bytes.0.to_vec()
        );
    }

    // we'll produce blocks until the next reward cycle gets through the "handled start" code
    //  this is one block after the reward cycle starts
    let height_target = burnchain.reward_cycle_to_block_height(EXPECTED_FIRST_V2_CYCLE) + 1;

    // but first, check that bob has locked tokens at (height_target + 1)
    let (bob_bal, _) = get_stx_account_at(
        &mut peer,
        &latest_block,
        &key_to_stacks_addr(&bob).to_account_principal(),
    )
    .canonical_repr_at_block(height_target + 1, burnchain.pox_constants.v1_unlock_height);
    assert_eq!(bob_bal.amount_locked(), POX_THRESHOLD_STEPS_USTX);

    while get_tip(peer.sortdb.as_ref()).block_height < height_target {
        latest_block = peer.tenure_with_txs(&[], &mut coinbase_nonce);
    }

    // check that the "raw" reward sets for all cycles just contains entries for alice
    //  at the cycle start
    for cycle_number in EXPECTED_FIRST_V2_CYCLE..(EXPECTED_FIRST_V2_CYCLE + 6) {
        let cycle_start = burnchain.reward_cycle_to_block_height(cycle_number);
        let reward_set_entries = get_reward_set_entries_at(&mut peer, &latest_block, cycle_start);
        assert_eq!(reward_set_entries.len(), 1);
        assert_eq!(
            reward_set_entries[0].reward_address.bytes(),
            key_to_stacks_addr(&alice).bytes.0.to_vec()
        );
    }

    // now check that bob has no locked tokens at (height_target + 1)
    let (bob_bal, _) = get_stx_account_at(
        &mut peer,
        &latest_block,
        &key_to_stacks_addr(&bob).to_account_principal(),
    )
    .canonical_repr_at_block(height_target + 1, burnchain.pox_constants.v1_unlock_height);
    assert_eq!(bob_bal.amount_locked(), 0);

    // but bob's still locked at (height_target): the unlock is accelerated to the "next" burn block
    let (bob_bal, _) = get_stx_account_at(
        &mut peer,
        &latest_block,
        &key_to_stacks_addr(&bob).to_account_principal(),
    )
    .canonical_repr_at_block(height_target + 1, burnchain.pox_constants.v1_unlock_height);
    assert_eq!(bob_bal.amount_locked(), 0);

    // check that the total reward cycle amounts have decremented correctly
    for cycle_number in EXPECTED_FIRST_V2_CYCLE..(EXPECTED_FIRST_V2_CYCLE + 6) {
        assert_eq!(
            get_reward_cycle_total(&mut peer, &latest_block, cycle_number),
            1024 * POX_THRESHOLD_STEPS_USTX
        );
    }

    // check that bob's stacking-state is gone and alice's stacking-state is correct
    assert!(
        get_stacking_state_pox_2(
            &mut peer,
            &latest_block,
            &key_to_stacks_addr(&bob).to_account_principal()
        )
        .is_none(),
        "Bob should not have a stacking-state entry"
    );

    let alice_state = get_stacking_state_pox_2(
        &mut peer,
        &latest_block,
        &key_to_stacks_addr(&alice).to_account_principal(),
    )
    .expect("Alice should have stacking-state entry")
    .expect_tuple();
    let reward_indexes_str = format!("{}", alice_state.get("reward-set-indexes").unwrap());
    assert_eq!(reward_indexes_str, "(u0 u0 u0 u0 u0 u0)");

    // now let's check some tx receipts

    let alice_address = key_to_stacks_addr(&alice);
    let bob_address = key_to_stacks_addr(&bob);
    let charlie_address = key_to_stacks_addr(&charlie);
    let blocks = observer.get_blocks();

    let mut alice_txs = HashMap::new();
    let mut bob_txs = HashMap::new();
    let mut charlie_txs = HashMap::new();

    eprintln!("Alice addr: {}", alice_address);
    eprintln!("Bob addr: {}", bob_address);

    for b in blocks.into_iter() {
        for r in b.receipts.into_iter() {
            if let TransactionOrigin::Stacks(ref t) = r.transaction {
                let addr = t.auth.origin().address_testnet();
                eprintln!("TX addr: {}", addr);
                if addr == alice_address {
                    alice_txs.insert(t.auth.get_origin_nonce(), r);
                } else if addr == bob_address {
                    bob_txs.insert(t.auth.get_origin_nonce(), r);
                } else if addr == charlie_address {
                    assert!(
                        r.execution_cost != ExecutionCost::zero(),
                        "Execution cost is not zero!"
                    );
                    charlie_txs.insert(t.auth.get_origin_nonce(), r);
                }
            }
        }
    }

    assert_eq!(alice_txs.len(), 1);
    assert_eq!(charlie_txs.len(), 0);

    assert_eq!(bob_txs.len(), 1);

    //  TX0 -> Bob's initial lockup in PoX 2
    assert!(
        match bob_txs.get(&0).unwrap().result {
            Value::Response(ref r) => r.committed,
            _ => false,
        },
        "Bob tx0 should have committed okay"
    );
}

/// In this test case, Alice delegates to Bob.
///  Bob stacks Alice's funds via PoX v2 for 6 cycles. In the third cycle,
///  Bob increases Alice's stacking amount.
///
#[test]
fn delegate_stack_increase() {
    // this is the number of blocks after the first sortition any V1
    // PoX locks will automatically unlock at.
    let AUTO_UNLOCK_HEIGHT = 12;
    let EXPECTED_FIRST_V2_CYCLE = 8;
    // the sim environment produces 25 empty sortitions before
    //  tenures start being tracked.
    let EMPTY_SORTITIONS = 25;

    let mut burnchain = Burnchain::default_unittest(0, &BurnchainHeaderHash::zero());
    burnchain.pox_constants.reward_cycle_length = 5;
    burnchain.pox_constants.prepare_length = 2;
    burnchain.pox_constants.anchor_threshold = 1;
    burnchain.pox_constants.pox_participation_threshold_pct = 1;
    burnchain.pox_constants.v1_unlock_height = AUTO_UNLOCK_HEIGHT + EMPTY_SORTITIONS;

    let first_v2_cycle = burnchain
        .block_height_to_reward_cycle(burnchain.pox_constants.v1_unlock_height as u64)
        .unwrap()
        + 1;

    assert_eq!(first_v2_cycle, EXPECTED_FIRST_V2_CYCLE);

    eprintln!("First v2 cycle = {}", first_v2_cycle);

    let epochs = StacksEpoch::all(0, 0, EMPTY_SORTITIONS as u64 + 10);

    let observer = TestEventObserver::new();

    let (mut peer, mut keys) = instantiate_pox_peer_with_epoch(
        &burnchain,
        &format!("pox_2_delegate_stack_increase"),
        6004,
        Some(epochs.clone()),
        Some(&observer),
    );

    peer.config.check_pox_invariants =
        Some((EXPECTED_FIRST_V2_CYCLE, EXPECTED_FIRST_V2_CYCLE + 10));

    let num_blocks = 35;

    let alice = keys.pop().unwrap();
    let alice_address = key_to_stacks_addr(&alice);
    let alice_principal = PrincipalData::from(alice_address.clone());
    let bob = keys.pop().unwrap();
    let bob_address = key_to_stacks_addr(&bob);
    let bob_principal = PrincipalData::from(bob_address.clone());
    let bob_pox_addr = make_pox_addr(AddressHashMode::SerializeP2PKH, bob_address.bytes.clone());
    let mut alice_nonce = 0;
    let mut bob_nonce = 0;

    let alice_delegation_amount = 1023 * POX_THRESHOLD_STEPS_USTX;
    let alice_first_lock_amount = 512 * POX_THRESHOLD_STEPS_USTX;

    let mut coinbase_nonce = 0;

    // produce blocks until the epoch switch
    for _i in 0..10 {
        peer.tenure_with_txs(&[], &mut coinbase_nonce);
    }

    // in the next tenure, PoX 2 should now exist.
    let tip = get_tip(peer.sortdb.as_ref());

    // submit delegation tx
    let alice_delegation_1 = make_pox_2_contract_call(
        &alice,
        alice_nonce,
        "delegate-stx",
        vec![
            Value::UInt(alice_delegation_amount),
            bob_principal.clone().into(),
            Value::none(),
            Value::none(),
        ],
    );

    alice_nonce += 1;

    let delegate_stack_tx = make_pox_2_contract_call(
        &bob,
        bob_nonce,
        "delegate-stack-stx",
        vec![
            alice_principal.clone().into(),
            Value::UInt(alice_first_lock_amount),
            bob_pox_addr.clone(),
            Value::UInt(tip.block_height as u128),
            Value::UInt(6),
        ],
    );

    bob_nonce += 1;

    // our "tenure counter" is now at 10
    assert_eq!(tip.block_height, 10 + EMPTY_SORTITIONS as u64);

    let mut latest_block = peer.tenure_with_txs(
        &[alice_delegation_1, delegate_stack_tx],
        &mut coinbase_nonce,
    );

    // check that the partial stacking state contains entries for bob
    for cycle_number in EXPECTED_FIRST_V2_CYCLE..(EXPECTED_FIRST_V2_CYCLE + 6) {
        let partial_stacked = get_partial_stacked(
            &mut peer,
            &latest_block,
            &bob_pox_addr,
            cycle_number,
            &bob_principal,
        );
        assert_eq!(partial_stacked, 512 * POX_THRESHOLD_STEPS_USTX);
    }

    // we'll produce blocks until the 3rd reward cycle gets through the "handled start" code
    //  this is one block after the reward cycle starts
    let height_target = burnchain.reward_cycle_to_block_height(EXPECTED_FIRST_V2_CYCLE + 3) + 1;

    while get_tip(peer.sortdb.as_ref()).block_height < height_target {
        latest_block = peer.tenure_with_txs(&[], &mut coinbase_nonce);
    }

    let alice_bal = get_stx_account_at(&mut peer, &latest_block, &alice_principal);

    assert_eq!(alice_bal.amount_locked(), alice_first_lock_amount);

    // check that the partial stacking state contains entries for bob
    for cycle_number in EXPECTED_FIRST_V2_CYCLE..(EXPECTED_FIRST_V2_CYCLE + 6) {
        let partial_stacked = get_partial_stacked(
            &mut peer,
            &latest_block,
            &bob_pox_addr,
            cycle_number,
            &bob_principal,
        );
        assert_eq!(partial_stacked, 512 * POX_THRESHOLD_STEPS_USTX);
    }

    let mut txs_to_submit = vec![];

    let fail_direct_increase_delegation = alice_nonce;
    txs_to_submit.push(make_pox_2_contract_call(
        &alice,
        alice_nonce,
        "stack-increase",
        vec![Value::UInt(1)],
    ));
    alice_nonce += 1;

    let fail_delegate_too_much_locked = bob_nonce;
    txs_to_submit.push(make_pox_2_contract_call(
        &bob,
        bob_nonce,
        "delegate-stack-increase",
        vec![
            alice_principal.clone().into(),
            bob_pox_addr.clone(),
            Value::UInt(alice_delegation_amount - alice_first_lock_amount + 1),
        ],
    ));
    bob_nonce += 1;

    let fail_invalid_amount = bob_nonce;
    txs_to_submit.push(make_pox_2_contract_call(
        &bob,
        bob_nonce,
        "delegate-stack-increase",
        vec![
            alice_principal.clone().into(),
            bob_pox_addr.clone(),
            Value::UInt(0),
        ],
    ));
    bob_nonce += 1;

    let fail_insufficient_funds = bob_nonce;
    txs_to_submit.push(make_pox_2_contract_call(
        &bob,
        bob_nonce,
        "delegate-stack-increase",
        vec![
            alice_principal.clone().into(),
            bob_pox_addr.clone(),
            Value::UInt(alice_bal.amount_unlocked() + 1),
        ],
    ));
    bob_nonce += 1;

    txs_to_submit.push(make_pox_2_contract_call(
        &bob,
        bob_nonce,
        "delegate-stack-increase",
        vec![
            alice_principal.clone().into(),
            bob_pox_addr.clone(),
            Value::UInt(alice_delegation_amount - alice_first_lock_amount),
        ],
    ));
    bob_nonce += 1;

    latest_block = peer.tenure_with_txs(&txs_to_submit, &mut coinbase_nonce);

    assert_eq!(
        get_stx_account_at(&mut peer, &latest_block, &alice_principal).amount_locked(),
        alice_delegation_amount
    );

    // check that the partial stacking state contains entries for bob and they've incremented correctly
    for cycle_number in (EXPECTED_FIRST_V2_CYCLE)..(EXPECTED_FIRST_V2_CYCLE + 4) {
        let partial_stacked = get_partial_stacked(
            &mut peer,
            &latest_block,
            &bob_pox_addr,
            cycle_number,
            &bob_principal,
        );
        assert_eq!(partial_stacked, alice_first_lock_amount);
    }

    for cycle_number in (EXPECTED_FIRST_V2_CYCLE + 4)..(EXPECTED_FIRST_V2_CYCLE + 6) {
        let partial_stacked = get_partial_stacked(
            &mut peer,
            &latest_block,
            &bob_pox_addr,
            cycle_number,
            &bob_principal,
        );
        assert_eq!(partial_stacked, alice_delegation_amount,);
    }

    // now let's check some tx receipts

    let alice_address = key_to_stacks_addr(&alice);
    let blocks = observer.get_blocks();

    let mut alice_txs = HashMap::new();
    let mut bob_txs = HashMap::new();

    for b in blocks.into_iter() {
        for r in b.receipts.into_iter() {
            if let TransactionOrigin::Stacks(ref t) = r.transaction {
                let addr = t.auth.origin().address_testnet();
                if addr == alice_address {
                    alice_txs.insert(t.auth.get_origin_nonce(), r);
                } else if addr == bob_address {
                    bob_txs.insert(t.auth.get_origin_nonce(), r);
                }
            }
        }
    }

    assert_eq!(alice_txs.len() as u64, 2);
    assert_eq!(bob_txs.len() as u64, 5);

    // transaction should fail because Alice cannot increase her own stacking amount while delegating
    assert_eq!(
        &alice_txs[&fail_direct_increase_delegation]
            .result
            .to_string(),
        "(err 20)"
    );

    // transaction should fail because Alice did not delegate enough funds to Bob
    assert_eq!(
        &bob_txs[&fail_delegate_too_much_locked].result.to_string(),
        "(err 22)"
    );

    // transaction should fail because Alice doesn't have enough funds
    assert_eq!(
        &bob_txs[&fail_insufficient_funds].result.to_string(),
        "(err 1)"
    );

    // transaction should fail because the amount supplied is invalid (i.e., 0)
    assert_eq!(
        &bob_txs[&fail_invalid_amount].result.to_string(),
        "(err 18)"
    );
}

/// In this test case, Alice stacks and interacts with the
///  PoX v2 contract after the epoch transition.
///
/// Alice: stacks via PoX v2 for 6 cycles. In the third cycle, Alice invokes
/// `stack-increase`
///
#[test]
fn stack_increase() {
    // this is the number of blocks after the first sortition any V1
    // PoX locks will automatically unlock at.
    let AUTO_UNLOCK_HEIGHT = 12;
    let EXPECTED_FIRST_V2_CYCLE = 8;
    // the sim environment produces 25 empty sortitions before
    //  tenures start being tracked.
    let EMPTY_SORTITIONS = 25;

    let mut burnchain = Burnchain::default_unittest(0, &BurnchainHeaderHash::zero());
    burnchain.pox_constants.reward_cycle_length = 5;
    burnchain.pox_constants.prepare_length = 2;
    burnchain.pox_constants.anchor_threshold = 1;
    burnchain.pox_constants.pox_participation_threshold_pct = 1;
    burnchain.pox_constants.v1_unlock_height = AUTO_UNLOCK_HEIGHT + EMPTY_SORTITIONS;

    let first_v2_cycle = burnchain
        .block_height_to_reward_cycle(burnchain.pox_constants.v1_unlock_height as u64)
        .unwrap()
        + 1;

    assert_eq!(first_v2_cycle, EXPECTED_FIRST_V2_CYCLE);

    eprintln!("First v2 cycle = {}", first_v2_cycle);

    let epochs = StacksEpoch::all(0, 0, EMPTY_SORTITIONS as u64 + 10);

    let observer = TestEventObserver::new();

    let (mut peer, mut keys) = instantiate_pox_peer_with_epoch(
        &burnchain,
        &format!("test_simple_pox_2_increase"),
        6006,
        Some(epochs.clone()),
        Some(&observer),
    );

    peer.config.check_pox_invariants =
        Some((EXPECTED_FIRST_V2_CYCLE, EXPECTED_FIRST_V2_CYCLE + 10));

    let num_blocks = 35;

    let alice = keys.pop().unwrap();
    let alice_address = key_to_stacks_addr(&alice);
    let alice_principal = PrincipalData::from(alice_address.clone());
    let mut alice_nonce = 0;

    let mut coinbase_nonce = 0;

    let first_lockup_amt = 512 * POX_THRESHOLD_STEPS_USTX;
    let total_balance = 1024 * POX_THRESHOLD_STEPS_USTX;
    let increase_amt = total_balance - first_lockup_amt;

    // produce blocks until the epoch switch
    for _i in 0..10 {
        peer.tenure_with_txs(&[], &mut coinbase_nonce);
    }

    // in the next tenure, PoX 2 should now exist.
    let tip = get_tip(peer.sortdb.as_ref());

    // submit an increase: this should fail, because Alice is not yet locked
    let fail_no_lock_tx = alice_nonce;
    let alice_increase = make_pox_2_increase(&alice, alice_nonce, increase_amt);
    alice_nonce += 1;

    let alice_lockup = make_pox_2_lockup(
        &alice,
        alice_nonce,
        first_lockup_amt,
        PoxAddress::from_legacy(
            AddressHashMode::SerializeP2PKH,
            key_to_stacks_addr(&alice).bytes,
        ),
        6,
        tip.block_height,
    );
    alice_nonce += 1;

    // our "tenure counter" is now at 10
    assert_eq!(tip.block_height, 10 + EMPTY_SORTITIONS as u64);

    let mut latest_block =
        peer.tenure_with_txs(&[alice_increase, alice_lockup], &mut coinbase_nonce);

    assert_eq!(
        get_stx_account_at(&mut peer, &latest_block, &alice_principal).amount_locked(),
        first_lockup_amt,
    );

    assert_eq!(
        get_stx_account_at(&mut peer, &latest_block, &alice_principal).get_total_balance(),
        total_balance,
    );

    // check that the "raw" reward set will contain entries for alice at the cycle start
    for cycle_number in EXPECTED_FIRST_V2_CYCLE..(EXPECTED_FIRST_V2_CYCLE + 6) {
        let cycle_start = burnchain.reward_cycle_to_block_height(cycle_number);
        let reward_set_entries = get_reward_set_entries_at(&mut peer, &latest_block, cycle_start);
        assert_eq!(reward_set_entries.len(), 1);
        assert_eq!(
            reward_set_entries[0].reward_address.bytes(),
            key_to_stacks_addr(&alice).bytes.0.to_vec()
        );
        assert_eq!(reward_set_entries[0].amount_stacked, first_lockup_amt,);
    }

    // we'll produce blocks until the 3rd reward cycle gets through the "handled start" code
    //  this is one block after the reward cycle starts
    let height_target = burnchain.reward_cycle_to_block_height(EXPECTED_FIRST_V2_CYCLE + 3) + 1;

    while get_tip(peer.sortdb.as_ref()).block_height < height_target {
        latest_block = peer.tenure_with_txs(&[], &mut coinbase_nonce);
    }

    // check that the "raw" reward sets for all cycles contains entries for alice
    for cycle_number in EXPECTED_FIRST_V2_CYCLE..(EXPECTED_FIRST_V2_CYCLE + 6) {
        let cycle_start = burnchain.reward_cycle_to_block_height(cycle_number);
        let reward_set_entries = get_reward_set_entries_at(&mut peer, &latest_block, cycle_start);
        assert_eq!(reward_set_entries.len(), 1);
        assert_eq!(
            reward_set_entries[0].reward_address.bytes(),
            key_to_stacks_addr(&alice).bytes.0.to_vec()
        );
        assert_eq!(reward_set_entries[0].amount_stacked, first_lockup_amt,);
    }

    let mut txs_to_submit = vec![];
    let fail_bad_amount = alice_nonce;
    txs_to_submit.push(make_pox_2_increase(&alice, alice_nonce, 0));
    alice_nonce += 1;

    // this stack-increase tx should work
    txs_to_submit.push(make_pox_2_increase(&alice, alice_nonce, increase_amt));
    alice_nonce += 1;

    // increase by an amount we don't have!
    let fail_not_enough_funds = alice_nonce;
    txs_to_submit.push(make_pox_2_increase(&alice, alice_nonce, 1));
    alice_nonce += 1;

    latest_block = peer.tenure_with_txs(&txs_to_submit, &mut coinbase_nonce);

    assert_eq!(
        get_stx_account_at(&mut peer, &latest_block, &alice_principal).amount_locked(),
        first_lockup_amt + increase_amt,
    );

    assert_eq!(
        get_stx_account_at(&mut peer, &latest_block, &alice_principal).get_total_balance(),
        total_balance,
    );

    // check that the total reward cycle amounts have incremented correctly
    for cycle_number in (EXPECTED_FIRST_V2_CYCLE)..(EXPECTED_FIRST_V2_CYCLE + 4) {
        assert_eq!(
            get_reward_cycle_total(&mut peer, &latest_block, cycle_number),
            first_lockup_amt,
        );
        let cycle_start = burnchain.reward_cycle_to_block_height(cycle_number);
        let reward_set_entries = get_reward_set_entries_at(&mut peer, &latest_block, cycle_start);
        assert_eq!(reward_set_entries.len(), 1);
        assert_eq!(
            reward_set_entries[0].reward_address.bytes(),
            key_to_stacks_addr(&alice).bytes.0.to_vec()
        );
        assert_eq!(reward_set_entries[0].amount_stacked, first_lockup_amt,);
    }

    for cycle_number in (EXPECTED_FIRST_V2_CYCLE + 4)..(EXPECTED_FIRST_V2_CYCLE + 6) {
        assert_eq!(
            get_reward_cycle_total(&mut peer, &latest_block, cycle_number),
            first_lockup_amt + increase_amt,
        );
        let cycle_start = burnchain.reward_cycle_to_block_height(cycle_number);
        let reward_set_entries = get_reward_set_entries_at(&mut peer, &latest_block, cycle_start);
        assert_eq!(reward_set_entries.len(), 1);
        assert_eq!(
            reward_set_entries[0].reward_address.bytes(),
            key_to_stacks_addr(&alice).bytes.0.to_vec()
        );
        assert_eq!(
            reward_set_entries[0].amount_stacked,
            first_lockup_amt + increase_amt,
        );
    }

    // now let's check some tx receipts
    let blocks = observer.get_blocks();

    let mut alice_txs = HashMap::new();

    for b in blocks.into_iter() {
        for r in b.receipts.into_iter() {
            if let TransactionOrigin::Stacks(ref t) = r.transaction {
                let addr = t.auth.origin().address_testnet();
                if addr == alice_address {
                    alice_txs.insert(t.auth.get_origin_nonce(), r);
                }
            }
        }
    }

    assert_eq!(alice_txs.len() as u64, alice_nonce);

    // transaction should fail because lock isn't applied
    assert_eq!(&alice_txs[&fail_no_lock_tx].result.to_string(), "(err 26)");

    // transaction should fail because Alice doesn't have enough funds
    assert_eq!(
        &alice_txs[&fail_not_enough_funds].result.to_string(),
        "(err 1)"
    );

    // transaction should fail because the amount supplied is invalid (i.e., 0)
    assert_eq!(&alice_txs[&fail_bad_amount].result.to_string(), "(err 18)");
}

#[test]
fn test_lock_period_invariant_extend_transition() {
    // this is the number of blocks after the first sortition any V1
    // PoX locks will automatically unlock at.
    let AUTO_UNLOCK_HT = 25;
    let EXPECTED_FIRST_V2_CYCLE = 11;
    // the sim environment produces 25 empty sortitions before
    //  tenures start being tracked.
    let EMPTY_SORTITIONS = 25;

    let mut burnchain = Burnchain::default_unittest(0, &BurnchainHeaderHash::zero());
    burnchain.pox_constants.reward_cycle_length = 5;
    burnchain.pox_constants.prepare_length = 2;
    burnchain.pox_constants.anchor_threshold = 1;
    burnchain.pox_constants.v1_unlock_height = AUTO_UNLOCK_HT + EMPTY_SORTITIONS;

    let first_v2_cycle = burnchain
        .block_height_to_reward_cycle(burnchain.pox_constants.v1_unlock_height as u64)
        .unwrap()
        + 1;

    eprintln!("First v2 cycle = {}", first_v2_cycle);
    assert_eq!(first_v2_cycle, EXPECTED_FIRST_V2_CYCLE);

    let epochs = StacksEpoch::all(0, 0, EMPTY_SORTITIONS as u64 + 10);

    let observer = TestEventObserver::new();

    let (mut peer, mut keys) = instantiate_pox_peer_with_epoch(
        &burnchain,
        "test_lp_invariant_extend_trans",
        6008,
        Some(epochs.clone()),
        Some(&observer),
    );

    peer.config.check_pox_invariants =
        Some((EXPECTED_FIRST_V2_CYCLE, EXPECTED_FIRST_V2_CYCLE + 10));

    let num_blocks = 35;

    let alice = keys.pop().unwrap();

    let EXPECTED_ALICE_FIRST_REWARD_CYCLE = 6;
    let mut coinbase_nonce = 0;

    let INITIAL_BALANCE = 1024 * POX_THRESHOLD_STEPS_USTX;
    let ALICE_LOCKUP = 1024 * POX_THRESHOLD_STEPS_USTX;

    // our "tenure counter" is now at 0
    let tip = get_tip(peer.sortdb.as_ref());
    assert_eq!(tip.block_height, 0 + EMPTY_SORTITIONS as u64);

    // first tenure is empty
    peer.tenure_with_txs(&[], &mut coinbase_nonce);

    let alice_balance = get_balance(&mut peer, &key_to_stacks_addr(&alice).into());
    assert_eq!(alice_balance, INITIAL_BALANCE);

    let alice_account = get_account(&mut peer, &key_to_stacks_addr(&alice).into());
    assert_eq!(alice_account.stx_balance.amount_unlocked(), INITIAL_BALANCE);
    assert_eq!(alice_account.stx_balance.amount_locked(), 0);
    assert_eq!(alice_account.stx_balance.unlock_height(), 0);

    // next tenure include Alice's lockup
    let tip = get_tip(peer.sortdb.as_ref());
    let alice_lockup = make_pox_lockup(
        &alice,
        0,
        ALICE_LOCKUP,
        AddressHashMode::SerializeP2PKH,
        key_to_stacks_addr(&alice).bytes,
        4,
        tip.block_height,
    );

    // our "tenure counter" is now at 1
    assert_eq!(tip.block_height, 1 + EMPTY_SORTITIONS as u64);

    let tip_index_block = peer.tenure_with_txs(&[alice_lockup], &mut coinbase_nonce);

    // check the stacking minimum
    let total_liquid_ustx = get_liquid_ustx(&mut peer);
    let min_ustx = with_sortdb(&mut peer, |ref mut chainstate, ref sortdb| {
        chainstate.get_stacking_minimum(sortdb, &tip_index_block)
    })
    .unwrap();
    assert_eq!(
        min_ustx,
        total_liquid_ustx / POX_TESTNET_STACKING_THRESHOLD_25
    );

    // no reward addresses
    let reward_addrs = with_sortdb(&mut peer, |ref mut chainstate, ref sortdb| {
        get_reward_addresses_with_par_tip(chainstate, &burnchain, sortdb, &tip_index_block)
    })
    .unwrap();
    assert_eq!(reward_addrs.len(), 0);

    // check the first reward cycle when Alice's tokens get stacked
    let tip_burn_block_height = get_par_burn_block_height(peer.chainstate(), &tip_index_block);
    let alice_first_reward_cycle = 1 + burnchain
        .block_height_to_reward_cycle(tip_burn_block_height)
        .unwrap() as u128;

    assert_eq!(alice_first_reward_cycle, EXPECTED_ALICE_FIRST_REWARD_CYCLE);

    // alice locked, so balance should be 0
    let alice_balance = get_balance(&mut peer, &key_to_stacks_addr(&alice).into());
    assert_eq!(alice_balance, 0);

    // produce blocks until alice's first reward cycle
    for _i in 0..4 {
        peer.tenure_with_txs(&[], &mut coinbase_nonce);
    }

    // produce blocks until immediately after the epoch switch (4 more blocks to block height 36)
    for _i in 0..4 {
        let tip_index_block = peer.tenure_with_txs(&[], &mut coinbase_nonce);

        // alice is still locked, balance should be 0
        let alice_balance = get_balance(&mut peer, &key_to_stacks_addr(&alice).into());
        assert_eq!(alice_balance, 0);
    }

    // in the next tenure, PoX 2 should now exist.
    // Lets have Bob lock up for v2
    // this will lock for cycles 8, 9, 10
    //  the first v2 cycle will be 8
    let tip = get_tip(peer.sortdb.as_ref());

    // Alice _will_ auto-unlock: she can stack-extend in PoX v2
    let alice_lockup = make_pox_2_extend(
        &alice,
        1,
        PoxAddress::from_legacy(
            AddressHashMode::SerializeP2PKH,
            key_to_stacks_addr(&alice).bytes,
        ),
        6,
    );

    // our "tenure counter" is now at 10
    assert_eq!(tip.block_height, 10 + EMPTY_SORTITIONS as u64);

    let tip_index_block = peer.tenure_with_txs(&[alice_lockup], &mut coinbase_nonce);
}

/// In this test case, two Stackers, Alice and Bob stack and interact with the
///  PoX v1 contract and PoX v2 contract across the epoch transition. This test
///  covers the two different ways a Stacker can validly extend via `stack-extend` --
///  extending from a V1 lockup and extending from a V2 lockup.
///
/// Alice: stacks via PoX v1 for 4 cycles. The third of these cycles occurs after
///        the PoX v1 -> v2 transition, and so Alice gets "early unlocked".
///        Before the early unlock, Alice invokes `stack-extend` in PoX v2
///        Alice tries to stack again via PoX v1, which is allowed by the contract,
///        but forbidden by the VM (because PoX has transitioned to v2)
/// Bob:   stacks via PoX v2 for 3 cycles.
///        Bob extends 1 cycles
#[test]
fn test_pox_extend_transition_pox_2() {
    // this is the number of blocks after the first sortition any V1
    // PoX locks will automatically unlock at.
    let AUTO_UNLOCK_HT = 12;
    let EXPECTED_FIRST_V2_CYCLE = 8;
    // the sim environment produces 25 empty sortitions before
    //  tenures start being tracked.
    let EMPTY_SORTITIONS = 25;

    let mut burnchain = Burnchain::default_unittest(0, &BurnchainHeaderHash::zero());
    burnchain.pox_constants.reward_cycle_length = 5;
    burnchain.pox_constants.prepare_length = 2;
    burnchain.pox_constants.anchor_threshold = 1;
    burnchain.pox_constants.v1_unlock_height = AUTO_UNLOCK_HT + EMPTY_SORTITIONS;

    let first_v2_cycle = burnchain
        .block_height_to_reward_cycle(burnchain.pox_constants.v1_unlock_height as u64)
        .unwrap()
        + 1;

    eprintln!("First v2 cycle = {}", first_v2_cycle);
    assert_eq!(first_v2_cycle, EXPECTED_FIRST_V2_CYCLE);

    let epochs = StacksEpoch::all(0, 0, EMPTY_SORTITIONS as u64 + 10);

    let observer = TestEventObserver::new();

    let (mut peer, mut keys) = instantiate_pox_peer_with_epoch(
        &burnchain,
        "test_pox_extend_transition_pox_2",
        6010,
        Some(epochs.clone()),
        Some(&observer),
    );

    peer.config.check_pox_invariants =
        Some((EXPECTED_FIRST_V2_CYCLE, EXPECTED_FIRST_V2_CYCLE + 10));

    let num_blocks = 35;

    let alice = keys.pop().unwrap();
    let bob = keys.pop().unwrap();

    let EXPECTED_ALICE_FIRST_REWARD_CYCLE = 6;
    let mut coinbase_nonce = 0;

    let INITIAL_BALANCE = 1024 * POX_THRESHOLD_STEPS_USTX;
    let ALICE_LOCKUP = 1024 * POX_THRESHOLD_STEPS_USTX;
    let BOB_LOCKUP = 512 * POX_THRESHOLD_STEPS_USTX;

    // these checks should pass between Alice's first reward cycle,
    //  and the start of V2 reward cycles
    let alice_rewards_to_v2_start_checks = |tip_index_block, peer: &mut TestPeer| {
        let tip_burn_block_height = get_par_burn_block_height(peer.chainstate(), &tip_index_block);
        let cur_reward_cycle = burnchain
            .block_height_to_reward_cycle(tip_burn_block_height)
            .unwrap() as u128;
        let (min_ustx, reward_addrs, total_stacked) = with_sortdb(peer, |ref mut c, ref sortdb| {
            (
                c.get_stacking_minimum(sortdb, &tip_index_block).unwrap(),
                get_reward_addresses_with_par_tip(c, &burnchain, sortdb, &tip_index_block).unwrap(),
                c.test_get_total_ustx_stacked(sortdb, &tip_index_block, cur_reward_cycle)
                    .unwrap(),
            )
        });

        assert!(
            cur_reward_cycle >= EXPECTED_ALICE_FIRST_REWARD_CYCLE
                && cur_reward_cycle < first_v2_cycle as u128
        );
        //  Alice is the only Stacker, so check that.
        let (amount_ustx, pox_addr, lock_period, first_reward_cycle) =
            get_stacker_info(peer, &key_to_stacks_addr(&alice).into()).unwrap();
        eprintln!(
            "\nAlice: {} uSTX stacked for {} cycle(s); addr is {:?}; first reward cycle is {}\n",
            amount_ustx, lock_period, &pox_addr, first_reward_cycle
        );

        // one reward address, and it's Alice's
        // either way, there's a single reward address
        assert_eq!(reward_addrs.len(), 1);
        assert_eq!(
            (reward_addrs[0].0).version(),
            AddressHashMode::SerializeP2PKH as u8
        );
        assert_eq!(
            (reward_addrs[0].0).hash160(),
            key_to_stacks_addr(&alice).bytes
        );
        assert_eq!(reward_addrs[0].1, ALICE_LOCKUP);
    };

    // these checks should pass after the start of V2 reward cycles
    let v2_rewards_checks = |tip_index_block, peer: &mut TestPeer| {
        let tip_burn_block_height = get_par_burn_block_height(peer.chainstate(), &tip_index_block);
        let cur_reward_cycle = burnchain
            .block_height_to_reward_cycle(tip_burn_block_height)
            .unwrap() as u128;
        let (min_ustx, reward_addrs, total_stacked) = with_sortdb(peer, |ref mut c, ref sortdb| {
            (
                c.get_stacking_minimum(sortdb, &tip_index_block).unwrap(),
                get_reward_addresses_with_par_tip(c, &burnchain, sortdb, &tip_index_block).unwrap(),
                c.test_get_total_ustx_stacked(sortdb, &tip_index_block, cur_reward_cycle)
                    .unwrap(),
            )
        });

        eprintln!(
            "reward_cycle = {}, reward_addrs = {}, total_stacked = {}",
            cur_reward_cycle,
            reward_addrs.len(),
            total_stacked
        );

        assert!(cur_reward_cycle >= first_v2_cycle as u128);
        // v2 reward cycles have begun, so reward addrs should be read from PoX2 which is Bob + Alice
        assert_eq!(reward_addrs.len(), 2);
        assert_eq!(
            (reward_addrs[0].0).version(),
            AddressHashMode::SerializeP2PKH as u8
        );
        assert_eq!(
            (reward_addrs[0].0).hash160(),
            key_to_stacks_addr(&bob).bytes
        );
        assert_eq!(reward_addrs[0].1, BOB_LOCKUP);

        assert_eq!(
            (reward_addrs[1].0).version(),
            AddressHashMode::SerializeP2PKH as u8
        );
        assert_eq!(
            (reward_addrs[1].0).hash160(),
            key_to_stacks_addr(&alice).bytes
        );
        assert_eq!(reward_addrs[1].1, ALICE_LOCKUP);
    };

    // our "tenure counter" is now at 0
    let tip = get_tip(peer.sortdb.as_ref());
    assert_eq!(tip.block_height, 0 + EMPTY_SORTITIONS as u64);

    // first tenure is empty
    peer.tenure_with_txs(&[], &mut coinbase_nonce);

    let alice_balance = get_balance(&mut peer, &key_to_stacks_addr(&alice).into());
    assert_eq!(alice_balance, INITIAL_BALANCE);

    let alice_account = get_account(&mut peer, &key_to_stacks_addr(&alice).into());
    assert_eq!(alice_account.stx_balance.amount_unlocked(), INITIAL_BALANCE);
    assert_eq!(alice_account.stx_balance.amount_locked(), 0);
    assert_eq!(alice_account.stx_balance.unlock_height(), 0);

    // next tenure include Alice's lockup
    let tip = get_tip(peer.sortdb.as_ref());
    let alice_lockup = make_pox_lockup(
        &alice,
        0,
        ALICE_LOCKUP,
        AddressHashMode::SerializeP2PKH,
        key_to_stacks_addr(&alice).bytes,
        4,
        tip.block_height,
    );

    // our "tenure counter" is now at 1
    assert_eq!(tip.block_height, 1 + EMPTY_SORTITIONS as u64);

    let tip_index_block = peer.tenure_with_txs(&[alice_lockup], &mut coinbase_nonce);

    // check the stacking minimum
    let total_liquid_ustx = get_liquid_ustx(&mut peer);
    let min_ustx = with_sortdb(&mut peer, |ref mut chainstate, ref sortdb| {
        chainstate.get_stacking_minimum(sortdb, &tip_index_block)
    })
    .unwrap();
    assert_eq!(
        min_ustx,
        total_liquid_ustx / POX_TESTNET_STACKING_THRESHOLD_25
    );

    // no reward addresses
    let reward_addrs = with_sortdb(&mut peer, |ref mut chainstate, ref sortdb| {
        get_reward_addresses_with_par_tip(chainstate, &burnchain, sortdb, &tip_index_block)
    })
    .unwrap();
    assert_eq!(reward_addrs.len(), 0);

    // check the first reward cycle when Alice's tokens get stacked
    let tip_burn_block_height = get_par_burn_block_height(peer.chainstate(), &tip_index_block);
    let alice_first_reward_cycle = 1 + burnchain
        .block_height_to_reward_cycle(tip_burn_block_height)
        .unwrap() as u128;

    assert_eq!(alice_first_reward_cycle, EXPECTED_ALICE_FIRST_REWARD_CYCLE);

    // alice locked, so balance should be 0
    let alice_balance = get_balance(&mut peer, &key_to_stacks_addr(&alice).into());
    assert_eq!(alice_balance, 0);

    // produce blocks until alice's first reward cycle
    for _i in 0..4 {
        peer.tenure_with_txs(&[], &mut coinbase_nonce);
    }

    // produce blocks until immediately after the epoch switch (8 more blocks to block height 36)
    for _i in 0..4 {
        let tip_index_block = peer.tenure_with_txs(&[], &mut coinbase_nonce);

        // alice is still locked, balance should be 0
        let alice_balance = get_balance(&mut peer, &key_to_stacks_addr(&alice).into());
        assert_eq!(alice_balance, 0);

        alice_rewards_to_v2_start_checks(tip_index_block, &mut peer);
    }

    // in the next tenure, PoX 2 should now exist.
    // Lets have Bob lock up for v2
    // this will lock for cycles 8, 9, 10
    //  the first v2 cycle will be 8
    let tip = get_tip(peer.sortdb.as_ref());

    let bob_lockup = make_pox_2_lockup(
        &bob,
        0,
        BOB_LOCKUP,
        PoxAddress::from_legacy(
            AddressHashMode::SerializeP2PKH,
            key_to_stacks_addr(&bob).bytes,
        ),
        3,
        tip.block_height,
    );

    // Alice _will_ auto-unlock: she can stack-extend in PoX v2
    let alice_lockup = make_pox_2_extend(
        &alice,
        1,
        PoxAddress::from_legacy(
            AddressHashMode::SerializeP2PKH,
            key_to_stacks_addr(&alice).bytes,
        ),
        6,
    );

    // our "tenure counter" is now at 10
    assert_eq!(tip.block_height, 10 + EMPTY_SORTITIONS as u64);

    let tip_index_block = peer.tenure_with_txs(&[bob_lockup, alice_lockup], &mut coinbase_nonce);

    alice_rewards_to_v2_start_checks(tip_index_block, &mut peer);

    // Extend bob's lockup via `stack-extend` for 1 more cycle
    let bob_extend = make_pox_2_extend(
        &bob,
        1,
        PoxAddress::from_legacy(
            AddressHashMode::SerializeP2PKH,
            key_to_stacks_addr(&bob).bytes,
        ),
        1,
    );

    let tip_index_block = peer.tenure_with_txs(&[bob_extend], &mut coinbase_nonce);

    alice_rewards_to_v2_start_checks(tip_index_block, &mut peer);

    // produce blocks until "tenure counter" is 15 -- this is where
    //  the v2 reward cycles start
    for _i in 0..3 {
        let tip_index_block = peer.tenure_with_txs(&[], &mut coinbase_nonce);

        // alice is still locked, balance should be 0
        let alice_balance = get_balance(&mut peer, &key_to_stacks_addr(&alice).into());
        assert_eq!(alice_balance, 0);

        alice_rewards_to_v2_start_checks(tip_index_block, &mut peer);
    }

    let tip = get_tip(peer.sortdb.as_ref());
    // our "tenure counter" is now at 15
    assert_eq!(tip.block_height, 15 + EMPTY_SORTITIONS as u64);

    // produce blocks until "tenure counter" is 32 -- this is where
    //  alice *would have been* unlocked under v1 rules
    for _i in 0..17 {
        let tip_index_block = peer.tenure_with_txs(&[], &mut coinbase_nonce);

        // alice is still locked, balance should be 0
        let alice_balance = get_balance(&mut peer, &key_to_stacks_addr(&alice).into());
        assert_eq!(alice_balance, 0);

        v2_rewards_checks(tip_index_block, &mut peer);
    }

    // our "tenure counter" is now at 32
    let tip = get_tip(peer.sortdb.as_ref());
    assert_eq!(tip.block_height, 32 + EMPTY_SORTITIONS as u64);

    // Alice would have unlocked under v1 rules, so try to stack again via PoX 1 and expect a runtime error
    // in the tx
    let alice_lockup = make_pox_lockup(
        &alice,
        2,
        512 * POX_THRESHOLD_STEPS_USTX,
        AddressHashMode::SerializeP2PKH,
        key_to_stacks_addr(&alice).bytes,
        12,
        tip.block_height,
    );

    let tip_index_block = peer.tenure_with_txs(&[alice_lockup], &mut coinbase_nonce);

    v2_rewards_checks(tip_index_block, &mut peer);

    // now let's check some tx receipts

    let alice_address = key_to_stacks_addr(&alice);
    let bob_address = key_to_stacks_addr(&bob);
    let blocks = observer.get_blocks();

    let mut alice_txs = HashMap::new();
    let mut bob_txs = HashMap::new();

    eprintln!("Alice addr: {}", alice_address);
    eprintln!("Bob addr: {}", bob_address);

    for b in blocks.into_iter() {
        for r in b.receipts.into_iter() {
            if let TransactionOrigin::Stacks(ref t) = r.transaction {
                let addr = t.auth.origin().address_testnet();
                eprintln!("TX addr: {}", addr);
                if addr == alice_address {
                    alice_txs.insert(t.auth.get_origin_nonce(), r);
                } else if addr == bob_address {
                    bob_txs.insert(t.auth.get_origin_nonce(), r);
                }
            }
        }
    }

    assert_eq!(alice_txs.len(), 3, "Alice should have 3 confirmed txs");
    assert_eq!(bob_txs.len(), 2, "Bob should have 2 confirmed txs");

    assert!(
        match alice_txs.get(&0).unwrap().result {
            Value::Response(ref r) => r.committed,
            _ => false,
        },
        "Alice tx0 should have committed okay"
    );

    assert!(
        match alice_txs.get(&1).unwrap().result {
            Value::Response(ref r) => r.committed,
            _ => false,
        },
        "Alice tx1 should have committed okay"
    );

    assert_eq!(
        alice_txs.get(&2).unwrap().result,
        Value::err_none(),
        "Alice tx2 should have resulted in a runtime error (was the attempt to lock again in Pox 1)"
    );

    assert!(
        match bob_txs.get(&0).unwrap().result {
            Value::Response(ref r) => r.committed,
            _ => false,
        },
        "Bob tx0 should have committed okay"
    );

    assert!(
        match bob_txs.get(&1).unwrap().result {
            Value::Response(ref r) => r.committed,
            _ => false,
        },
        "Bob tx1 should have committed okay"
    );
}

/// In this test case, two Stackers, Alice and Bob delegate stack and interact with the
///  PoX v1 contract and PoX v2 contract across the epoch transition. This test
///  covers the two different ways a Stacker can be validly extended via `delegate-stack-extend` --
///  extending from a V1 lockup and extending from a V2 lockup.
///
/// Alice: delegate-stacks via PoX v1 for 4 cycles. The third of these cycles occurs after
///        the PoX v1 -> v2 transition, and so Alice gets "early unlocked".
///        Before the early unlock, Alice invokes:
///           `delegate-stx` in PoX v2
///           `delegate-stack-stx` in PoX v2
///        Alice tries to stack again via PoX v1, which is allowed by the contract,
///        but forbidden by the VM (because PoX has transitioned to v2)
/// Bob:   delegate-stacks via PoX v2 for 3 cycles.
///        Bob extends 1 cycles
#[test]
fn test_delegate_extend_transition_pox_2() {
    // this is the number of blocks after the first sortition any V1
    // PoX locks will automatically unlock at.
    let AUTO_UNLOCK_HT = 12;
    let EXPECTED_FIRST_V2_CYCLE = 8;
    // the sim environment produces 25 empty sortitions before
    //  tenures start being tracked.
    let EMPTY_SORTITIONS = 25;

    let mut burnchain = Burnchain::default_unittest(0, &BurnchainHeaderHash::zero());
    burnchain.pox_constants.reward_cycle_length = 5;
    burnchain.pox_constants.prepare_length = 2;
    burnchain.pox_constants.anchor_threshold = 1;
    burnchain.pox_constants.v1_unlock_height = AUTO_UNLOCK_HT + EMPTY_SORTITIONS;

    let first_v2_cycle = burnchain
        .block_height_to_reward_cycle(burnchain.pox_constants.v1_unlock_height as u64)
        .unwrap()
        + 1;

    eprintln!("First v2 cycle = {}", first_v2_cycle);
    assert_eq!(first_v2_cycle, EXPECTED_FIRST_V2_CYCLE);

    let epochs = StacksEpoch::all(0, 0, EMPTY_SORTITIONS as u64 + 10);

    let observer = TestEventObserver::new();

    let (mut peer, mut keys) = instantiate_pox_peer_with_epoch(
        &burnchain,
        "test_delegate_extend_transition_pox_2",
        6014,
        Some(epochs.clone()),
        Some(&observer),
    );

    peer.config.check_pox_invariants =
        Some((EXPECTED_FIRST_V2_CYCLE, EXPECTED_FIRST_V2_CYCLE + 10));

    let num_blocks = 35;

    let alice = keys.pop().unwrap();
    let bob = keys.pop().unwrap();
    let charlie = keys.pop().unwrap();

    let alice_address = key_to_stacks_addr(&alice);
    let bob_address = key_to_stacks_addr(&bob);
    let charlie_address = key_to_stacks_addr(&charlie);

    let EXPECTED_ALICE_FIRST_REWARD_CYCLE = 6;
    let mut coinbase_nonce = 0;

    let INITIAL_BALANCE = 1024 * POX_THRESHOLD_STEPS_USTX;
    let LOCKUP_AMT = 1024 * POX_THRESHOLD_STEPS_USTX;

    // these checks should pass between Alice's first reward cycle,
    //  and the start of V2 reward cycles
    let alice_rewards_to_v2_start_checks = |tip_index_block, peer: &mut TestPeer| {
        let tip_burn_block_height = get_par_burn_block_height(peer.chainstate(), &tip_index_block);
        let cur_reward_cycle = burnchain
            .block_height_to_reward_cycle(tip_burn_block_height)
            .unwrap() as u128;
        let (min_ustx, reward_addrs, total_stacked) = with_sortdb(peer, |ref mut c, ref sortdb| {
            (
                c.get_stacking_minimum(sortdb, &tip_index_block).unwrap(),
                get_reward_addresses_with_par_tip(c, &burnchain, sortdb, &tip_index_block).unwrap(),
                c.test_get_total_ustx_stacked(sortdb, &tip_index_block, cur_reward_cycle)
                    .unwrap(),
            )
        });

        assert!(
            cur_reward_cycle >= EXPECTED_ALICE_FIRST_REWARD_CYCLE
                && cur_reward_cycle < first_v2_cycle as u128
        );
        // one reward address, and it's Charlies's
        // either way, there's a single reward address
        assert_eq!(reward_addrs.len(), 1);
        assert_eq!(
            (reward_addrs[0].0).version(),
            AddressHashMode::SerializeP2PKH as u8
        );
        assert_eq!(&(reward_addrs[0].0).hash160(), &charlie_address.bytes);
        // 1 lockup was done between alice's first cycle and the start of v2 cycles
        assert_eq!(reward_addrs[0].1, 1 * LOCKUP_AMT);
    };

    // these checks should pass after the start of V2 reward cycles
    let v2_rewards_checks = |tip_index_block, peer: &mut TestPeer| {
        let tip_burn_block_height = get_par_burn_block_height(peer.chainstate(), &tip_index_block);
        let cur_reward_cycle = burnchain
            .block_height_to_reward_cycle(tip_burn_block_height)
            .unwrap() as u128;
        let (min_ustx, reward_addrs, total_stacked) = with_sortdb(peer, |ref mut c, ref sortdb| {
            (
                c.get_stacking_minimum(sortdb, &tip_index_block).unwrap(),
                get_reward_addresses_with_par_tip(c, &burnchain, sortdb, &tip_index_block).unwrap(),
                c.test_get_total_ustx_stacked(sortdb, &tip_index_block, cur_reward_cycle)
                    .unwrap(),
            )
        });

        eprintln!(
            "reward_cycle = {}, reward_addrs = {}, total_stacked = {}",
            cur_reward_cycle,
            reward_addrs.len(),
            total_stacked
        );

        assert!(cur_reward_cycle >= first_v2_cycle as u128);
        // v2 reward cycles have begun, so reward addrs should be read from PoX2 which is just Charlie, but 2048*threshold
        assert_eq!(reward_addrs.len(), 1);
        assert_eq!(
            (reward_addrs[0].0).version(),
            AddressHashMode::SerializeP2PKH as u8
        );
        assert_eq!(&(reward_addrs[0].0).hash160(), &charlie_address.bytes);
        // 2 lockups were performed in v2 cycles
        assert_eq!(reward_addrs[0].1, 2 * LOCKUP_AMT);
    };

    // our "tenure counter" is now at 0
    let tip = get_tip(peer.sortdb.as_ref());
    assert_eq!(tip.block_height, 0 + EMPTY_SORTITIONS as u64);

    // first tenure is empty
    peer.tenure_with_txs(&[], &mut coinbase_nonce);

    let alice_balance = get_balance(&mut peer, &key_to_stacks_addr(&alice).into());
    assert_eq!(alice_balance, INITIAL_BALANCE);

    let alice_account = get_account(&mut peer, &key_to_stacks_addr(&alice).into());
    assert_eq!(alice_account.stx_balance.amount_unlocked(), INITIAL_BALANCE,);
    assert_eq!(alice_account.stx_balance.amount_locked(), 0);
    assert_eq!(alice_account.stx_balance.unlock_height(), 0);

    // next tenure include Alice's lockup
    let tip = get_tip(peer.sortdb.as_ref());
    let delegate_tx = make_pox_contract_call(
        &alice,
        0,
        "delegate-stx",
        vec![
            Value::UInt(LOCKUP_AMT),
            PrincipalData::from(charlie_address.clone()).into(),
            Value::none(),
            Value::none(),
        ],
    );

    let delegate_stack_tx = make_pox_contract_call(
        &charlie,
        0,
        "delegate-stack-stx",
        vec![
            PrincipalData::from(alice_address.clone()).into(),
            Value::UInt(LOCKUP_AMT),
            make_pox_addr(
                AddressHashMode::SerializeP2PKH,
                charlie_address.bytes.clone(),
            ),
            Value::UInt(tip.block_height as u128),
            Value::UInt(4),
        ],
    );

    // aggregate commit to each cycle delegate-stack-stx locked for (cycles 6, 7, 8, 9)
    let agg_commit_tx_1 = make_pox_contract_call(
        &charlie,
        1,
        "stack-aggregation-commit",
        vec![
            make_pox_addr(
                AddressHashMode::SerializeP2PKH,
                charlie_address.bytes.clone(),
            ),
            Value::UInt(EXPECTED_ALICE_FIRST_REWARD_CYCLE),
        ],
    );

    let agg_commit_tx_2 = make_pox_contract_call(
        &charlie,
        2,
        "stack-aggregation-commit",
        vec![
            make_pox_addr(
                AddressHashMode::SerializeP2PKH,
                charlie_address.bytes.clone(),
            ),
            Value::UInt(EXPECTED_ALICE_FIRST_REWARD_CYCLE + 1),
        ],
    );

    let agg_commit_tx_3 = make_pox_contract_call(
        &charlie,
        3,
        "stack-aggregation-commit",
        vec![
            make_pox_addr(
                AddressHashMode::SerializeP2PKH,
                charlie_address.bytes.clone(),
            ),
            Value::UInt(EXPECTED_ALICE_FIRST_REWARD_CYCLE + 2),
        ],
    );

    let agg_commit_tx_4 = make_pox_contract_call(
        &charlie,
        4,
        "stack-aggregation-commit",
        vec![
            make_pox_addr(
                AddressHashMode::SerializeP2PKH,
                charlie_address.bytes.clone(),
            ),
            Value::UInt(EXPECTED_ALICE_FIRST_REWARD_CYCLE + 3),
        ],
    );

    // our "tenure counter" is now at 1
    assert_eq!(tip.block_height, 1 + EMPTY_SORTITIONS as u64);

    let tip_index_block = peer.tenure_with_txs(
        &[
            delegate_tx,
            delegate_stack_tx,
            agg_commit_tx_1,
            agg_commit_tx_2,
            agg_commit_tx_3,
            agg_commit_tx_4,
        ],
        &mut coinbase_nonce,
    );

    // check the stacking minimum
    let total_liquid_ustx = get_liquid_ustx(&mut peer);
    let min_ustx = with_sortdb(&mut peer, |ref mut chainstate, ref sortdb| {
        chainstate.get_stacking_minimum(sortdb, &tip_index_block)
    })
    .unwrap();
    assert_eq!(
        min_ustx,
        total_liquid_ustx / POX_TESTNET_STACKING_THRESHOLD_25
    );

    // no reward addresses
    let reward_addrs = with_sortdb(&mut peer, |ref mut chainstate, ref sortdb| {
        get_reward_addresses_with_par_tip(chainstate, &burnchain, sortdb, &tip_index_block)
    })
    .unwrap();
    assert_eq!(reward_addrs.len(), 0);

    // check the first reward cycle when Alice's tokens get stacked
    let tip_burn_block_height = get_par_burn_block_height(peer.chainstate(), &tip_index_block);
    let alice_first_reward_cycle = 1 + burnchain
        .block_height_to_reward_cycle(tip_burn_block_height)
        .unwrap() as u128;

    assert_eq!(alice_first_reward_cycle, EXPECTED_ALICE_FIRST_REWARD_CYCLE);

    // alice locked, so balance should be 0
    let alice_balance = get_balance(&mut peer, &key_to_stacks_addr(&alice).into());
    assert_eq!(alice_balance, 0);

    // produce blocks until alice's first reward cycle
    for _i in 0..4 {
        peer.tenure_with_txs(&[], &mut coinbase_nonce);
    }

    // produce blocks until immediately after the epoch switch (8 more blocks to block height 36)
    for _i in 0..4 {
        let tip_index_block = peer.tenure_with_txs(&[], &mut coinbase_nonce);

        // alice is still locked, balance should be 0
        let alice_balance = get_balance(&mut peer, &key_to_stacks_addr(&alice).into());
        assert_eq!(alice_balance, 0);

        alice_rewards_to_v2_start_checks(tip_index_block, &mut peer);
    }

    // in the next tenure, PoX 2 should now exist.
    // Lets have Bob lock up for v2
    // this will lock for cycles 8, 9, 10
    //  the first v2 cycle will be 8
    let tip = get_tip(peer.sortdb.as_ref());

    let bob_delegate_tx = make_pox_2_contract_call(
        &bob,
        0,
        "delegate-stx",
        vec![
            Value::UInt(2048 * POX_THRESHOLD_STEPS_USTX),
            PrincipalData::from(charlie_address.clone()).into(),
            Value::none(),
            Value::none(),
        ],
    );

    let alice_delegate_tx = make_pox_2_contract_call(
        &alice,
        1,
        "delegate-stx",
        vec![
            Value::UInt(2048 * POX_THRESHOLD_STEPS_USTX),
            PrincipalData::from(charlie_address.clone()).into(),
            Value::none(),
            Value::none(),
        ],
    );

    let delegate_stack_tx = make_pox_2_contract_call(
        &charlie,
        5,
        "delegate-stack-stx",
        vec![
            PrincipalData::from(bob_address.clone()).into(),
            Value::UInt(LOCKUP_AMT),
            make_pox_addr(
                AddressHashMode::SerializeP2PKH,
                charlie_address.bytes.clone(),
            ),
            Value::UInt(tip.block_height as u128),
            Value::UInt(3),
        ],
    );

    // Alice _will_ auto-unlock: she can be delegate-stack-extend'ed in PoX v2
    let delegate_extend_tx = make_pox_2_contract_call(
        &charlie,
        6,
        "delegate-stack-extend",
        vec![
            PrincipalData::from(alice_address.clone()).into(),
            make_pox_addr(
                AddressHashMode::SerializeP2PKH,
                charlie_address.bytes.clone(),
            ),
            Value::UInt(6),
        ],
    );

    // Charlie agg commits the first 3 cycles, but wait until delegate-extended bob to
    //   agg commit the 4th cycle
    // aggregate commit to each cycle delegate-stack-stx locked for (cycles 6, 7, 8, 9)
    let agg_commit_tx_1 = make_pox_2_contract_call(
        &charlie,
        7,
        "stack-aggregation-commit",
        vec![
            make_pox_addr(
                AddressHashMode::SerializeP2PKH,
                charlie_address.bytes.clone(),
            ),
            Value::UInt(first_v2_cycle as u128),
        ],
    );

    let agg_commit_tx_2 = make_pox_2_contract_call(
        &charlie,
        8,
        "stack-aggregation-commit",
        vec![
            make_pox_addr(
                AddressHashMode::SerializeP2PKH,
                charlie_address.bytes.clone(),
            ),
            Value::UInt(first_v2_cycle as u128 + 1),
        ],
    );

    let agg_commit_tx_3 = make_pox_2_contract_call(
        &charlie,
        9,
        "stack-aggregation-commit",
        vec![
            make_pox_addr(
                AddressHashMode::SerializeP2PKH,
                charlie_address.bytes.clone(),
            ),
            Value::UInt(first_v2_cycle as u128 + 2),
        ],
    );

    // our "tenure counter" is now at 10
    assert_eq!(tip.block_height, 10 + EMPTY_SORTITIONS as u64);

    let tip_index_block = peer.tenure_with_txs(
        &[
            bob_delegate_tx,
            alice_delegate_tx,
            delegate_stack_tx,
            delegate_extend_tx,
            agg_commit_tx_1,
            agg_commit_tx_2,
            agg_commit_tx_3,
        ],
        &mut coinbase_nonce,
    );
    alice_rewards_to_v2_start_checks(tip_index_block, &mut peer);
    let alice_principal = alice_address.clone().into();
    let bob_principal = bob_address.clone().into();
    let StackingStateCheckData {
        first_cycle: alice_first_cycle,
        lock_period: alice_lock_period,
        ..
    } = check_stacking_state_invariants(&mut peer, &tip_index_block, &alice_principal, false);
    let StackingStateCheckData {
        first_cycle: bob_first_cycle,
        lock_period: bob_lock_period,
        ..
    } = check_stacking_state_invariants(&mut peer, &tip_index_block, &bob_principal, false);

    assert_eq!(
        alice_first_cycle as u64, first_v2_cycle,
        "Alice's first cycle in PoX-2 stacking state is the next cycle, which is 8"
    );
    assert_eq!(alice_lock_period, 6);
    assert_eq!(
        bob_first_cycle as u64, first_v2_cycle,
        "Bob's first cycle in PoX-2 stacking state is the next cycle, which is 8"
    );
    assert_eq!(bob_lock_period, 3);

    // Extend bob's lockup via `delegate-stack-extend` for 1 more cycle
    let delegate_extend_tx = make_pox_2_contract_call(
        &charlie,
        10,
        "delegate-stack-extend",
        vec![
            PrincipalData::from(bob_address.clone()).into(),
            make_pox_addr(
                AddressHashMode::SerializeP2PKH,
                charlie_address.bytes.clone(),
            ),
            Value::UInt(1),
        ],
    );

    let agg_commit_tx = make_pox_2_contract_call(
        &charlie,
        11,
        "stack-aggregation-commit",
        vec![
            make_pox_addr(
                AddressHashMode::SerializeP2PKH,
                charlie_address.bytes.clone(),
            ),
            Value::UInt(first_v2_cycle as u128 + 3),
        ],
    );

    let tip_index_block =
        peer.tenure_with_txs(&[delegate_extend_tx, agg_commit_tx], &mut coinbase_nonce);
    alice_rewards_to_v2_start_checks(tip_index_block, &mut peer);
    let StackingStateCheckData {
        first_cycle: alice_first_cycle,
        lock_period: alice_lock_period,
        ..
    } = check_stacking_state_invariants(&mut peer, &tip_index_block, &alice_principal, false);
    let StackingStateCheckData {
        first_cycle: bob_first_cycle,
        lock_period: bob_lock_period,
        ..
    } = check_stacking_state_invariants(&mut peer, &tip_index_block, &bob_principal, false);

    assert_eq!(
        alice_first_cycle as u64, first_v2_cycle,
        "Alice's first cycle in PoX-2 stacking state is the next cycle, which is 8"
    );
    assert_eq!(alice_lock_period, 6);
    assert_eq!(
        bob_first_cycle as u64, first_v2_cycle,
        "Bob's first cycle in PoX-2 stacking state is the next cycle, which is 8"
    );
    assert_eq!(bob_lock_period, 4);

    // produce blocks until "tenure counter" is 15 -- this is where
    //  the v2 reward cycles start
    for _i in 0..3 {
        let tip_index_block = peer.tenure_with_txs(&[], &mut coinbase_nonce);

        // alice is still locked, balance should be 0
        let alice_balance = get_balance(&mut peer, &key_to_stacks_addr(&alice).into());
        assert_eq!(alice_balance, 0);

        alice_rewards_to_v2_start_checks(tip_index_block, &mut peer);
    }

    let tip = get_tip(peer.sortdb.as_ref());
    // our "tenure counter" is now at 15
    assert_eq!(tip.block_height, 15 + EMPTY_SORTITIONS as u64);

    // Extend bob's lockup via `delegate-stack-extend` for 1 more cycle
    //  so that we can check the first-reward-cycle is correctly updated
    let delegate_extend_tx = make_pox_2_contract_call(
        &charlie,
        12,
        "delegate-stack-extend",
        vec![
            PrincipalData::from(bob_address.clone()).into(),
            make_pox_addr(
                AddressHashMode::SerializeP2PKH,
                charlie_address.bytes.clone(),
            ),
            Value::UInt(1),
        ],
    );

    let tip_index_block = peer.tenure_with_txs(&[delegate_extend_tx], &mut coinbase_nonce);
    v2_rewards_checks(tip_index_block, &mut peer);
    let StackingStateCheckData {
        first_cycle: alice_first_cycle,
        lock_period: alice_lock_period,
        ..
    } = check_stacking_state_invariants(&mut peer, &tip_index_block, &alice_principal, false);
    let StackingStateCheckData {
        first_cycle: bob_first_cycle,
        lock_period: bob_lock_period,
        ..
    } = check_stacking_state_invariants(&mut peer, &tip_index_block, &bob_principal, false);

    assert_eq!(
        alice_first_cycle as u64, first_v2_cycle,
        "Alice's first cycle in PoX-2 stacking state is the next cycle, which is 8"
    );
    assert_eq!(alice_lock_period, 6);
    assert_eq!(
        bob_first_cycle as u64, first_v2_cycle,
        "Bob's first cycle in PoX-2 stacking state is the next cycle, which is 8"
    );
    assert_eq!(bob_lock_period, 5);

    // produce blocks until "tenure counter" is 32 -- this is where
    //  alice *would have been* unlocked under v1 rules
    for _i in 0..16 {
        let tip_index_block = peer.tenure_with_txs(&[], &mut coinbase_nonce);

        // alice is still locked, balance should be 0
        let alice_balance = get_balance(&mut peer, &key_to_stacks_addr(&alice).into());
        assert_eq!(alice_balance, 0);

        v2_rewards_checks(tip_index_block, &mut peer);
    }

    // our "tenure counter" is now at 32
    let tip = get_tip(peer.sortdb.as_ref());
    assert_eq!(tip.block_height, 32 + EMPTY_SORTITIONS as u64);

    // Alice would have unlocked under v1 rules, so try to stack again via PoX 1 and expect a runtime error
    // in the tx
    let alice_lockup = make_pox_lockup(
        &alice,
        2,
        512 * POX_THRESHOLD_STEPS_USTX,
        AddressHashMode::SerializeP2PKH,
        key_to_stacks_addr(&alice).bytes,
        12,
        tip.block_height,
    );

    let tip_index_block = peer.tenure_with_txs(&[alice_lockup], &mut coinbase_nonce);
    v2_rewards_checks(tip_index_block, &mut peer);

    // now let's check some tx receipts
    let blocks = observer.get_blocks();

    let mut alice_txs = HashMap::new();
    let mut bob_txs = HashMap::new();
    let mut charlie_txs = HashMap::new();

    for b in blocks.into_iter() {
        for r in b.receipts.into_iter() {
            if let TransactionOrigin::Stacks(ref t) = r.transaction {
                let addr = t.auth.origin().address_testnet();
                eprintln!("TX addr: {}", addr);
                if addr == alice_address {
                    alice_txs.insert(t.auth.get_origin_nonce(), r);
                } else if addr == bob_address {
                    bob_txs.insert(t.auth.get_origin_nonce(), r);
                } else if addr == charlie_address {
                    charlie_txs.insert(t.auth.get_origin_nonce(), r);
                }
            }
        }
    }

    assert_eq!(alice_txs.len(), 3, "Alice should have 3 confirmed txs");
    assert_eq!(bob_txs.len(), 1, "Bob should have 1 confirmed tx");
    assert_eq!(
        charlie_txs.len(),
        13,
        "Charlie should have 13 confirmed txs"
    );

    assert!(
        match alice_txs.get(&0).unwrap().result {
            Value::Response(ref r) => r.committed,
            _ => false,
        },
        "Alice tx0 should have committed okay"
    );

    assert!(
        match alice_txs.get(&1).unwrap().result {
            Value::Response(ref r) => r.committed,
            _ => false,
        },
        "Alice tx1 should have committed okay"
    );

    assert_eq!(
        alice_txs.get(&2).unwrap().result,
        Value::err_none(),
        "Alice tx2 should have resulted in a runtime error (was the attempt to lock again in Pox 1)"
    );

    assert!(
        match bob_txs.get(&0).unwrap().result {
            Value::Response(ref r) => r.committed,
            _ => false,
        },
        "Bob tx0 should have committed okay"
    );

    for (_nonce, tx) in charlie_txs.iter() {
        assert!(
            match tx.result {
                Value::Response(ref r) => r.committed,
                _ => false,
            },
            "All of Charlie's transactions should have committed okay"
        );
    }
}

#[test]
fn test_pox_2_getters() {
    // this is the number of blocks after the first sortition any V1
    // PoX locks will automatically unlock at.
    let AUTO_UNLOCK_HT = 12;
    let EXPECTED_FIRST_V2_CYCLE = 8;
    // the sim environment produces 25 empty sortitions before
    //  tenures start being tracked.
    let EMPTY_SORTITIONS = 25;
    let LOCKUP_AMT = 1024 * POX_THRESHOLD_STEPS_USTX;

    let mut burnchain = Burnchain::default_unittest(0, &BurnchainHeaderHash::zero());
    burnchain.pox_constants.reward_cycle_length = 5;
    burnchain.pox_constants.prepare_length = 2;
    burnchain.pox_constants.anchor_threshold = 1;
    burnchain.pox_constants.v1_unlock_height = AUTO_UNLOCK_HT + EMPTY_SORTITIONS;

    let first_v2_cycle = burnchain
        .block_height_to_reward_cycle(burnchain.pox_constants.v1_unlock_height as u64)
        .unwrap()
        + 1;

    eprintln!("First v2 cycle = {}", first_v2_cycle);
    assert_eq!(first_v2_cycle, EXPECTED_FIRST_V2_CYCLE);

    let epochs = StacksEpoch::all(0, 0, EMPTY_SORTITIONS as u64 + 10);

    let (mut peer, mut keys) = instantiate_pox_peer_with_epoch(
        &burnchain,
        "test-pox-2-getters",
        6100,
        Some(epochs.clone()),
        None,
    );

    peer.config.check_pox_invariants =
        Some((EXPECTED_FIRST_V2_CYCLE, EXPECTED_FIRST_V2_CYCLE + 10));

    let mut coinbase_nonce = 0;
    let alice = keys.pop().unwrap();
    let bob = keys.pop().unwrap();
    let charlie = keys.pop().unwrap();
    let danielle = keys.pop().unwrap();

    let alice_address = key_to_stacks_addr(&alice);
    let bob_address = key_to_stacks_addr(&bob);
    let charlie_address = key_to_stacks_addr(&charlie);

    for _i in 0..20 {
        peer.tenure_with_txs(&[], &mut coinbase_nonce);
    }

    let tip = get_tip(peer.sortdb.as_ref());
    let cur_reward_cycle = burnchain
        .block_height_to_reward_cycle(tip.block_height)
        .unwrap();

    // alice locks in v2
    let alice_lockup = make_pox_2_lockup(
        &alice,
        0,
        LOCKUP_AMT,
        PoxAddress::from_legacy(
            AddressHashMode::SerializeP2PKH,
            key_to_stacks_addr(&alice).bytes,
        ),
        4,
        tip.block_height,
    );

    // bob deleates to charlie
    let bob_delegate_tx = make_pox_2_contract_call(
        &bob,
        0,
        "delegate-stx",
        vec![
            Value::UInt(LOCKUP_AMT),
            PrincipalData::from(charlie_address.clone()).into(),
            Value::none(),
            Value::none(),
        ],
    );

    // charlie calls delegate-stack-stx for bob
    let charlie_delegate_stack_tx = make_pox_2_contract_call(
        &charlie,
        0,
        "delegate-stack-stx",
        vec![
            PrincipalData::from(bob_address.clone()).into(),
            Value::UInt(LOCKUP_AMT),
            make_pox_addr(
                AddressHashMode::SerializeP2PKH,
                charlie_address.bytes.clone(),
            ),
            Value::UInt(tip.block_height as u128),
            Value::UInt(4),
        ],
    );

    let agg_commit_tx_1 = make_pox_2_contract_call(
        &charlie,
        1,
        "stack-aggregation-commit",
        vec![
            make_pox_addr(
                AddressHashMode::SerializeP2PKH,
                charlie_address.bytes.clone(),
            ),
            Value::UInt(cur_reward_cycle as u128),
        ],
    );

    let agg_commit_tx_2 = make_pox_2_contract_call(
        &charlie,
        2,
        "stack-aggregation-commit",
        vec![
            make_pox_addr(
                AddressHashMode::SerializeP2PKH,
                charlie_address.bytes.clone(),
            ),
            Value::UInt(cur_reward_cycle as u128 + 1),
        ],
    );

    let agg_commit_tx_3 = make_pox_2_contract_call(
        &charlie,
        3,
        "stack-aggregation-commit",
        vec![
            make_pox_addr(
                AddressHashMode::SerializeP2PKH,
                charlie_address.bytes.clone(),
            ),
            Value::UInt(cur_reward_cycle as u128 + 2),
        ],
    );

    let reject_pox = make_pox_2_contract_call(&danielle, 0, "reject-pox", vec![]);

    peer.tenure_with_txs(
        &[
            alice_lockup,
            bob_delegate_tx,
            charlie_delegate_stack_tx,
            agg_commit_tx_1,
            agg_commit_tx_2,
            agg_commit_tx_3,
            reject_pox,
        ],
        &mut coinbase_nonce,
    );

    let result = eval_at_tip(&mut peer, "pox-2", &format!("
    {{
        ;; should be none
        get-delegation-info-alice: (get-delegation-info '{}),
        ;; should be (some $charlie_address)
        get-delegation-info-bob: (get-delegation-info '{}),
        ;; should be none
        get-allowance-contract-callers: (get-allowance-contract-callers '{} '{}),
        ;; should be 1
        get-num-reward-set-pox-addresses-current: (get-num-reward-set-pox-addresses u{}),
        ;; should be 0
        get-num-reward-set-pox-addresses-future: (get-num-reward-set-pox-addresses u1000),
        ;; should be 0
        get-partial-stacked-by-cycle-bob-0: (get-partial-stacked-by-cycle {{ version: 0x00, hashbytes: 0x{} }} u{} '{}),
        get-partial-stacked-by-cycle-bob-1: (get-partial-stacked-by-cycle {{ version: 0x00, hashbytes: 0x{} }} u{} '{}),
        get-partial-stacked-by-cycle-bob-2: (get-partial-stacked-by-cycle {{ version: 0x00, hashbytes: 0x{} }} u{} '{}),
        ;; should be LOCKUP_AMT
        get-partial-stacked-by-cycle-bob-3: (get-partial-stacked-by-cycle {{ version: 0x00, hashbytes: 0x{} }} u{} '{}),
        ;; should be 0
        get-total-pox-rejection-now: (get-total-pox-rejection u{}),
        ;; should be LOCKUP_AMT
        get-total-pox-rejection-next: (get-total-pox-rejection u{}),
        ;; should be 0
        get-total-pox-rejection-future: (get-total-pox-rejection u{})
    }}", &alice_address,
        &bob_address,
        &bob_address, &format!("{}.hello-world", &charlie_address), cur_reward_cycle + 1,
        &charlie_address.bytes, cur_reward_cycle + 0, &charlie_address,
        &charlie_address.bytes, cur_reward_cycle + 1, &charlie_address,
        &charlie_address.bytes, cur_reward_cycle + 2, &charlie_address,
        &charlie_address.bytes, cur_reward_cycle + 3, &charlie_address,
        cur_reward_cycle,
        cur_reward_cycle + 1,
        cur_reward_cycle + 2,
    ));

    eprintln!("{}", &result);
    let data = result.expect_tuple().data_map;

    let alice_delegation_info = data
        .get("get-delegation-info-alice")
        .cloned()
        .unwrap()
        .expect_optional();
    assert!(alice_delegation_info.is_none());

    let bob_delegation_info = data
        .get("get-delegation-info-bob")
        .cloned()
        .unwrap()
        .expect_optional()
        .unwrap()
        .expect_tuple()
        .data_map;
    let bob_delegation_addr = bob_delegation_info
        .get("delegated-to")
        .cloned()
        .unwrap()
        .expect_principal();
    let bob_delegation_amt = bob_delegation_info
        .get("amount-ustx")
        .cloned()
        .unwrap()
        .expect_u128();
    let bob_pox_addr_opt = bob_delegation_info
        .get("pox-addr")
        .cloned()
        .unwrap()
        .expect_optional();
    assert_eq!(bob_delegation_addr, charlie_address.to_account_principal());
    assert_eq!(bob_delegation_amt, LOCKUP_AMT as u128);
    assert!(bob_pox_addr_opt.is_none());

    let allowance = data
        .get("get-allowance-contract-callers")
        .cloned()
        .unwrap()
        .expect_optional();
    assert!(allowance.is_none());

    let current_num_reward_addrs = data
        .get("get-num-reward-set-pox-addresses-current")
        .cloned()
        .unwrap()
        .expect_u128();
    assert_eq!(current_num_reward_addrs, 2);

    let future_num_reward_addrs = data
        .get("get-num-reward-set-pox-addresses-future")
        .cloned()
        .unwrap()
        .expect_u128();
    assert_eq!(future_num_reward_addrs, 0);

    for i in 0..3 {
        let key =
            ClarityName::try_from(format!("get-partial-stacked-by-cycle-bob-{}", &i)).unwrap();
        let partial_stacked = data.get(&key).cloned().unwrap().expect_optional();
        assert!(partial_stacked.is_none());
    }
    let partial_stacked = data
        .get("get-partial-stacked-by-cycle-bob-3")
        .cloned()
        .unwrap()
        .expect_optional()
        .unwrap()
        .expect_tuple()
        .data_map
        .get("stacked-amount")
        .cloned()
        .unwrap()
        .expect_u128();
    assert_eq!(partial_stacked, LOCKUP_AMT as u128);

    let rejected = data
        .get("get-total-pox-rejection-now")
        .cloned()
        .unwrap()
        .expect_u128();
    assert_eq!(rejected, 0);

    let rejected = data
        .get("get-total-pox-rejection-next")
        .cloned()
        .unwrap()
        .expect_u128();
    assert_eq!(rejected, LOCKUP_AMT as u128);

    let rejected = data
        .get("get-total-pox-rejection-future")
        .cloned()
        .unwrap()
        .expect_u128();
    assert_eq!(rejected, 0);
}

#[test]
fn test_get_pox_addrs() {
    let mut burnchain = Burnchain::default_unittest(0, &BurnchainHeaderHash::zero());
    burnchain.pox_constants.reward_cycle_length = 4; // 4 reward slots
    burnchain.pox_constants.prepare_length = 2;
    burnchain.pox_constants.anchor_threshold = 1;
    burnchain.pox_constants.v1_unlock_height = 4;

    assert_eq!(burnchain.pox_constants.reward_slots(), 4);

    let epochs = StacksEpoch::all(1, 2, 3);

    let (mut peer, keys) = instantiate_pox_peer_with_epoch(
        &burnchain,
        "test-get-pox-addrs",
        6102,
        Some(epochs.clone()),
        None,
    );
    let num_blocks = 20;

    let mut lockup_reward_cycle = 0;
    let mut prepared = false;
    let mut rewarded = false;
    let mut paid_out = HashSet::new();
    let mut all_reward_addrs = vec![];

    for tenure_id in 0..num_blocks {
        let microblock_privkey = StacksPrivateKey::new();
        let microblock_pubkeyhash =
            Hash160::from_node_public_key(&StacksPublicKey::from_private(&microblock_privkey));
        let tip = SortitionDB::get_canonical_burn_chain_tip(&peer.sortdb.as_ref().unwrap().conn())
            .unwrap();

        let cur_reward_cycle = burnchain
            .block_height_to_reward_cycle(tip.block_height)
            .unwrap() as u128;

        let (burn_ops, stacks_block, microblocks) = peer.make_tenure(
            |ref mut miner,
             ref mut sortdb,
             ref mut chainstate,
             vrf_proof,
             ref parent_opt,
             ref parent_microblock_header_opt| {
                let parent_tip = get_parent_tip(parent_opt, chainstate, sortdb);
                let coinbase_tx = make_coinbase(miner, tenure_id);

                let mut block_txs = vec![coinbase_tx];

                if tenure_id == 1 {
                    // all peers lock at the same time
                    for (key, hash_mode) in keys.iter().zip(
                        [
                            AddressHashMode::SerializeP2PKH,
                            AddressHashMode::SerializeP2SH,
                            AddressHashMode::SerializeP2WPKH,
                            AddressHashMode::SerializeP2WSH,
                        ]
                        .iter(),
                    ) {
                        let lockup = make_pox_2_lockup(
                            key,
                            0,
                            1024 * POX_THRESHOLD_STEPS_USTX,
                            PoxAddress::from_legacy(*hash_mode, key_to_stacks_addr(key).bytes),
                            2,
                            tip.block_height,
                        );
                        block_txs.push(lockup);
                    }
                }

                let block_builder = StacksBlockBuilder::make_block_builder(
                    false,
                    &parent_tip,
                    vrf_proof,
                    tip.total_burn,
                    microblock_pubkeyhash,
                )
                .unwrap();
                let (anchored_block, _size, _cost) =
                    StacksBlockBuilder::make_anchored_block_from_txs(
                        block_builder,
                        chainstate,
                        &sortdb.index_conn(),
                        block_txs,
                    )
                    .unwrap();
                (anchored_block, vec![])
            },
        );

        let (burn_height, _, consensus_hash) = peer.next_burnchain_block(burn_ops.clone());
        peer.process_stacks_epoch_at_tip(&stacks_block, &microblocks);

        if burnchain.is_in_prepare_phase(burn_height)
            || burn_height >= burnchain.reward_cycle_to_block_height(lockup_reward_cycle + 2)
        {
            // make sure we burn!
            for op in burn_ops.iter() {
                if let BlockstackOperationType::LeaderBlockCommit(ref opdata) = &op {
                    eprintln!("prepare phase || no PoX {}: {:?}", burn_height, opdata);
                    assert!(opdata.all_outputs_burn());
                    assert!(opdata.burn_fee > 0);

                    if tenure_id > 1 && cur_reward_cycle > lockup_reward_cycle.into() {
                        prepared = true;
                    }
                }
            }
        } else {
            // no burns -- 100% commitment
            for op in burn_ops.iter() {
                if let BlockstackOperationType::LeaderBlockCommit(ref opdata) = &op {
                    eprintln!("reward phase {}: {:?}", burn_height, opdata);
                    if tenure_id > 1 && cur_reward_cycle == (lockup_reward_cycle + 1).into() {
                        assert!(!opdata.all_outputs_burn());
                        rewarded = true;
                    } else {
                        // lockup hasn't happened yet
                        assert!(opdata.all_outputs_burn());
                    }

                    assert!(opdata.burn_fee > 0);
                }
            }
        }

        let total_liquid_ustx = get_liquid_ustx(&mut peer);
        let tip_index_block = StacksBlockId::new(&consensus_hash, &stacks_block.block_hash());

        let tip_burn_block_height = get_par_burn_block_height(peer.chainstate(), &tip_index_block);
        let cur_reward_cycle = burnchain
            .block_height_to_reward_cycle(tip_burn_block_height)
            .unwrap() as u128;

        if tenure_id <= 1 {
            // record the first reward cycle when tokens get stacked
            lockup_reward_cycle = 1
                + (burnchain
                    .block_height_to_reward_cycle(tip_burn_block_height)
                    .unwrap()) as u64;
            eprintln!(
                "\nlockup reward cycle: {}\ncur reward cycle: {}\n",
                lockup_reward_cycle, cur_reward_cycle
            );
        }
        if tenure_id > 1 {
            let min_ustx = with_sortdb(&mut peer, |ref mut chainstate, ref sortdb| {
                chainstate.get_stacking_minimum(sortdb, &tip_index_block)
            })
            .unwrap();
            let reward_addrs = with_sortdb(&mut peer, |ref mut chainstate, ref sortdb| {
                get_reward_addresses_with_par_tip(chainstate, &burnchain, sortdb, &tip_index_block)
            })
            .unwrap();
            let total_stacked = with_sortdb(&mut peer, |ref mut chainstate, ref sortdb| {
                chainstate.test_get_total_ustx_stacked(sortdb, &tip_index_block, cur_reward_cycle)
            })
            .unwrap();

            // all keys locked up STX no matter what if we're in the lock period
            if burn_height < burnchain.reward_cycle_to_block_height(lockup_reward_cycle + 2) {
                for key in keys.iter() {
                    let balance = get_balance(&mut peer, &key_to_stacks_addr(key).into());
                    assert_eq!(balance, 0);
                }
            } else {
                for key in keys.iter() {
                    let balance = get_balance(&mut peer, &key_to_stacks_addr(key).into());
                    assert!(balance > 0);
                }
                assert_eq!(reward_addrs.len(), 0);
            }

            eprintln!("\ntenure: {}\nreward cycle: {}\nlockup_reward_cycle: {}\nmin-uSTX: {}\naddrs: {:?}\ntotal_liquid_ustx: {}\ntotal-stacked: {}\n", tenure_id, cur_reward_cycle, lockup_reward_cycle, min_ustx, &reward_addrs, total_liquid_ustx, total_stacked);

            if cur_reward_cycle == lockup_reward_cycle.into() {
                assert_eq!(reward_addrs.len(), 4);
                all_reward_addrs = reward_addrs;
            }

            // let's see who got paid
            let addrs_and_payout = with_sortdb(&mut peer, |ref mut chainstate, ref mut sortdb| {
                let addrs = chainstate
                    .maybe_read_only_clarity_tx(
                        &sortdb.index_conn(),
                        &tip_index_block,
                        |clarity_tx| {
                            clarity_tx
                                .with_readonly_clarity_env(
                                    false,
                                    0x80000000,
                                    ClarityVersion::Clarity2,
                                    PrincipalData::Standard(StandardPrincipalData::transient()),
                                    None,
                                    LimitedCostTracker::new_free(),
                                    |env| {
                                        env.eval_read_only(
                                            &boot_code_id("pox-2", false),
                                            &format!(
                                                "(get-burn-block-info? pox-addrs u{})",
                                                &(burn_height - 1)
                                            ),
                                        )
                                    },
                                )
                                .unwrap()
                        },
                    )
                    .unwrap();
                addrs
            })
            .unwrap()
            .expect_optional()
            .expect("FATAL: expected list")
            .expect_tuple();

            eprintln!(
                "At block height {}: {:?}",
                burn_height - 1,
                &addrs_and_payout
            );

            let addrs = addrs_and_payout
                .get("addrs")
                .unwrap()
                .to_owned()
                .expect_list();

            let payout = addrs_and_payout
                .get("payout")
                .unwrap()
                .to_owned()
                .expect_u128();

            // there's always some burnchain tokens spent.
            assert!(payout > 0);

            if burnchain.is_in_prepare_phase(burn_height - 1) {
                assert_eq!(payout, 1000);
                assert_eq!(addrs.len(), 1);
                let pox_addr = PoxAddress::try_from_pox_tuple(false, &addrs[0]).unwrap();
                assert!(pox_addr.is_burn());
            } else {
                assert_eq!(payout, 500);
                assert_eq!(addrs.len(), 2);
                for addr in addrs.into_iter() {
                    let pox_addr = PoxAddress::try_from_pox_tuple(false, &addr).unwrap();
                    if !pox_addr.is_burn() {
                        paid_out.insert(pox_addr);
                    }
                }
            }
        }
    }
    assert!(prepared);
    assert!(rewarded);

    assert_eq!(paid_out.len(), 4);
    for (rw_addr, _) in all_reward_addrs.into_iter() {
        assert!(paid_out.contains(&rw_addr));
    }
}

<<<<<<< HEAD
#[test]
fn test_stack_with_segwit() {
    let mut burnchain = Burnchain::default_unittest(0, &BurnchainHeaderHash::zero());
    burnchain.pox_constants.reward_cycle_length = 4; // 4 reward slots
    burnchain.pox_constants.prepare_length = 2;
    burnchain.pox_constants.anchor_threshold = 1;
    burnchain.pox_constants.v1_unlock_height = 4;

    assert_eq!(burnchain.pox_constants.reward_slots(), 4);

    let epochs = StacksEpoch::all(1, 2, 3);

    let (mut peer, all_keys) = instantiate_pox_peer_with_epoch(
        &burnchain,
        "test-stack-with-segwit",
        6104,
        Some(epochs.clone()),
        None,
    );
    let num_blocks = 20;

    let segwit_keys: Vec<_> = all_keys.into_iter().take(4).collect();

    let mut lockup_reward_cycle = 0;
    let mut prepared = false;
    let mut rewarded = false;
    let mut paid_out = HashSet::new();
    let mut all_reward_addrs = vec![];

    for tenure_id in 0..num_blocks {
        let microblock_privkey = StacksPrivateKey::new();
        let microblock_pubkeyhash =
            Hash160::from_node_public_key(&StacksPublicKey::from_private(&microblock_privkey));
        let tip = SortitionDB::get_canonical_burn_chain_tip(&peer.sortdb.as_ref().unwrap().conn())
            .unwrap();

        let cur_reward_cycle = burnchain
            .block_height_to_reward_cycle(tip.block_height)
            .unwrap() as u128;

        let (burn_ops, stacks_block, microblocks) = peer.make_tenure(
            |ref mut miner,
             ref mut sortdb,
             ref mut chainstate,
             vrf_proof,
             ref parent_opt,
             ref parent_microblock_header_opt| {
                let parent_tip = get_parent_tip(parent_opt, chainstate, sortdb);
                let coinbase_tx = make_coinbase(miner, tenure_id);

                let mut block_txs = vec![coinbase_tx];

                if tenure_id == 1 {
                    let segwit_p2wpkh_lockup = make_pox_2_lockup(
                        &segwit_keys[0],
                        0,
                        1024 * POX_THRESHOLD_STEPS_USTX,
                        PoxAddress::Addr20(false, PoxAddressType20::P2WPKH, [0x01; 20]),
                        2,
                        tip.block_height,
                    );
                    block_txs.push(segwit_p2wpkh_lockup);

                    let segwit_p2wsh_lockup = make_pox_2_lockup(
                        &segwit_keys[1],
                        0,
                        1024 * POX_THRESHOLD_STEPS_USTX,
                        PoxAddress::Addr32(false, PoxAddressType32::P2WSH, [0x02; 32]),
                        2,
                        tip.block_height,
                    );
                    block_txs.push(segwit_p2wsh_lockup);

                    let segwit_p2tr_lockup = make_pox_2_lockup(
                        &segwit_keys[2],
                        0,
                        1024 * POX_THRESHOLD_STEPS_USTX,
                        PoxAddress::Addr32(false, PoxAddressType32::P2TR, [0x03; 32]),
                        2,
                        tip.block_height,
                    );
                    block_txs.push(segwit_p2tr_lockup);

                    let lockup = make_pox_2_lockup(
                        &segwit_keys[3],
                        0,
                        1024 * POX_THRESHOLD_STEPS_USTX,
                        PoxAddress::from_legacy(
                            AddressHashMode::SerializeP2PKH,
                            Hash160([0x04; 20]),
                        ),
                        2,
                        tip.block_height,
                    );
                    block_txs.push(lockup);
                }

                let block_builder = StacksBlockBuilder::make_block_builder(
                    false,
                    &parent_tip,
                    vrf_proof,
                    tip.total_burn,
                    microblock_pubkeyhash,
                )
                .unwrap();
                let (anchored_block, _size, _cost) =
                    StacksBlockBuilder::make_anchored_block_from_txs(
                        block_builder,
                        chainstate,
                        &sortdb.index_conn(),
                        block_txs,
                    )
                    .unwrap();
                (anchored_block, vec![])
            },
        );

        let (burn_height, _, consensus_hash) = peer.next_burnchain_block(burn_ops.clone());
        peer.process_stacks_epoch_at_tip(&stacks_block, &microblocks);

        if burnchain.is_in_prepare_phase(burn_height)
            || burn_height >= burnchain.reward_cycle_to_block_height(lockup_reward_cycle + 2)
        {
            // make sure we burn!
            for op in burn_ops.iter() {
                if let BlockstackOperationType::LeaderBlockCommit(ref opdata) = &op {
                    eprintln!("prepare phase || no PoX {}: {:?}", burn_height, opdata);
                    assert!(opdata.all_outputs_burn());
                    assert!(opdata.burn_fee > 0);

                    if tenure_id > 1 && cur_reward_cycle > lockup_reward_cycle.into() {
                        prepared = true;
                    }
                }
            }
        } else {
            // no burns -- 100% commitment
            for op in burn_ops.iter() {
                if let BlockstackOperationType::LeaderBlockCommit(ref opdata) = &op {
                    eprintln!("reward phase {}: {:?}", burn_height, opdata);
                    if tenure_id > 1 && cur_reward_cycle == (lockup_reward_cycle + 1).into() {
                        assert!(!opdata.all_outputs_burn());
                        rewarded = true;
                    } else {
                        // lockup hasn't happened yet
                        assert!(opdata.all_outputs_burn());
                    }

                    assert!(opdata.burn_fee > 0);
                }
            }
        }

        let total_liquid_ustx = get_liquid_ustx(&mut peer);
        let tip_index_block = StacksBlockId::new(&consensus_hash, &stacks_block.block_hash());

        let tip_burn_block_height = get_par_burn_block_height(peer.chainstate(), &tip_index_block);
        let cur_reward_cycle = burnchain
            .block_height_to_reward_cycle(tip_burn_block_height)
            .unwrap() as u128;

        if tenure_id <= 1 {
            // record the first reward cycle when tokens get stacked
            lockup_reward_cycle = 1
                + (burnchain
                    .block_height_to_reward_cycle(tip_burn_block_height)
                    .unwrap()) as u64;
            eprintln!(
                "\nlockup reward cycle: {}\ncur reward cycle: {}\n",
                lockup_reward_cycle, cur_reward_cycle
            );
        }
        if tenure_id > 1 {
            let min_ustx = with_sortdb(&mut peer, |ref mut chainstate, ref sortdb| {
                chainstate.get_stacking_minimum(sortdb, &tip_index_block)
            })
            .unwrap();
            let reward_addrs = with_sortdb(&mut peer, |ref mut chainstate, ref sortdb| {
                get_reward_addresses_with_par_tip(chainstate, &burnchain, sortdb, &tip_index_block)
            })
            .unwrap();
            let total_stacked = with_sortdb(&mut peer, |ref mut chainstate, ref sortdb| {
                chainstate.test_get_total_ustx_stacked(sortdb, &tip_index_block, cur_reward_cycle)
            })
            .unwrap();

            // all keys locked up STX no matter what if we're in the lock period
            if burn_height < burnchain.reward_cycle_to_block_height(lockup_reward_cycle + 2) {
                for key in segwit_keys.iter() {
                    let balance = get_balance(&mut peer, &key_to_stacks_addr(key).into());
                    assert_eq!(balance, 0);
                }
            } else {
                for key in segwit_keys.iter() {
                    let balance = get_balance(&mut peer, &key_to_stacks_addr(key).into());
                    assert!(balance > 0);
                }
                assert_eq!(reward_addrs.len(), 0);
            }

            eprintln!("\ntenure: {}\nreward cycle: {}\nlockup_reward_cycle: {}\nmin-uSTX: {}\naddrs: {:?}\ntotal_liquid_ustx: {}\ntotal-stacked: {}\n", tenure_id, cur_reward_cycle, lockup_reward_cycle, min_ustx, &reward_addrs, total_liquid_ustx, total_stacked);

            if cur_reward_cycle == lockup_reward_cycle.into() {
                assert_eq!(reward_addrs.len(), 4);
                all_reward_addrs = reward_addrs;
            }

            // let's see who got paid
            let addrs_and_payout = with_sortdb(&mut peer, |ref mut chainstate, ref mut sortdb| {
                let addrs = chainstate
                    .maybe_read_only_clarity_tx(
                        &sortdb.index_conn(),
                        &tip_index_block,
                        |clarity_tx| {
                            clarity_tx
                                .with_readonly_clarity_env(
                                    false,
                                    0x80000000,
                                    ClarityVersion::Clarity2,
                                    PrincipalData::Standard(StandardPrincipalData::transient()),
                                    None,
                                    LimitedCostTracker::new_free(),
                                    |env| {
                                        env.eval_read_only(
                                            &boot_code_id("pox-2", false),
                                            &format!(
                                                "(get-burn-block-info? pox-addrs u{})",
                                                &(burn_height - 1)
                                            ),
                                        )
                                    },
                                )
                                .unwrap()
                        },
                    )
                    .unwrap();
                addrs
            })
            .unwrap()
            .expect_optional()
            .expect("FATAL: expected list")
            .expect_tuple();

            eprintln!(
                "At block height {}: {:?}",
                burn_height - 1,
                &addrs_and_payout
            );

            let addrs = addrs_and_payout
                .get("addrs")
                .unwrap()
                .to_owned()
                .expect_list();

            let payout = addrs_and_payout
                .get("payout")
                .unwrap()
                .to_owned()
                .expect_u128();

            // there's always some burnchain tokens spent.
            assert!(payout > 0);

            if burnchain.is_in_prepare_phase(burn_height - 1) {
                assert_eq!(payout, 1000);
                assert_eq!(addrs.len(), 1);
                let pox_addr = PoxAddress::try_from_pox_tuple(false, &addrs[0]).unwrap();
                assert!(pox_addr.is_burn());
            } else {
                assert_eq!(payout, 500);
                assert_eq!(addrs.len(), 2);
                for addr in addrs.into_iter() {
                    let pox_addr = PoxAddress::try_from_pox_tuple(false, &addr).unwrap();
                    if !pox_addr.is_burn() {
                        paid_out.insert(pox_addr);
                    }
                }
            }
        }
    }
    assert!(prepared);
    assert!(rewarded);

    assert_eq!(paid_out.len(), 4);
    let mut expected_addrs = vec![
        PoxAddress::Addr20(false, PoxAddressType20::P2WPKH, [0x01; 20]),
        PoxAddress::Addr32(false, PoxAddressType32::P2WSH, [0x02; 32]),
        PoxAddress::Addr32(false, PoxAddressType32::P2TR, [0x03; 32]),
        PoxAddress::Standard(
            StacksAddress {
                version: 26,
                bytes: Hash160([0x04; 20]),
            },
            Some(AddressHashMode::SerializeP2PKH),
        ),
    ];

    for (rw_addr, _) in all_reward_addrs.into_iter() {
        assert!(paid_out.contains(&rw_addr));
        assert!(expected_addrs.contains(&rw_addr));
        expected_addrs.retain(|addr| *addr != rw_addr);
    }
    assert_eq!(expected_addrs.len(), 0);
=======
/// Verify that delegate-stx validates the PoX addr, if given
#[test]
fn test_pox_2_delegate_stx_addr_validation() {
    // this is the number of blocks after the first sortition any V1
    // PoX locks will automatically unlock at.
    let AUTO_UNLOCK_HT = 12;
    let EXPECTED_FIRST_V2_CYCLE = 8;
    // the sim environment produces 25 empty sortitions before
    //  tenures start being tracked.
    let EMPTY_SORTITIONS = 25;
    let LOCKUP_AMT = 1024 * POX_THRESHOLD_STEPS_USTX;

    let mut burnchain = Burnchain::default_unittest(0, &BurnchainHeaderHash::zero());
    burnchain.pox_constants.reward_cycle_length = 5;
    burnchain.pox_constants.prepare_length = 2;
    burnchain.pox_constants.anchor_threshold = 1;
    burnchain.pox_constants.v1_unlock_height = AUTO_UNLOCK_HT + EMPTY_SORTITIONS;

    let first_v2_cycle = burnchain
        .block_height_to_reward_cycle(burnchain.pox_constants.v1_unlock_height as u64)
        .unwrap()
        + 1;

    eprintln!("First v2 cycle = {}", first_v2_cycle);
    assert_eq!(first_v2_cycle, EXPECTED_FIRST_V2_CYCLE);

    let epochs = StacksEpoch::all(0, 0, EMPTY_SORTITIONS as u64 + 10);

    let (mut peer, mut keys) = instantiate_pox_peer_with_epoch(
        &burnchain,
        "test-pox-2-delegate-stx-addr",
        6100,
        Some(epochs.clone()),
        None,
    );

    peer.config.check_pox_invariants =
        Some((EXPECTED_FIRST_V2_CYCLE, EXPECTED_FIRST_V2_CYCLE + 10));

    let mut coinbase_nonce = 0;
    let alice = keys.pop().unwrap();
    let bob = keys.pop().unwrap();
    let charlie = keys.pop().unwrap();
    let danielle = keys.pop().unwrap();

    let alice_address = key_to_stacks_addr(&alice);
    let bob_address = key_to_stacks_addr(&bob);
    let charlie_address = key_to_stacks_addr(&charlie);

    for _i in 0..20 {
        peer.tenure_with_txs(&[], &mut coinbase_nonce);
    }

    let tip = get_tip(peer.sortdb.as_ref());
    let cur_reward_cycle = burnchain
        .block_height_to_reward_cycle(tip.block_height)
        .unwrap();

    // alice delegates to charlie in v2 to a valid address
    let alice_delegation = make_pox_2_contract_call(
        &alice,
        0,
        "delegate-stx",
        vec![
            Value::UInt(LOCKUP_AMT),
            PrincipalData::from(charlie_address.clone()).into(),
            Value::none(),
            Value::some(make_pox_addr(
                AddressHashMode::SerializeP2PKH,
                alice_address.bytes.clone(),
            ))
            .unwrap(),
        ],
    );

    let bob_bad_pox_addr = Value::Tuple(
        TupleData::from_data(vec![
            (
                ClarityName::try_from("version".to_owned()).unwrap(),
                Value::buff_from_byte(0xff),
            ),
            (
                ClarityName::try_from("hashbytes".to_owned()).unwrap(),
                Value::Sequence(SequenceData::Buffer(BuffData {
                    data: bob_address.bytes.as_bytes().to_vec(),
                })),
            ),
        ])
        .unwrap(),
    );

    // bob delegates to charlie in v2 with an invalid address
    let bob_delegation = make_pox_2_contract_call(
        &bob,
        0,
        "delegate-stx",
        vec![
            Value::UInt(LOCKUP_AMT),
            PrincipalData::from(charlie_address.clone()).into(),
            Value::none(),
            Value::some(bob_bad_pox_addr).unwrap(),
        ],
    );

    peer.tenure_with_txs(&[alice_delegation, bob_delegation], &mut coinbase_nonce);

    let result = eval_at_tip(
        &mut peer,
        "pox-2",
        &format!(
            "
    {{
        ;; should be (some $charlie_address)
        get-delegation-info-alice: (get-delegation-info '{}),
        ;; should be none
        get-delegation-info-bob: (get-delegation-info '{}),
    }}",
            &alice_address, &bob_address,
        ),
    );

    eprintln!("{}", &result);
    let data = result.expect_tuple().data_map;

    // bob had an invalid PoX address
    let bob_delegation_info = data
        .get("get-delegation-info-bob")
        .cloned()
        .unwrap()
        .expect_optional();
    assert!(bob_delegation_info.is_none());

    // alice was valid
    let alice_delegation_info = data
        .get("get-delegation-info-alice")
        .cloned()
        .unwrap()
        .expect_optional()
        .unwrap()
        .expect_tuple()
        .data_map;
    let alice_delegation_addr = alice_delegation_info
        .get("delegated-to")
        .cloned()
        .unwrap()
        .expect_principal();
    let alice_delegation_amt = alice_delegation_info
        .get("amount-ustx")
        .cloned()
        .unwrap()
        .expect_u128();
    let alice_pox_addr_opt = alice_delegation_info
        .get("pox-addr")
        .cloned()
        .unwrap()
        .expect_optional();
    assert_eq!(
        alice_delegation_addr,
        charlie_address.to_account_principal()
    );
    assert_eq!(alice_delegation_amt, LOCKUP_AMT as u128);
    assert!(alice_pox_addr_opt.is_some());

    let alice_pox_addr = alice_pox_addr_opt.unwrap();

    assert_eq!(
        alice_pox_addr,
        make_pox_addr(AddressHashMode::SerializeP2PKH, alice_address.bytes.clone(),)
    );
>>>>>>> 96929bed
}<|MERGE_RESOLUTION|>--- conflicted
+++ resolved
@@ -3362,7 +3362,6 @@
     }
 }
 
-<<<<<<< HEAD
 #[test]
 fn test_stack_with_segwit() {
     let mut burnchain = Burnchain::default_unittest(0, &BurnchainHeaderHash::zero());
@@ -3667,7 +3666,8 @@
         expected_addrs.retain(|addr| *addr != rw_addr);
     }
     assert_eq!(expected_addrs.len(), 0);
-=======
+}
+
 /// Verify that delegate-stx validates the PoX addr, if given
 #[test]
 fn test_pox_2_delegate_stx_addr_validation() {
@@ -3837,5 +3837,4 @@
         alice_pox_addr,
         make_pox_addr(AddressHashMode::SerializeP2PKH, alice_address.bytes.clone(),)
     );
->>>>>>> 96929bed
 }