--- conflicted
+++ resolved
@@ -87,14 +87,11 @@
     BuffToUIntLe("buff-to-uint-le", ClarityVersion::Clarity2),
     BuffToIntBe("buff-to-int-be", ClarityVersion::Clarity2),
     BuffToUIntBe("buff-to-uint-be", ClarityVersion::Clarity2),
-<<<<<<< HEAD
     IsStandard("is-standard", ClarityVersion::Clarity2),
-=======
     StringToInt("string-to-int", ClarityVersion::Clarity2),
     StringToUInt("string-to-uint", ClarityVersion::Clarity2),
     IntToAscii("int-to-ascii", ClarityVersion::Clarity2),
     IntToUtf8("int-to-utf8", ClarityVersion::Clarity2),
->>>>>>> 2fa9124e
     ListCons("list", ClarityVersion::Clarity1),
     FetchVar("var-get", ClarityVersion::Clarity1),
     SetVar("var-set", ClarityVersion::Clarity1),
@@ -288,9 +285,7 @@
                 NativeHandle::SingleArg(&conversions::native_buff_to_uint_be),
                 ClarityCostFunction::Unimplemented,
             ),
-<<<<<<< HEAD
             IsStandard => SpecialFunction("special_is_standard", &principals::special_is_standard),
-=======
             StringToInt => NativeFunction(
                 "native_string_to_int",
                 NativeHandle::SingleArg(&conversions::native_string_to_int),
@@ -339,7 +334,6 @@
                 // TODO: Create a dedicated cost function for this case.
                 ClarityCostFunction::Mul,
             ),
->>>>>>> 2fa9124e
             Fold => SpecialFunction("special_fold", &sequences::special_fold),
             Concat => SpecialFunction("special_concat", &sequences::special_concat),
             AsMaxLen => SpecialFunction("special_as_max_len", &sequences::special_as_max_len),
