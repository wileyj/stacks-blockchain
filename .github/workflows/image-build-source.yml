## Github workflow to build a docker image from source

name: Docker Image (Source)

on:
  workflow_dispatch:
  workflow_call:

## Define which docker arch to build for
env:
<<<<<<< HEAD
  docker_platforms: "linux/amd64, linux/arm64"
=======
  docker_platforms: "linux/amd64"
>>>>>>> 97751022
  docker-org: blockstack

concurrency:
  group: docker-image-source-${{ github.head_ref || github.ref || github.run_id }}
  ## Always cancel duplicate jobs
  cancel-in-progress: true

jobs:
  ## Runs anytime `ci.yml` runs or when manually called
  image:
    name: Build Image
    runs-on: ubuntu-latest
    strategy:
      fail-fast: false
      ## Build a maximum of 2 images concurrently based on matrix.dist
      max-parallel: 2
      matrix:
        dist:
          - debian
    steps:
<<<<<<< HEAD
      - name: Echo
        id: echo
        run: |
          echo "ci test"
      # ## Setup Docker for the builds
      # - name: Docker setup
      #   id: docker_setup
      #   uses: stacks-network/actions/docker@main
      #   with:
      #     username: ${{ secrets.DOCKERHUB_USERNAME }}
      #     password: ${{ secrets.DOCKERHUB_PASSWORD }}

      # ## if the repo owner is not `stacks-network`, default to a docker-org of the repo owner (i.e. github user id)
      # ## this allows forks to run the docker push workflows without having to hardcode a dockerhub org (but it does require docker hub user to match github username)
      # - name: Set docker-org env
      #   id: set_env
      #   if: |
      #     github.repository_owner != 'stacks-network'
      #   run: |
      #     echo "docker-org=${{ github.repository_owner }}" >> "$GITHUB_ENV"

      # ## Set docker metatdata
      # - name: Docker Metadata ( ${{matrix.dist}} )
      #   id: docker_metadata
      #   uses: docker/metadata-action@96383f45573cb7f253c731d3b3ab81c87ef81934 #v5.0.0
      #   with:
      #     images: |
      #       ${{env.docker-org}}/${{ github.event.repository.name }}
      #       ${{env.docker-org}}/stacks-core
      #     tags: |
      #       type=raw,value=${{ env.BRANCH_NAME }}
      #       type=ref,event=pr

      # ## Build docker image
      # - name: Build and Push ( ${{matrix.dist}} )
      #   id: docker_build
      #   uses: docker/build-push-action@0565240e2d4ab88bba5387d719585280857ece09 # v5.0.0
      #   with:
      #     file: ./.github/actions/dockerfiles/Dockerfile.${{matrix.dist}}-source
      #     platforms: ${{ env.docker_platforms }}
      #     tags: ${{ steps.docker_metadata.outputs.tags }}
      #     labels: ${{ steps.docker_metadata.outputs.labels }}
      #     build-args: |
      #       STACKS_NODE_VERSION=${{ env.GITHUB_SHA_SHORT }}
      #       GIT_BRANCH=${{ env.GITHUB_REF_SHORT }}
      #       GIT_COMMIT=${{ env.GITHUB_SHA_SHORT }}
      #       TARGET_CPU=x86-64-v3
      #     push: ${{ env.DOCKER_PUSH }}
=======
      ## Setup Docker for the builds
      - name: Docker setup
        id: docker_setup
        uses: stacks-network/actions/docker@main
        with:
          username: ${{ secrets.DOCKERHUB_USERNAME }}
          password: ${{ secrets.DOCKERHUB_PASSWORD }}

      ## if the repo owner is not `stacks-network`, default to a docker-org of the repo owner (i.e. github user id)
      ## this allows forks to run the docker push workflows without having to hardcode a dockerhub org (but it does require docker hub user to match github username)
      - name: Set Local env vars
        id: set_env
        if: |
          github.repository_owner != 'stacks-network'
        run: |
          echo "docker-org=${{ github.repository_owner }}" >> "$GITHUB_ENV"

      ## Set docker metatdata
      - name: Docker Metadata ( ${{matrix.dist}} )
        id: docker_metadata
        uses: docker/metadata-action@96383f45573cb7f253c731d3b3ab81c87ef81934 #v5.0.0
        with:
          images: |
            ${{env.docker-org}}/${{ github.event.repository.name }}
            ${{env.docker-org}}/stacks-blockchain
          tags: |
            type=raw,value=${{ env.BRANCH_NAME }}
            type=ref,event=pr

      ## Build docker image
      - name: Build and Push ( ${{matrix.dist}} )
        id: docker_build
        uses: docker/build-push-action@0565240e2d4ab88bba5387d719585280857ece09 # v5.0.0
        with:
          file: ./.github/actions/dockerfiles/Dockerfile.${{matrix.dist}}-source
          platforms: ${{ env.docker_platforms }}
          tags: ${{ steps.docker_metadata.outputs.tags }}
          labels: ${{ steps.docker_metadata.outputs.labels }}
          build-args: |
            STACKS_NODE_VERSION=${{ env.GITHUB_SHA_SHORT }}
            GIT_BRANCH=${{ env.GITHUB_REF_SHORT }}
            GIT_COMMIT=${{ env.GITHUB_SHA_SHORT }}
            TARGET_CPU=x86-64-v3
          push: ${{ env.DOCKER_PUSH }}
>>>>>>> 97751022
<|MERGE_RESOLUTION|>--- conflicted
+++ resolved
@@ -8,11 +8,7 @@
 
 ## Define which docker arch to build for
 env:
-<<<<<<< HEAD
-  docker_platforms: "linux/amd64, linux/arm64"
-=======
   docker_platforms: "linux/amd64"
->>>>>>> 97751022
   docker-org: blockstack
 
 concurrency:
@@ -33,56 +29,6 @@
         dist:
           - debian
     steps:
-<<<<<<< HEAD
-      - name: Echo
-        id: echo
-        run: |
-          echo "ci test"
-      # ## Setup Docker for the builds
-      # - name: Docker setup
-      #   id: docker_setup
-      #   uses: stacks-network/actions/docker@main
-      #   with:
-      #     username: ${{ secrets.DOCKERHUB_USERNAME }}
-      #     password: ${{ secrets.DOCKERHUB_PASSWORD }}
-
-      # ## if the repo owner is not `stacks-network`, default to a docker-org of the repo owner (i.e. github user id)
-      # ## this allows forks to run the docker push workflows without having to hardcode a dockerhub org (but it does require docker hub user to match github username)
-      # - name: Set docker-org env
-      #   id: set_env
-      #   if: |
-      #     github.repository_owner != 'stacks-network'
-      #   run: |
-      #     echo "docker-org=${{ github.repository_owner }}" >> "$GITHUB_ENV"
-
-      # ## Set docker metatdata
-      # - name: Docker Metadata ( ${{matrix.dist}} )
-      #   id: docker_metadata
-      #   uses: docker/metadata-action@96383f45573cb7f253c731d3b3ab81c87ef81934 #v5.0.0
-      #   with:
-      #     images: |
-      #       ${{env.docker-org}}/${{ github.event.repository.name }}
-      #       ${{env.docker-org}}/stacks-core
-      #     tags: |
-      #       type=raw,value=${{ env.BRANCH_NAME }}
-      #       type=ref,event=pr
-
-      # ## Build docker image
-      # - name: Build and Push ( ${{matrix.dist}} )
-      #   id: docker_build
-      #   uses: docker/build-push-action@0565240e2d4ab88bba5387d719585280857ece09 # v5.0.0
-      #   with:
-      #     file: ./.github/actions/dockerfiles/Dockerfile.${{matrix.dist}}-source
-      #     platforms: ${{ env.docker_platforms }}
-      #     tags: ${{ steps.docker_metadata.outputs.tags }}
-      #     labels: ${{ steps.docker_metadata.outputs.labels }}
-      #     build-args: |
-      #       STACKS_NODE_VERSION=${{ env.GITHUB_SHA_SHORT }}
-      #       GIT_BRANCH=${{ env.GITHUB_REF_SHORT }}
-      #       GIT_COMMIT=${{ env.GITHUB_SHA_SHORT }}
-      #       TARGET_CPU=x86-64-v3
-      #     push: ${{ env.DOCKER_PUSH }}
-=======
       ## Setup Docker for the builds
       - name: Docker setup
         id: docker_setup
@@ -126,5 +72,4 @@
             GIT_BRANCH=${{ env.GITHUB_REF_SHORT }}
             GIT_COMMIT=${{ env.GITHUB_SHA_SHORT }}
             TARGET_CPU=x86-64-v3
-          push: ${{ env.DOCKER_PUSH }}
->>>>>>> 97751022
+          push: ${{ env.DOCKER_PUSH }}