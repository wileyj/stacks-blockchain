--- conflicted
+++ resolved
@@ -40,10 +40,7 @@
       ## if the repo owner is not `stacks-network`, default to a docker-org of the repo owner (i.e. github user id)
       ## this allows forks to run the docker push workflows without having to hardcode a dockerhub org (but it does require docker hub user to match github username)
       - name: Set docker-org env
-<<<<<<< HEAD
         id: set_env
-=======
->>>>>>> b74fd59a
         if: |
           github.repository_owner != 'stacks-network'
         run: |
