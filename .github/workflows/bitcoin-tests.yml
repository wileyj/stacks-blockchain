## Github workflow to run bitcoin tests

name: Tests::Bitcoin

on:
  workflow_call:

## env vars are transferred to composite action steps
env:
  BITCOIND_TEST: 1
  RUST_BACKTRACE: full
  SEGMENT_DOWNLOAD_TIMEOUT_MINS: 15
  TEST_TIMEOUT: 30

concurrency:
  group: bitcoin-tests-${{ github.head_ref || github.ref || github.run_id}}
  ## Only cancel in progress if this is for a PR
  cancel-in-progress: ${{ github.event_name == 'pull_request' }}

jobs:
  # Bitcoin integration tests with code coverage
  integration-tests:
    name: Integration Tests
    runs-on: ubuntu-latest
    strategy:
      ## Continue with the test matrix even if we've had a failure
      fail-fast: false
      ## Run a maximum of 32 concurrent tests from the test matrix
      max-parallel: 32
      matrix:
        test-name:
          - tests::bitcoin_regtest::bitcoind_integration_test
          # - tests::integrations::integration_test_get_info
          # - tests::neon_integrations::antientropy_integration_test 
          # - tests::neon_integrations::bad_microblock_pubkey
          # - tests::neon_integrations::bitcoind_forking_test
          # - tests::neon_integrations::bitcoind_integration_test
          # - tests::neon_integrations::block_large_tx_integration_test
          # - tests::neon_integrations::block_limit_hit_integration_test
          # - tests::neon_integrations::cost_voting_integration
          # - tests::neon_integrations::filter_long_runtime_tx_integration_test
          # - tests::neon_integrations::filter_low_fee_tx_integration_test
          # - tests::neon_integrations::fuzzed_median_fee_rate_estimation_test_window10
          # - tests::neon_integrations::fuzzed_median_fee_rate_estimation_test_window5
          # - tests::neon_integrations::liquid_ustx_integration
          # - tests::neon_integrations::microblock_fork_poison_integration_test
          # - tests::neon_integrations::microblock_integration_test
          # - tests::neon_integrations::microblock_large_tx_integration_test_FLAKY
          # - tests::neon_integrations::microblock_limit_hit_integration_test
          # - tests::neon_integrations::miner_submit_twice
          # - tests::neon_integrations::mining_events_integration_test
          # - tests::neon_integrations::pox_integration_test
          # - tests::neon_integrations::push_boot_receipts
          # - tests::neon_integrations::runtime_overflow_unconfirmed_microblocks_integration_test
          # - tests::neon_integrations::should_fix_2771
          # - tests::neon_integrations::size_check_integration_test
          # - tests::neon_integrations::size_overflow_unconfirmed_invalid_stream_microblocks_integration_test
          # - tests::neon_integrations::size_overflow_unconfirmed_microblocks_integration_test
          # - tests::neon_integrations::size_overflow_unconfirmed_stream_microblocks_integration_test
          # - tests::neon_integrations::stx_delegate_btc_integration_test
          # - tests::neon_integrations::stx_transfer_btc_integration_test
          # - tests::neon_integrations::test_chainwork_first_intervals
          # - tests::neon_integrations::test_chainwork_partial_interval
          # - tests::neon_integrations::test_flash_block_skip_tenure
          # - tests::neon_integrations::test_problematic_blocks_are_not_mined
          # - tests::neon_integrations::test_problematic_blocks_are_not_relayed_or_stored
          # - tests::neon_integrations::test_problematic_microblocks_are_not_mined
          # - tests::neon_integrations::test_problematic_microblocks_are_not_relayed_or_stored
          # - tests::neon_integrations::test_problematic_txs_are_not_stored
          # - tests::neon_integrations::use_latest_tip_integration_test
          # - tests::neon_integrations::confirm_unparsed_ongoing_ops
          # - tests::neon_integrations::min_txs
          # - tests::should_succeed_handling_malformed_and_valid_txs
          # - tests::nakamoto_integrations::simple_neon_integration
          # - tests::nakamoto_integrations::mine_multiple_per_tenure_integration
          # - tests::nakamoto_integrations::block_proposal_api_endpoint
          # - tests::nakamoto_integrations::miner_writes_proposed_block_to_stackerdb
          # - tests::nakamoto_integrations::correct_burn_outs
          # - tests::signer::stackerdb_dkg
          # - tests::signer::stackerdb_sign
          # - tests::signer::stackerdb_block_proposal
          # - tests::signer::stackerdb_filter_bad_transactions
          # - tests::signer::stackerdb_mine_2_nakamoto_reward_cycles
    steps:
      - name: Echo
        id: echo
        run: |
          echo "ci test"
      # ## Setup test environment
      # - name: Setup Test Environment
      #   id: setup_tests
      #   uses: stacks-network/actions/stacks-core/testenv@main
      #   with:
      #     btc-version: "25.0"
          
      # ## Run test matrix using restored cache of archive file
      # ##   - Test will timeout after env.TEST_TIMEOUT minutes
      # - name: Run Tests
      #   id: run_tests
      #   timeout-minutes: ${{ fromJSON(env.TEST_TIMEOUT) }}
      #   uses: stacks-network/actions/stacks-core/run-tests@main
      #   with:
      #     test-name: ${{ matrix.test-name }}
      #     threads: 1

<<<<<<< HEAD
      # ## Create and upload code coverage file
      # - name: Code Coverage
      #   id: codecov
      #   uses: stacks-network/actions/codecov@main
      #   with:
      #     test-name: ${{ matrix.test-name }}
=======
      ## Create and upload code coverage file
      - name: Code Coverage
        id: codecov
        uses: stacks-network/actions/codecov@main
        with:
          test-name: ${{ matrix.test-name }}

  check-tests:
    name: Check Tests
    runs-on: ubuntu-latest
    if: always()
    needs:
      - integration-tests
    steps:
      - name: Check Tests Status
        id: check_tests_status
        uses: stacks-network/actions/check-jobs-status@main
        with:
          jobs: ${{ toJson(needs) }}
          summary_print: "true"
>>>>>>> 9b377f9c
<|MERGE_RESOLUTION|>--- conflicted
+++ resolved
@@ -30,87 +30,85 @@
       matrix:
         test-name:
           - tests::bitcoin_regtest::bitcoind_integration_test
-          # - tests::integrations::integration_test_get_info
-          # - tests::neon_integrations::antientropy_integration_test 
-          # - tests::neon_integrations::bad_microblock_pubkey
-          # - tests::neon_integrations::bitcoind_forking_test
-          # - tests::neon_integrations::bitcoind_integration_test
-          # - tests::neon_integrations::block_large_tx_integration_test
-          # - tests::neon_integrations::block_limit_hit_integration_test
-          # - tests::neon_integrations::cost_voting_integration
-          # - tests::neon_integrations::filter_long_runtime_tx_integration_test
-          # - tests::neon_integrations::filter_low_fee_tx_integration_test
-          # - tests::neon_integrations::fuzzed_median_fee_rate_estimation_test_window10
-          # - tests::neon_integrations::fuzzed_median_fee_rate_estimation_test_window5
-          # - tests::neon_integrations::liquid_ustx_integration
-          # - tests::neon_integrations::microblock_fork_poison_integration_test
-          # - tests::neon_integrations::microblock_integration_test
-          # - tests::neon_integrations::microblock_large_tx_integration_test_FLAKY
-          # - tests::neon_integrations::microblock_limit_hit_integration_test
-          # - tests::neon_integrations::miner_submit_twice
-          # - tests::neon_integrations::mining_events_integration_test
-          # - tests::neon_integrations::pox_integration_test
-          # - tests::neon_integrations::push_boot_receipts
-          # - tests::neon_integrations::runtime_overflow_unconfirmed_microblocks_integration_test
-          # - tests::neon_integrations::should_fix_2771
-          # - tests::neon_integrations::size_check_integration_test
-          # - tests::neon_integrations::size_overflow_unconfirmed_invalid_stream_microblocks_integration_test
-          # - tests::neon_integrations::size_overflow_unconfirmed_microblocks_integration_test
-          # - tests::neon_integrations::size_overflow_unconfirmed_stream_microblocks_integration_test
-          # - tests::neon_integrations::stx_delegate_btc_integration_test
-          # - tests::neon_integrations::stx_transfer_btc_integration_test
-          # - tests::neon_integrations::test_chainwork_first_intervals
-          # - tests::neon_integrations::test_chainwork_partial_interval
-          # - tests::neon_integrations::test_flash_block_skip_tenure
-          # - tests::neon_integrations::test_problematic_blocks_are_not_mined
-          # - tests::neon_integrations::test_problematic_blocks_are_not_relayed_or_stored
-          # - tests::neon_integrations::test_problematic_microblocks_are_not_mined
-          # - tests::neon_integrations::test_problematic_microblocks_are_not_relayed_or_stored
-          # - tests::neon_integrations::test_problematic_txs_are_not_stored
-          # - tests::neon_integrations::use_latest_tip_integration_test
-          # - tests::neon_integrations::confirm_unparsed_ongoing_ops
-          # - tests::neon_integrations::min_txs
-          # - tests::should_succeed_handling_malformed_and_valid_txs
-          # - tests::nakamoto_integrations::simple_neon_integration
-          # - tests::nakamoto_integrations::mine_multiple_per_tenure_integration
-          # - tests::nakamoto_integrations::block_proposal_api_endpoint
-          # - tests::nakamoto_integrations::miner_writes_proposed_block_to_stackerdb
-          # - tests::nakamoto_integrations::correct_burn_outs
-          # - tests::signer::stackerdb_dkg
-          # - tests::signer::stackerdb_sign
-          # - tests::signer::stackerdb_block_proposal
-          # - tests::signer::stackerdb_filter_bad_transactions
-          # - tests::signer::stackerdb_mine_2_nakamoto_reward_cycles
+          - tests::integrations::integration_test_get_info
+          - tests::neon_integrations::antientropy_integration_test
+          - tests::neon_integrations::bad_microblock_pubkey
+          - tests::neon_integrations::bitcoind_forking_test
+          - tests::neon_integrations::bitcoind_integration_test
+          - tests::neon_integrations::block_large_tx_integration_test
+          - tests::neon_integrations::block_limit_hit_integration_test
+          - tests::neon_integrations::cost_voting_integration
+          - tests::neon_integrations::filter_long_runtime_tx_integration_test
+          - tests::neon_integrations::filter_low_fee_tx_integration_test
+          - tests::neon_integrations::fuzzed_median_fee_rate_estimation_test_window10
+          - tests::neon_integrations::fuzzed_median_fee_rate_estimation_test_window5
+          - tests::neon_integrations::liquid_ustx_integration
+          - tests::neon_integrations::microblock_fork_poison_integration_test
+          - tests::neon_integrations::microblock_integration_test
+          - tests::neon_integrations::microblock_large_tx_integration_test_FLAKY
+          - tests::neon_integrations::microblock_limit_hit_integration_test
+          - tests::neon_integrations::miner_submit_twice
+          - tests::neon_integrations::mining_events_integration_test
+          - tests::neon_integrations::pox_integration_test
+          - tests::neon_integrations::push_boot_receipts
+          - tests::neon_integrations::runtime_overflow_unconfirmed_microblocks_integration_test
+          - tests::neon_integrations::should_fix_2771
+          - tests::neon_integrations::size_check_integration_test
+          - tests::neon_integrations::size_overflow_unconfirmed_invalid_stream_microblocks_integration_test
+          - tests::neon_integrations::size_overflow_unconfirmed_microblocks_integration_test
+          - tests::neon_integrations::size_overflow_unconfirmed_stream_microblocks_integration_test
+          - tests::neon_integrations::stx_delegate_btc_integration_test
+          - tests::neon_integrations::stx_transfer_btc_integration_test
+          - tests::neon_integrations::stack_stx_burn_op_test
+          - tests::neon_integrations::test_chainwork_first_intervals
+          - tests::neon_integrations::test_chainwork_partial_interval
+          - tests::neon_integrations::test_flash_block_skip_tenure
+          - tests::neon_integrations::test_problematic_blocks_are_not_mined
+          - tests::neon_integrations::test_problematic_blocks_are_not_relayed_or_stored
+          - tests::neon_integrations::test_problematic_microblocks_are_not_mined
+          - tests::neon_integrations::test_problematic_microblocks_are_not_relayed_or_stored
+          - tests::neon_integrations::test_problematic_txs_are_not_stored
+          - tests::neon_integrations::use_latest_tip_integration_test
+          - tests::neon_integrations::confirm_unparsed_ongoing_ops
+          - tests::neon_integrations::min_txs
+          - tests::neon_integrations::vote_for_aggregate_key_burn_op_test
+          - tests::epoch_25::microblocks_disabled
+          - tests::should_succeed_handling_malformed_and_valid_txs
+          - tests::nakamoto_integrations::simple_neon_integration
+          - tests::nakamoto_integrations::mine_multiple_per_tenure_integration
+          - tests::nakamoto_integrations::block_proposal_api_endpoint
+          - tests::nakamoto_integrations::miner_writes_proposed_block_to_stackerdb
+          - tests::nakamoto_integrations::correct_burn_outs
+          - tests::nakamoto_integrations::vote_for_aggregate_key_burn_op
+          - tests::nakamoto_integrations::follower_bootup
+          - tests::signer::stackerdb_dkg
+          - tests::signer::stackerdb_sign
+          - tests::signer::stackerdb_block_proposal
+          - tests::signer::stackerdb_filter_bad_transactions
+          - tests::signer::stackerdb_mine_2_nakamoto_reward_cycles
+          - tests::signer::stackerdb_sign_after_signer_reboot
+          - tests::nakamoto_integrations::stack_stx_burn_op_integration_test
+          # Do not run this one until we figure out why it fails in CI
+          # - tests::neon_integrations::bitcoin_reorg_flap
+          # - tests::neon_integrations::bitcoin_reorg_flap_with_follower
     steps:
-      - name: Echo
-        id: echo
-        run: |
-          echo "ci test"
-      # ## Setup test environment
-      # - name: Setup Test Environment
-      #   id: setup_tests
-      #   uses: stacks-network/actions/stacks-core/testenv@main
-      #   with:
-      #     btc-version: "25.0"
-          
-      # ## Run test matrix using restored cache of archive file
-      # ##   - Test will timeout after env.TEST_TIMEOUT minutes
-      # - name: Run Tests
-      #   id: run_tests
-      #   timeout-minutes: ${{ fromJSON(env.TEST_TIMEOUT) }}
-      #   uses: stacks-network/actions/stacks-core/run-tests@main
-      #   with:
-      #     test-name: ${{ matrix.test-name }}
-      #     threads: 1
+      ## Setup test environment
+      - name: Setup Test Environment
+        id: setup_tests
+        uses: stacks-network/actions/stacks-core/testenv@main
+        with:
+          btc-version: "25.0"
 
-<<<<<<< HEAD
-      # ## Create and upload code coverage file
-      # - name: Code Coverage
-      #   id: codecov
-      #   uses: stacks-network/actions/codecov@main
-      #   with:
-      #     test-name: ${{ matrix.test-name }}
-=======
+      ## Run test matrix using restored cache of archive file
+      ##   - Test will timeout after env.TEST_TIMEOUT minutes
+      - name: Run Tests
+        id: run_tests
+        timeout-minutes: ${{ fromJSON(env.TEST_TIMEOUT) }}
+        uses: stacks-network/actions/stacks-core/run-tests@main
+        with:
+          test-name: ${{ matrix.test-name }}
+          threads: 1
+
       ## Create and upload code coverage file
       - name: Code Coverage
         id: codecov
@@ -130,5 +128,4 @@
         uses: stacks-network/actions/check-jobs-status@main
         with:
           jobs: ${{ toJson(needs) }}
-          summary_print: "true"
->>>>>>> 9b377f9c
+          summary_print: "true"