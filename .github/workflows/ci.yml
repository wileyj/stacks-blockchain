## The main Github Actions workflow
name: CI

on:
  push:
    branches:
      - master
      - develop
      - next
    paths-ignore:
      - "**.md"
      - "**.yml"
  workflow_dispatch:
    inputs:
      tag:
        description: "The tag to create (optional)"
        required: false
  pull_request:
    types:
<<<<<<< HEAD
      # - opened
=======
     #  - opened
>>>>>>> 3135ff40
      - reopened
      - synchronize
      - ready_for_review
    paths-ignore:
      - "**.md"
      - "**.yml"
    ## might be better to use inclusive v exclusive paths here, ex:
    # paths:
    #   - "**.rs"
    #   - "**.clar"
  pull_request_review:
    types:
      - submitted

defaults:
  run:
    shell: bash

concurrency:
  group: ci-${{ github.head_ref || github.ref || github.run_id }}
  ## Always cancel duplicate jobs
  cancel-in-progress: true

run-name: ${{ inputs.tag }}

jobs:
  ##
  ## Jobs to execute everytime workflow runs
  ##   do not run if the trigger is any of the following:
  ##   - PR review submitted (not approved)
  ##   and any of:
  ##     - PR review comment
  ##     - PR change is requested
  rustfmt:
    if: |
      !(
        github.event_name == 'pull_request_review' && 
        github.event.action == 'submitted' && 
        (
          github.event.review.state == 'commented' ||
          github.event.review.state == 'changes_requested'
        )
      )
    name: Rust Format
    runs-on: ubuntu-latest
    steps:
      - name: Checkout the latest code
        id: git_checkout
        uses: actions/checkout@b4ffde65f46336ab88eb53be808477a3936bae11 # v4.1.1

      - name: Setup Rust Toolchain
        id: setup_rust_toolchain
        uses: actions-rust-lang/setup-rust-toolchain@f3c84ee10bf5a86e7a5d607d487bf17d57670965 # v1.5.0
        with:
          components: rustfmt
          cache: false

      - name: Rustfmt
        id: rustfmt
        uses: actions-rust-lang/rustfmt@2d1d4e9f72379428552fa1def0b898733fb8472d # v1.1.0

  ######################################################################################
  ## Create a tagged github release
  ##
  ## Runs when the following is true:
  ##  - tag is provided
  ##  - workflow is building default branch (master)
  create-release:
    if: |
      inputs.tag != '' &&
      github.ref == format('refs/heads/{0}', github.event.repository.default_branch)
    name: Create Release
    needs:
      - rustfmt
    uses: ./.github/workflows/github-release.yml
    with:
      tag: ${{ inputs.tag }}
    secrets: inherit

  ## Build and push Debian image built from source
  ##
  ## Runs when:
  ##   - tag is not provided
  ##   and the following are not true:
  ##     - PR review submitted (not approved)
  ##     and any of:
  ##       - PR review comment
  ##       - PR change is requested
  docker-image:
    if: |
      inputs.tag == '' &&
      !(
        github.event_name == 'pull_request_review' &&
        github.event.action == 'submitted' &&
        (
          github.event.review.state == 'commented' ||
          github.event.review.state == 'changes_requested'
        )
      )
    name: Docker Image (Source)
    uses: ./.github/workflows/image-build-source.yml
    needs:
      - rustfmt
    secrets: inherit

  ## Create a reusable cache for tests
  ##
  ## Runs when:
  ##   - tag is provided
  ##   or:
  ##     - no tag provided
  ##       and any of:
  ##         - PR is approved (any approval will trigger)
  ##         - this workflow is called manually
  ##         - PR is opened
  ##         - commit to either (development, master) branch
  create-cache:
    if: |
      inputs.tag != '' || (
        inputs.tag == '' && (
          (
            github.event_name == 'pull_request_review' &&
            github.event.action == 'submitted' &&
            github.event.review.state == 'approved'
          ) ||
          github.event_name == 'workflow_dispatch' ||
          github.event_name == 'pull_request' ||
          (
            contains('
              refs/heads/master
              refs/heads/develop
              refs/heads/next
            ', github.event.pull_request.head.ref) &&
            github.event_name == 'push'
          )
        )
      )
    name: Create Test Cache
    needs:
      - rustfmt
    uses: ./.github/workflows/create-cache.yml

  ## Tests to run regularly
  ##
  ## Runs when:
  ##   - tag is provided
  ##   either or of the following:
  ##     - tag is not provided
  ##     - PR is approved
  stacks-core-tests:
    if: |
      inputs.tag != '' || (
        inputs.tag == '' || (
          github.event_name == 'pull_request_review' &&
          github.event.action == 'submitted' &&
          github.event.review.state == 'approved'
        )
      )
    name: Stacks Core Tests
    needs:
      - rustfmt
      - create-cache
    uses: ./.github/workflows/stacks-core-tests.yml

  bitcoin-tests:
    if: |
      inputs.tag != '' || (
        inputs.tag == '' || (
          github.event_name == 'pull_request_review' &&
          github.event.action == 'submitted' &&
          github.event.review.state == 'approved'
        )
      )
    name: Bitcoin Tests
    needs:
      - rustfmt
      - create-cache
    uses: ./.github/workflows/bitcoin-tests.yml

  ## Test to run on a tagged release
  ##
  ## Runs when:
  ##   - tag is provided
  atlas-tests:
    if: inputs.tag != ''
    name: Atlas Tests
    needs:
      - rustfmt
      - create-cache
    uses: ./.github/workflows/atlas-tests.yml

  epoch-tests:
    if: inputs.tag != ''
    name: Epoch Tests
    needs:
      - rustfmt
      - create-cache
    uses: ./.github/workflows/epoch-tests.yml

  slow-tests:
    if: inputs.tag != ''
    name: Slow Tests
    needs:
      - rustfmt
      - create-cache
    uses: ./.github/workflows/slow-tests.yml<|MERGE_RESOLUTION|>--- conflicted
+++ resolved
@@ -17,11 +17,7 @@
         required: false
   pull_request:
     types:
-<<<<<<< HEAD
-      # - opened
-=======
      #  - opened
->>>>>>> 3135ff40
       - reopened
       - synchronize
       - ready_for_review
