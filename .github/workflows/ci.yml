--- conflicted
+++ resolved
@@ -45,11 +45,7 @@
   ## Release tests: Execute on every run
   release-tests:
     name: Release Tests
-<<<<<<< HEAD
-    # uses: wileyj/stacks-blockchain.github/workflows/stacks-blockchain-tests.yml@master
-=======
     # uses: wileyj/stacks-blockchain.github/workflows/stacks-blockchain-tests.yml@fakemaster
->>>>>>> 29af416d
     uses: ./.github/workflows/stacks-blockchain-tests.yml
 
   ## Checked for leaked credentials: Execute on every run
@@ -93,11 +89,7 @@
   build-source:
     if: ${{ inputs.tag != '' || (github.ref != format('refs/heads/{0}', github.event.repository.default_branch) && !contains(github.ref, 'refs/pull')) }}
     name: Build Binaries
-<<<<<<< HEAD
-    # uses: wileyj/stacks-blockchain/.github/workflows/build-source-binary.yml@master
-=======
     # uses: wileyj/stacks-blockchain/.github/workflows/build-source-binary.yml@fakemaster
->>>>>>> 29af416d
     uses: ./.github/workflows/build-source-binary.yml
     needs:
       - rustfmt
@@ -119,11 +111,7 @@
   github-release:
     if: ${{ inputs.tag != '' || (github.ref != format('refs/heads/{0}', github.event.repository.default_branch) && !contains(github.ref, 'refs/pull')) }}
     name: Github Release
-<<<<<<< HEAD
-    # uses: wileyj/stacks-blockchain/.github/workflows/github-release.yml@master
-=======
     # uses: wileyj/stacks-blockchain/.github/workflows/github-release.yml@fakemaster
->>>>>>> 29af416d
     uses: ./.github/workflows/github-release.yml
     needs: build-source
     with:
@@ -143,11 +131,7 @@
   docker-alpine:
     if: ${{ inputs.tag != '' || (github.ref != format('refs/heads/{0}', github.event.repository.default_branch) && !contains(github.ref, 'refs/pull')) }}
     name: Docker Alpine (Binary)
-<<<<<<< HEAD
-    # uses: wileyj/stacks-blockchain/.github/workflows/image-build-alpine-binary.yml@master
-=======
     # uses: wileyj/stacks-blockchain/.github/workflows/image-build-alpine-binary.yml@fakemaster
->>>>>>> 29af416d
     uses: ./.github/workflows/image-build-alpine-binary.yml
     needs: github-release
     with:
@@ -167,11 +151,7 @@
   docker-debian:
     if: ${{ inputs.tag != '' || (github.ref != format('refs/heads/{0}', github.event.repository.default_branch) && !contains(github.ref, 'refs/pull')) }}
     name: Docker Debian (Binary)
-<<<<<<< HEAD
-    # uses: wileyj/stacks-blockchain/.github/workflows/image-build-debian-binary.yml@master
-=======
     # uses: wileyj/stacks-blockchain/.github/workflows/image-build-debian-binary.yml@fakemaster
->>>>>>> 29af416d
     uses: ./.github/workflows/image-build-debian-binary.yml
     needs: github-release
     with:
@@ -192,11 +172,7 @@
   build-branch:
     if: ${{ inputs.tag == '' }}
     name: Docker Debian (Source)
-<<<<<<< HEAD
-    # uses: wileyj/stacks-blockchain/.github/workflows/image-build-debian-source.yml@master
-=======
     # uses: wileyj/stacks-blockchain/.github/workflows/image-build-debian-source.yml@fakemaster
->>>>>>> 29af416d
     uses: ./.github/workflows/image-build-debian-source.yml
     needs:
       - rustfmt
