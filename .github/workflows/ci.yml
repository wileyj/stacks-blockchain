--- conflicted
+++ resolved
@@ -15,19 +15,11 @@
       tag:
         description: "The tag to create (optional)"
         required: false
-<<<<<<< HEAD
-  pull_request:
-=======
   pull_request_target:
->>>>>>> 6bdc9d5f
     types:
       - opened
       - reopened
       - synchronize
-<<<<<<< HEAD
-      - ready_for_review
-=======
->>>>>>> 6bdc9d5f
     paths-ignore:
       - "**.md"
       - "**.yml"
@@ -151,11 +143,7 @@
             github.event.review.state == 'approved'
           ) ||
           github.event_name == 'workflow_dispatch' ||
-<<<<<<< HEAD
-          github.event_name == 'pull_request' ||
-=======
           github.event_name == 'pull_request_target' ||
->>>>>>> 6bdc9d5f
           (
             contains('
               refs/heads/master
