--- conflicted
+++ resolved
@@ -3,21 +3,12 @@
 name: Create Binaries
 
 on:
-  workflow_dispatch:
-    inputs:
-      tag:
-        description: "Tag name of this release (x.y.z)"
-        required: true
-        type: string
-<<<<<<< HEAD
   workflow_call:
     inputs:
       tag:
         description: "Tag name of this release (x.y.z)"
         required: true
         type: string
-=======
->>>>>>> 97751022
 
 ## change the display name to the tag being built
 run-name: ${{ inputs.tag }}
@@ -32,12 +23,7 @@
   ##  - tag is provided
   artifact:
     if: |
-<<<<<<< HEAD
-      inputs.tag != '' &&
-      github.ref == format('refs/heads/{0}', github.event.repository.default_branch)
-=======
       inputs.tag != ''
->>>>>>> 97751022
     name: Build Binaries
     runs-on: ubuntu-latest
     strategy:
@@ -65,25 +51,10 @@
             cpu: armv7
 
     steps:
-<<<<<<< HEAD
-      - name: Echo
-        id: echo
-        run: |
-          echo "ci test"
-      # - name: Build Binary (${{ matrix.arch }}_${{ matrix.cpu }})
-      #   id: build_binary
-      #   uses: wileyj/actions/stacks-core/create-source-binary@main
-      #   with:
-      #     arch: ${{ matrix.arch }}
-      #     cpu: ${{ matrix.cpu }}
-      #     tag: ${{ inputs.tag }}
-  
-=======
       - name: Build Binary (${{ matrix.arch }}_${{ matrix.cpu }})
         id: build_binary
         uses: stacks-network/actions/stacks-core/create-source-binary@main
         with:
           arch: ${{ matrix.arch }}
           cpu: ${{ matrix.cpu }}
-          tag: ${{ inputs.tag }}
->>>>>>> 97751022
+          tag: ${{ inputs.tag }}