--- conflicted
+++ resolved
@@ -2,24 +2,13 @@
 stacks-node = "run --package stacks-node --"
 fmt-stacks = "fmt -- --config group_imports=StdExternalCrate,imports_granularity=Module"
 
-<<<<<<< HEAD
-# For x86_64 CPUs, default to `native` and override in CI for release builds
-# This makes it slightly faster for users running locally built binaries
-# TODO: Same for other targets?
-[target.'cfg(all(target_arch = "x86_64"))']
-rustflags = ["-Ctarget-cpu=native"]
-=======
 # Uncomment to improve performance slightly, at the cost of portability
 #   * Note that native binaries may not run on CPUs that are different from the build machine
 # [build]
 # rustflags = ["-Ctarget-cpu=native"]
->>>>>>> 97751022
 
 # Needed by perf to generate flamegraphs.
 #[target.x86_64-unknown-linux-gnu]
 #linker = "/usr/bin/clang"
 #rustflags = ["-Clink-arg=-fuse-ld=lld", "-Clink-arg=-Wl,--no-rosegment"]
-<<<<<<< HEAD
 
-=======
->>>>>>> 97751022
