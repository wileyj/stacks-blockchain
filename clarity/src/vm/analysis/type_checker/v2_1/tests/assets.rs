--- conflicted
+++ resolved
@@ -14,11 +14,8 @@
 // You should have received a copy of the GNU General Public License
 // along with this program.  If not, see <http://www.gnu.org/licenses/>.
 
-<<<<<<< HEAD
-=======
 use std::convert::TryInto;
 
->>>>>>> 2e7418f0
 #[cfg(test)]
 use rstest::rstest;
 #[cfg(test)]
