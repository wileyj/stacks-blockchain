// Copyright (C) 2013-2020 Blockstack PBC, a public benefit corporation
// Copyright (C) 2020 Stacks Open Internet Foundation
//
// This program is free software: you can redistribute it and/or modify
// it under the terms of the GNU General Public License as published by
// the Free Software Foundation, either version 3 of the License, or
// (at your option) any later version.
//
// This program is distributed in the hope that it will be useful,
// but WITHOUT ANY WARRANTY; without even the implied warranty of
// MERCHANTABILITY or FITNESS FOR A PARTICULAR PURPOSE.  See the
// GNU General Public License for more details.
//
// You should have received a copy of the GNU General Public License
// along with this program.  If not, see <http://www.gnu.org/licenses/>.

#[allow(clippy::result_large_err)]
pub mod serialization;
#[allow(clippy::result_large_err)]
pub mod signatures;

use std::collections::btree_map::Entry;
use std::collections::BTreeMap;
use std::{char, cmp, fmt, str};

use hashbrown::hash_map::OccupiedEntry;
use regex::Regex;
use stacks_common::address::c32;
use stacks_common::types::chainstate::StacksAddress;
use stacks_common::types::StacksEpochId;
use stacks_common::util::hash;

use crate::vm::errors::{
    CheckErrors, IncomparableError, InterpreterError, InterpreterResult as Result, RuntimeErrorType,
};
use crate::vm::representations::{
    ClarityName, ContractName, SymbolicExpression, SymbolicExpressionType,
};
pub use crate::vm::types::signatures::{
    parse_name_type_pairs, AssetIdentifier, BufferLength, FixedFunction, FunctionArg,
    FunctionSignature, FunctionType, ListTypeData, SequenceSubtype, StringSubtype,
    StringUTF8Length, TupleTypeSignature, TypeSignature, BUFF_1, BUFF_20, BUFF_21, BUFF_32,
    BUFF_33, BUFF_64, BUFF_65,
};
use crate::vm::ClarityVersion;

pub const MAX_VALUE_SIZE: u32 = 1024 * 1024; // 1MB
pub const BOUND_VALUE_SERIALIZATION_BYTES: u32 = MAX_VALUE_SIZE * 2;
pub const BOUND_VALUE_SERIALIZATION_HEX: u32 = BOUND_VALUE_SERIALIZATION_BYTES * 2;

pub const MAX_TYPE_DEPTH: u8 = 32;
// this is the charged size for wrapped values, i.e., response or optionals
pub const WRAPPER_VALUE_SIZE: u32 = 1;

#[derive(Debug, Clone, Eq, Serialize, Deserialize)]
pub struct TupleData {
    // todo: remove type_signature
    pub type_signature: TupleTypeSignature,
    pub data_map: BTreeMap<ClarityName, Value>,
}

#[derive(Clone, PartialEq, Eq, Serialize, Deserialize)]
pub struct BuffData {
    pub data: Vec<u8>,
}

#[derive(Debug, Clone, Eq, Serialize, Deserialize)]
pub struct ListData {
    pub data: Vec<Value>,
    // todo: remove type_signature
    pub type_signature: ListTypeData,
}

#[derive(Clone, Eq, PartialEq, Hash, Serialize, Deserialize, PartialOrd, Ord)]
pub struct StandardPrincipalData(pub u8, pub [u8; 20]);

impl StandardPrincipalData {
    pub fn transient() -> StandardPrincipalData {
        Self(
            1,
            [1, 1, 1, 1, 1, 1, 1, 1, 1, 1, 1, 1, 1, 1, 1, 1, 1, 1, 1, 1],
        )
    }
}

#[derive(Debug, Clone, Eq, PartialEq, Hash, Serialize, Deserialize, PartialOrd, Ord)]
pub struct QualifiedContractIdentifier {
    pub issuer: StandardPrincipalData,
    pub name: ContractName,
}

impl QualifiedContractIdentifier {
    pub fn new(issuer: StandardPrincipalData, name: ContractName) -> QualifiedContractIdentifier {
        Self { issuer, name }
    }

    pub fn local(name: &str) -> Result<QualifiedContractIdentifier> {
        let name = name.to_string().try_into()?;
        Ok(Self::new(StandardPrincipalData::transient(), name))
    }

    #[allow(clippy::unwrap_used)]
    pub fn transient() -> QualifiedContractIdentifier {
        let name = String::from("__transient").try_into().unwrap();
        Self {
            issuer: StandardPrincipalData::transient(),
            name,
        }
    }

    /// Was this contract issued by the null issuer address? (i.e., is it a "boot contract")
    pub fn is_boot(&self) -> bool {
        self.issuer.1 == [0; 20]
    }

    pub fn parse(literal: &str) -> Result<QualifiedContractIdentifier> {
        let split: Vec<_> = literal.splitn(2, '.').collect();
        if split.len() != 2 {
            return Err(RuntimeErrorType::ParseError(
                "Invalid principal literal: expected a `.` in a qualified contract name"
                    .to_string(),
            )
            .into());
        }
        let sender = PrincipalData::parse_standard_principal(split[0])?;
        let name = split[1].to_string().try_into()?;
        Ok(QualifiedContractIdentifier::new(sender, name))
    }
}

impl fmt::Display for QualifiedContractIdentifier {
    fn fmt(&self, f: &mut fmt::Formatter) -> fmt::Result {
        write!(f, "{}.{}", self.issuer, self.name)
    }
}

#[derive(Debug, Clone, Eq, PartialEq, Hash, Serialize, Deserialize)]
pub enum PrincipalData {
    Standard(StandardPrincipalData),
    Contract(QualifiedContractIdentifier),
}

pub enum ContractIdentifier {
    Relative(ContractName),
    Qualified(QualifiedContractIdentifier),
}

#[derive(Debug, Clone, PartialEq, Eq, Serialize, Deserialize)]
pub struct OptionalData {
    pub data: Option<Box<Value>>,
}

#[derive(Debug, Clone, PartialEq, Eq, Serialize, Deserialize)]
pub struct ResponseData {
    pub committed: bool,
    pub data: Box<Value>,
}

#[derive(Debug, Clone, PartialEq, Eq, Serialize, Deserialize)]
pub struct CallableData {
    pub contract_identifier: QualifiedContractIdentifier,
    pub trait_identifier: Option<TraitIdentifier>,
}

#[derive(Debug, Clone, Eq, PartialEq, Hash, Serialize, Deserialize, PartialOrd, Ord)]
pub struct TraitIdentifier {
    pub name: ClarityName,
    pub contract_identifier: QualifiedContractIdentifier,
}

pub trait StacksAddressExtensions {
    fn to_account_principal(&self) -> PrincipalData;
}

impl StacksAddressExtensions for StacksAddress {
    fn to_account_principal(&self) -> PrincipalData {
        PrincipalData::Standard(StandardPrincipalData(self.version, *self.bytes.as_bytes()))
    }
}

impl TraitIdentifier {
    pub fn new(
        issuer: StandardPrincipalData,
        contract_name: ContractName,
        name: ClarityName,
    ) -> TraitIdentifier {
        Self {
            name,
            contract_identifier: QualifiedContractIdentifier {
                issuer,
                name: contract_name,
            },
        }
    }

    pub fn parse_fully_qualified(literal: &str) -> Result<TraitIdentifier> {
        let (issuer, contract_name, name) = Self::parse(literal)?;
        let issuer = issuer.ok_or(RuntimeErrorType::BadTypeConstruction)?;
        Ok(TraitIdentifier::new(issuer, contract_name, name))
    }

    pub fn parse_sugared_syntax(literal: &str) -> Result<(ContractName, ClarityName)> {
        let (_, contract_name, name) = Self::parse(literal)?;
        Ok((contract_name, name))
    }

    pub fn parse(
        literal: &str,
    ) -> Result<(Option<StandardPrincipalData>, ContractName, ClarityName)> {
        let split: Vec<_> = literal.splitn(3, '.').collect();
        if split.len() != 3 {
            return Err(RuntimeErrorType::ParseError(
                "Invalid principal literal: expected a `.` in a qualified contract name"
                    .to_string(),
            )
            .into());
        }

        let issuer = match split[0].len() {
            0 => None,
            _ => Some(PrincipalData::parse_standard_principal(split[0])?),
        };
        let contract_name = split[1].to_string().try_into()?;
        let name = split[2].to_string().try_into()?;

        Ok((issuer, contract_name, name))
    }
}

#[derive(Debug, Clone, Eq, PartialEq, Serialize, Deserialize)]
pub enum Value {
    Int(i128),
    UInt(u128),
    Bool(bool),
    Sequence(SequenceData),
    Principal(PrincipalData),
    Tuple(TupleData),
    Optional(OptionalData),
    Response(ResponseData),
    CallableContract(CallableData),
    // NOTE: any new value variants which may contain _other values_ (i.e.,
    //  compound values like `Optional`, `Tuple`, `Response`, or `Sequence(List)`)
    //  must be handled in the value sanitization routine!
}

#[derive(Debug, Clone, Eq, PartialEq, Serialize, Deserialize)]
pub enum SequenceData {
    Buffer(BuffData),
    List(ListData),
    String(CharType),
}

impl SequenceData {
    pub fn atom_values(&mut self) -> Result<Vec<SymbolicExpression>> {
        match self {
            SequenceData::Buffer(ref mut data) => data.atom_values(),
            SequenceData::List(ref mut data) => data.atom_values(),
            SequenceData::String(CharType::ASCII(ref mut data)) => data.atom_values(),
            SequenceData::String(CharType::UTF8(ref mut data)) => data.atom_values(),
        }
    }

    pub fn element_size(&self) -> Result<u32> {
        let out = match self {
            SequenceData::Buffer(..) => TypeSignature::min_buffer()?.size(),
            SequenceData::List(ref data) => data.type_signature.get_list_item_type().size(),
            SequenceData::String(CharType::ASCII(..)) => TypeSignature::min_string_ascii()?.size(),
            SequenceData::String(CharType::UTF8(..)) => TypeSignature::min_string_utf8()?.size(),
        }?;
        Ok(out)
    }

    pub fn len(&self) -> usize {
        match &self {
            SequenceData::Buffer(data) => data.items().len(),
            SequenceData::List(data) => data.items().len(),
            SequenceData::String(CharType::ASCII(data)) => data.items().len(),
            SequenceData::String(CharType::UTF8(data)) => data.items().len(),
        }
    }

    pub fn element_at(self, index: usize) -> Result<Option<Value>> {
        if self.len() <= index {
            return Ok(None);
        }
        let result = match self {
            SequenceData::Buffer(data) => Value::buff_from_byte(data.data[index]),
            SequenceData::List(mut data) => data.data.remove(index),
            SequenceData::String(CharType::ASCII(data)) => {
                Value::string_ascii_from_bytes(vec![data.data[index]]).map_err(|_| {
                    InterpreterError::Expect(
                        "BUG: failed to initialize single-byte ASCII buffer".into(),
                    )
                })?
            }
            SequenceData::String(CharType::UTF8(mut data)) => {
                Value::Sequence(SequenceData::String(CharType::UTF8(UTF8Data {
                    data: vec![data.data.remove(index)],
                })))
            }
        };

        Ok(Some(result))
    }

    pub fn replace_at(self, epoch: &StacksEpochId, index: usize, element: Value) -> Result<Value> {
        let seq_length = self.len();

        // Check that the length of the provided element is 1. In the case that SequenceData
        // is a list, we check that the provided element is the right type below.
        if !self.is_list() {
            if let Value::Sequence(data) = &element {
                let elem_length = data.len();
                if elem_length != 1 {
                    return Err(RuntimeErrorType::BadTypeConstruction.into());
                }
            } else {
                return Err(RuntimeErrorType::BadTypeConstruction.into());
            }
        }
        if index >= seq_length {
            return Err(CheckErrors::ValueOutOfBounds.into());
        }

        let new_seq_data = match (self, element) {
            (SequenceData::Buffer(mut data), Value::Sequence(SequenceData::Buffer(elem))) => {
                data.data[index] = elem.data[0];
                SequenceData::Buffer(data)
            }
            (SequenceData::List(mut data), elem) => {
                let entry_type = data.type_signature.get_list_item_type();
                if !entry_type.admits(epoch, &elem)? {
                    return Err(CheckErrors::ListTypesMustMatch.into());
                }
                data.data[index] = elem;
                SequenceData::List(data)
            }
            (
                SequenceData::String(CharType::ASCII(mut data)),
                Value::Sequence(SequenceData::String(CharType::ASCII(elem))),
            ) => {
                data.data[index] = elem.data[0];
                SequenceData::String(CharType::ASCII(data))
            }
            (
                SequenceData::String(CharType::UTF8(mut data)),
                Value::Sequence(SequenceData::String(CharType::UTF8(mut elem))),
            ) => {
                data.data[index] = elem.data.swap_remove(0);
                SequenceData::String(CharType::UTF8(data))
            }
            _ => return Err(CheckErrors::ListTypesMustMatch.into()),
        };

        Value::some(Value::Sequence(new_seq_data))
    }

    pub fn contains(&self, to_find: Value) -> Result<Option<usize>> {
        match self {
            SequenceData::Buffer(ref data) => {
                if let Value::Sequence(SequenceData::Buffer(to_find_vec)) = to_find {
                    if to_find_vec.data.len() != 1 {
                        Ok(None)
                    } else {
                        for (index, entry) in data.data.iter().enumerate() {
                            if entry == &to_find_vec.data[0] {
                                return Ok(Some(index));
                            }
                        }
                        Ok(None)
                    }
                } else {
                    Err(CheckErrors::TypeValueError(TypeSignature::min_buffer()?, to_find).into())
                }
            }
            SequenceData::List(ref data) => {
                for (index, entry) in data.data.iter().enumerate() {
                    if entry == &to_find {
                        return Ok(Some(index));
                    }
                }
                Ok(None)
            }
            SequenceData::String(CharType::ASCII(ref data)) => {
                if let Value::Sequence(SequenceData::String(CharType::ASCII(to_find_vec))) = to_find
                {
                    if to_find_vec.data.len() != 1 {
                        Ok(None)
                    } else {
                        for (index, entry) in data.data.iter().enumerate() {
                            if entry == &to_find_vec.data[0] {
                                return Ok(Some(index));
                            }
                        }
                        Ok(None)
                    }
                } else {
                    Err(
                        CheckErrors::TypeValueError(TypeSignature::min_string_ascii()?, to_find)
                            .into(),
                    )
                }
            }
            SequenceData::String(CharType::UTF8(ref data)) => {
                if let Value::Sequence(SequenceData::String(CharType::UTF8(to_find_vec))) = to_find
                {
                    if to_find_vec.data.len() != 1 {
                        Ok(None)
                    } else {
                        for (index, entry) in data.data.iter().enumerate() {
                            if entry == &to_find_vec.data[0] {
                                return Ok(Some(index));
                            }
                        }
                        Ok(None)
                    }
                } else {
                    Err(
                        CheckErrors::TypeValueError(TypeSignature::min_string_utf8()?, to_find)
                            .into(),
                    )
                }
            }
        }
    }

    pub fn filter<F>(&mut self, filter: &mut F) -> Result<()>
    where
        F: FnMut(SymbolicExpression) -> Result<bool>,
    {
        // Note: this macro can probably get removed once
        // ```Vec::drain_filter<F>(&mut self, filter: F) -> DrainFilter<T, F>```
        // is available in rust stable channel (experimental at this point).
        macro_rules! drain_filter {
            ($data:expr, $seq_type:ident) => {
                let mut i = 0;
                while i != $data.data.len() {
                    let atom_value =
                        SymbolicExpression::atom_value($seq_type::to_value(&$data.data[i])?);
                    match filter(atom_value) {
                        Ok(res) if res == false => {
                            $data.data.remove(i);
                        }
                        Ok(_) => {
                            i += 1;
                        }
                        Err(err) => return Err(err),
                    }
                }
            };
        }

        match self {
            SequenceData::Buffer(ref mut data) => {
                drain_filter!(data, BuffData);
            }
            SequenceData::List(ref mut data) => {
                drain_filter!(data, ListData);
            }
            SequenceData::String(CharType::ASCII(ref mut data)) => {
                drain_filter!(data, ASCIIData);
            }
            SequenceData::String(CharType::UTF8(ref mut data)) => {
                drain_filter!(data, UTF8Data);
            }
        }
        Ok(())
    }

    pub fn concat(&mut self, epoch: &StacksEpochId, other_seq: SequenceData) -> Result<()> {
        match (self, other_seq) {
            (SequenceData::List(ref mut inner_data), SequenceData::List(other_inner_data)) => {
                inner_data.append(epoch, other_inner_data)
            }
            (
                SequenceData::Buffer(ref mut inner_data),
                SequenceData::Buffer(ref mut other_inner_data),
            ) => inner_data.append(other_inner_data),
            (
                SequenceData::String(CharType::ASCII(ref mut inner_data)),
                SequenceData::String(CharType::ASCII(ref mut other_inner_data)),
            ) => inner_data.append(other_inner_data),
            (
                SequenceData::String(CharType::UTF8(ref mut inner_data)),
                SequenceData::String(CharType::UTF8(ref mut other_inner_data)),
            ) => inner_data.append(other_inner_data),
            _ => Err(RuntimeErrorType::BadTypeConstruction.into()),
        }?;
        Ok(())
    }

    pub fn slice(
        self,
        epoch: &StacksEpochId,
        left_position: usize,
        right_position: usize,
    ) -> Result<Value> {
        let empty_seq = left_position == right_position;

        let result = match self {
            SequenceData::Buffer(data) => {
                let data = if empty_seq {
                    vec![]
                } else {
                    data.data[left_position..right_position].to_vec()
                };
                Value::buff_from(data)
            }
            SequenceData::List(data) => {
                let data = if empty_seq {
                    vec![]
                } else {
                    data.data[left_position..right_position].to_vec()
                };
                Value::cons_list(data, epoch)
            }
            SequenceData::String(CharType::ASCII(data)) => {
                let data = if empty_seq {
                    vec![]
                } else {
                    data.data[left_position..right_position].to_vec()
                };
                Value::string_ascii_from_bytes(data)
            }
            SequenceData::String(CharType::UTF8(data)) => {
                let data = if empty_seq {
                    vec![]
                } else {
                    data.data[left_position..right_position].to_vec()
                };
                Ok(Value::Sequence(SequenceData::String(CharType::UTF8(
                    UTF8Data { data },
                ))))
            }
        }?;

        Ok(result)
    }

    pub fn is_list(&self) -> bool {
        matches!(self, SequenceData::List(..))
    }
}

#[derive(Clone, Eq, PartialEq, Serialize, Deserialize)]
pub enum CharType {
    UTF8(UTF8Data),
    ASCII(ASCIIData),
}

impl fmt::Display for CharType {
    fn fmt(&self, f: &mut fmt::Formatter) -> fmt::Result {
        match self {
            CharType::ASCII(string) => write!(f, "{}", string),
            CharType::UTF8(string) => write!(f, "{}", string),
        }
    }
}

impl fmt::Debug for CharType {
    fn fmt(&self, f: &mut fmt::Formatter) -> fmt::Result {
        write!(f, "{}", self)
    }
}

#[derive(Debug, Clone, PartialEq, Eq, Serialize, Deserialize)]
pub struct ASCIIData {
    pub data: Vec<u8>,
}

impl fmt::Display for ASCIIData {
    fn fmt(&self, f: &mut fmt::Formatter) -> fmt::Result {
        let mut escaped_str = String::new();
        for c in self.data.iter() {
            let escaped_char = format!("{}", std::ascii::escape_default(*c));
            escaped_str.push_str(&escaped_char);
        }
        write!(f, "\"{}\"", escaped_str)
    }
}

#[derive(Debug, Clone, PartialEq, Eq, Serialize, Deserialize)]
pub struct UTF8Data {
    pub data: Vec<Vec<u8>>,
}

impl fmt::Display for UTF8Data {
    fn fmt(&self, f: &mut fmt::Formatter) -> fmt::Result {
        let mut result = String::new();
        for c in self.data.iter() {
            if c.len() > 1 {
                // We escape extended charset
                result.push_str(&format!("\\u{{{}}}", hash::to_hex(&c[..])));
            } else {
                // We render an ASCII char, escaped
                let escaped_char = format!("{}", std::ascii::escape_default(c[0]));
                result.push_str(&escaped_char);
            }
        }
        write!(f, "u\"{}\"", result)
    }
}

pub trait SequencedValue<T> {
    fn type_signature(&self) -> std::result::Result<TypeSignature, CheckErrors>;

    fn items(&self) -> &Vec<T>;

    fn drained_items(&mut self) -> Vec<T>;

    fn to_value(v: &T) -> Result<Value>;

    fn atom_values(&mut self) -> Result<Vec<SymbolicExpression>> {
        self.drained_items()
            .iter()
            .map(|item| Ok(SymbolicExpression::atom_value(Self::to_value(&item)?)))
            .collect()
    }
}

impl SequencedValue<Value> for ListData {
    fn items(&self) -> &Vec<Value> {
        &self.data
    }

    fn drained_items(&mut self) -> Vec<Value> {
        self.data.drain(..).collect()
    }

    fn type_signature(&self) -> std::result::Result<TypeSignature, CheckErrors> {
        Ok(TypeSignature::SequenceType(SequenceSubtype::ListType(
            self.type_signature.clone(),
        )))
    }

    fn to_value(v: &Value) -> Result<Value> {
        Ok(v.clone())
    }
}

impl SequencedValue<u8> for BuffData {
    fn items(&self) -> &Vec<u8> {
        &self.data
    }

    fn drained_items(&mut self) -> Vec<u8> {
        self.data.drain(..).collect()
    }

    fn type_signature(&self) -> std::result::Result<TypeSignature, CheckErrors> {
        let buff_length = BufferLength::try_from(self.data.len()).map_err(|_| {
            CheckErrors::Expects("ERROR: Too large of a buffer successfully constructed.".into())
        })?;
        Ok(TypeSignature::SequenceType(SequenceSubtype::BufferType(
            buff_length,
        )))
    }

    fn to_value(v: &u8) -> Result<Value> {
        Ok(Value::buff_from_byte(*v))
    }
}

impl SequencedValue<u8> for ASCIIData {
    fn items(&self) -> &Vec<u8> {
        &self.data
    }

    fn drained_items(&mut self) -> Vec<u8> {
        self.data.drain(..).collect()
    }

    fn type_signature(&self) -> std::result::Result<TypeSignature, CheckErrors> {
        let buff_length = BufferLength::try_from(self.data.len()).map_err(|_| {
            CheckErrors::Expects("ERROR: Too large of a buffer successfully constructed.".into())
        })?;
        Ok(TypeSignature::SequenceType(SequenceSubtype::StringType(
            StringSubtype::ASCII(buff_length),
        )))
    }

    fn to_value(v: &u8) -> Result<Value> {
        Value::string_ascii_from_bytes(vec![*v]).map_err(|_| {
            InterpreterError::Expect("ERROR: Invalid ASCII string successfully constructed".into())
                .into()
        })
    }
}

impl SequencedValue<Vec<u8>> for UTF8Data {
    fn items(&self) -> &Vec<Vec<u8>> {
        &self.data
    }

    fn drained_items(&mut self) -> Vec<Vec<u8>> {
        self.data.drain(..).collect()
    }

    fn type_signature(&self) -> std::result::Result<TypeSignature, CheckErrors> {
        let str_len = StringUTF8Length::try_from(self.data.len()).map_err(|_| {
            CheckErrors::Expects("ERROR: Too large of a buffer successfully constructed.".into())
        })?;
        Ok(TypeSignature::SequenceType(SequenceSubtype::StringType(
            StringSubtype::UTF8(str_len),
        )))
    }

    fn to_value(v: &Vec<u8>) -> Result<Value> {
        Value::string_utf8_from_bytes(v.clone()).map_err(|_| {
            InterpreterError::Expect("ERROR: Invalid UTF8 string successfully constructed".into())
                .into()
        })
    }
}

// Properties for "get-block-info".
define_versioned_named_enum!(BlockInfoProperty(ClarityVersion) {
    Time("time", ClarityVersion::Clarity1),
    VrfSeed("vrf-seed", ClarityVersion::Clarity1),
    HeaderHash("header-hash", ClarityVersion::Clarity1),
    IdentityHeaderHash("id-header-hash", ClarityVersion::Clarity1),
    BurnchainHeaderHash("burnchain-header-hash", ClarityVersion::Clarity1),
    MinerAddress("miner-address", ClarityVersion::Clarity1),
    MinerSpendWinner("miner-spend-winner", ClarityVersion::Clarity2),
    MinerSpendTotal("miner-spend-total", ClarityVersion::Clarity2),
    BlockReward("block-reward", ClarityVersion::Clarity2),
});

// Properties for "get-burn-block-info".
define_named_enum!(BurnBlockInfoProperty {
    HeaderHash("header-hash"),
    PoxAddrs("pox-addrs"),
});

impl OptionalData {
    pub fn type_signature(&self) -> std::result::Result<TypeSignature, CheckErrors> {
        let type_result = match self.data {
            Some(ref v) => TypeSignature::new_option(TypeSignature::type_of(&v)?),
            None => TypeSignature::new_option(TypeSignature::NoType),
        };
        type_result.map_err(|_| {
            CheckErrors::Expects("Should not have constructed too large of a type.".into()).into()
        })
    }
}

impl ResponseData {
    pub fn type_signature(&self) -> std::result::Result<TypeSignature, CheckErrors> {
        let type_result = match self.committed {
            true => TypeSignature::new_response(
                TypeSignature::type_of(&self.data)?,
                TypeSignature::NoType,
            ),
            false => TypeSignature::new_response(
                TypeSignature::NoType,
                TypeSignature::type_of(&self.data)?,
            ),
        };
        type_result.map_err(|_| {
            CheckErrors::Expects("Should not have constructed too large of a type.".into()).into()
        })
    }
}

impl BlockInfoProperty {
    pub fn type_result(&self) -> TypeSignature {
        use self::BlockInfoProperty::*;
        match self {
            Time | MinerSpendWinner | MinerSpendTotal | BlockReward => TypeSignature::UIntType,
            IdentityHeaderHash | VrfSeed | HeaderHash | BurnchainHeaderHash => BUFF_32.clone(),
            MinerAddress => TypeSignature::PrincipalType,
        }
    }

    pub fn lookup_by_name_at_version(
        name: &str,
        version: &ClarityVersion,
    ) -> Option<BlockInfoProperty> {
        BlockInfoProperty::lookup_by_name(name).and_then(|native_function| {
            if &native_function.get_version() <= version {
                Some(native_function)
            } else {
                None
            }
        })
    }
}

impl BurnBlockInfoProperty {
    pub fn type_result(&self) -> std::result::Result<TypeSignature, CheckErrors> {
        use self::BurnBlockInfoProperty::*;
        let result = match self {
            HeaderHash => BUFF_32.clone(),
            PoxAddrs => TupleTypeSignature::try_from(vec![
                (
                    "addrs".into(),
                    TypeSignature::list_of(
                        TypeSignature::TupleType(
                            TupleTypeSignature::try_from(vec![
                                ("version".into(), BUFF_1.clone()),
                                ("hashbytes".into(), BUFF_32.clone()),
                            ])
                            .map_err(|_| {
                                CheckErrors::Expects(
                                    "FATAL: bad type signature for pox addr".into(),
                                )
                            })?,
                        ),
                        2,
                    )
                    .map_err(|_| CheckErrors::Expects("FATAL: bad list type signature".into()))?,
                ),
                ("payout".into(), TypeSignature::UIntType),
            ])
            .map_err(|_| CheckErrors::Expects("FATAL: bad type signature for pox addr".into()))?
            .into(),
        };
        Ok(result)
    }
}

impl PartialEq for ListData {
    fn eq(&self, other: &ListData) -> bool {
        self.data == other.data
    }
}

impl PartialEq for TupleData {
    fn eq(&self, other: &TupleData) -> bool {
        self.data_map == other.data_map
    }
}

pub const NONE: Value = Value::Optional(OptionalData { data: None });

impl Value {
    pub fn some(data: Value) -> Result<Value> {
        if data.size()? + WRAPPER_VALUE_SIZE > MAX_VALUE_SIZE {
            Err(CheckErrors::ValueTooLarge.into())
        } else if data.depth()? + 1 > MAX_TYPE_DEPTH {
            Err(CheckErrors::TypeSignatureTooDeep.into())
        } else {
            Ok(Value::Optional(OptionalData {
                data: Some(Box::new(data)),
            }))
        }
    }

    pub fn none() -> Value {
        NONE.clone()
    }

    pub fn okay_true() -> Value {
        Value::Response(ResponseData {
            committed: true,
            data: Box::new(Value::Bool(true)),
        })
    }

    pub fn err_uint(ecode: u128) -> Value {
        Value::Response(ResponseData {
            committed: false,
            data: Box::new(Value::UInt(ecode)),
        })
    }

    pub fn err_none() -> Value {
        Value::Response(ResponseData {
            committed: false,
            data: Box::new(NONE.clone()),
        })
    }

    pub fn okay(data: Value) -> Result<Value> {
        if data.size()? + WRAPPER_VALUE_SIZE > MAX_VALUE_SIZE {
            Err(CheckErrors::ValueTooLarge.into())
        } else if data.depth()? + 1 > MAX_TYPE_DEPTH {
            Err(CheckErrors::TypeSignatureTooDeep.into())
        } else {
            Ok(Value::Response(ResponseData {
                committed: true,
                data: Box::new(data),
            }))
        }
    }

    pub fn error(data: Value) -> Result<Value> {
        if data.size()? + WRAPPER_VALUE_SIZE > MAX_VALUE_SIZE {
            Err(CheckErrors::ValueTooLarge.into())
        } else if data.depth()? + 1 > MAX_TYPE_DEPTH {
            Err(CheckErrors::TypeSignatureTooDeep.into())
        } else {
            Ok(Value::Response(ResponseData {
                committed: false,
                data: Box::new(data),
            }))
        }
    }

    pub fn size(&self) -> Result<u32> {
        Ok(TypeSignature::type_of(self)?.size()?)
    }

    pub fn depth(&self) -> Result<u8> {
        Ok(TypeSignature::type_of(self)?.depth())
    }

    /// Invariant: the supplied Values have already been "checked", i.e., it's a valid Value object
    ///  this invariant is enforced through the Value constructors, each of which checks to ensure
    ///  that any typing data is correct.
    pub fn list_with_type(
        epoch: &StacksEpochId,
        list_data: Vec<Value>,
        expected_type: ListTypeData,
    ) -> Result<Value> {
        // Constructors for TypeSignature ensure that the size of the Value cannot
        //   be greater than MAX_VALUE_SIZE (they error on such constructions)
        //   so we do not need to perform that check here.
        if (expected_type.get_max_len() as usize) < list_data.len() {
            return Err(InterpreterError::FailureConstructingListWithType.into());
        }

        {
            let expected_item_type = expected_type.get_list_item_type();

            for item in &list_data {
                if !expected_item_type.admits(epoch, item)? {
                    return Err(InterpreterError::FailureConstructingListWithType.into());
                }
            }
        }

        Ok(Value::Sequence(SequenceData::List(ListData {
            data: list_data,
            type_signature: expected_type,
        })))
    }

    pub fn cons_list_unsanitized(list_data: Vec<Value>) -> Result<Value> {
        let type_sig = TypeSignature::construct_parent_list_type(&list_data)?;
        Ok(Value::Sequence(SequenceData::List(ListData {
            data: list_data,
            type_signature: type_sig,
        })))
    }

    pub fn cons_list(list_data: Vec<Value>, epoch: &StacksEpochId) -> Result<Value> {
        // Constructors for TypeSignature ensure that the size of the Value cannot
        //   be greater than MAX_VALUE_SIZE (they error on such constructions)
        // Aaron: at this point, we've _already_ allocated memory for this type.
        //     (e.g., from a (map...) call, or a (list...) call.
        //     this is a problem _if_ the static analyzer cannot already prevent
        //     this case. This applies to all the constructor size checks.
        let type_sig = TypeSignature::construct_parent_list_type(&list_data)?;
        let list_data_opt: Option<_> = list_data
            .into_iter()
            .map(|item| {
                Value::sanitize_value(epoch, type_sig.get_list_item_type(), item)
                    .map(|(value, _did_sanitize)| value)
            })
            .collect();
        let list_data = list_data_opt.ok_or_else(|| CheckErrors::ListTypesMustMatch)?;
        Ok(Value::Sequence(SequenceData::List(ListData {
            data: list_data,
            type_signature: type_sig,
        })))
    }

    /// # Errors
    /// - CheckErrors::ValueTooLarge if `buff_data` is too large.
    pub fn buff_from(buff_data: Vec<u8>) -> Result<Value> {
        // check the buffer size
        BufferLength::try_from(buff_data.len())?;
        // construct the buffer
        Ok(Value::Sequence(SequenceData::Buffer(BuffData {
            data: buff_data,
        })))
    }

    pub fn buff_from_byte(byte: u8) -> Value {
        Value::Sequence(SequenceData::Buffer(BuffData { data: vec![byte] }))
    }

    pub fn string_ascii_from_bytes(bytes: Vec<u8>) -> Result<Value> {
        // check the string size
        BufferLength::try_from(bytes.len())?;

        for b in bytes.iter() {
            if !b.is_ascii_alphanumeric() && !b.is_ascii_punctuation() && !b.is_ascii_whitespace() {
                return Err(CheckErrors::InvalidCharactersDetected.into());
            }
        }
        // construct the string
        Ok(Value::Sequence(SequenceData::String(CharType::ASCII(
            ASCIIData { data: bytes },
        ))))
    }

    pub fn string_utf8_from_string_utf8_literal(tokenized_str: String) -> Result<Value> {
        let wrapped_codepoints_matcher = Regex::new("^\\\\u\\{(?P<value>[[:xdigit:]]+)\\}")
            .map_err(|_| InterpreterError::Expect("Bad regex".into()))?;
        let mut window = tokenized_str.as_str();
        let mut cursor = 0;
        let mut data: Vec<Vec<u8>> = vec![];
        while !window.is_empty() {
            if let Some(captures) = wrapped_codepoints_matcher.captures(window) {
                let matched = captures
                    .name("value")
                    .ok_or_else(|| InterpreterError::Expect("Expected capture".into()))?;
                let scalar_value = window[matched.start()..matched.end()].to_string();
                let unicode_char = {
                    let u = u32::from_str_radix(&scalar_value, 16)
                        .map_err(|_| CheckErrors::InvalidUTF8Encoding)?;
                    let c = char::from_u32(u).ok_or_else(|| CheckErrors::InvalidUTF8Encoding)?;
                    let mut encoded_char: Vec<u8> = vec![0; c.len_utf8()];
                    c.encode_utf8(&mut encoded_char[..]);
                    encoded_char
                };

                data.push(unicode_char);
                cursor += scalar_value.len() + 4;
            } else {
                let ascii_char = window[0..1].to_string().into_bytes();
                data.push(ascii_char);
                cursor += 1;
            }
            // check the string size
            StringUTF8Length::try_from(data.len())?;

            window = &tokenized_str[cursor..];
        }
        // construct the string
        Ok(Value::Sequence(SequenceData::String(CharType::UTF8(
            UTF8Data { data },
        ))))
    }

    pub fn string_utf8_from_bytes(bytes: Vec<u8>) -> Result<Value> {
        let validated_utf8_str = match str::from_utf8(&bytes) {
            Ok(string) => string,
            _ => return Err(CheckErrors::InvalidCharactersDetected.into()),
        };
        let data = validated_utf8_str
            .chars()
            .map(|char| {
                let mut encoded_char = vec![0u8; char.len_utf8()];
                char.encode_utf8(&mut encoded_char);
                encoded_char
            })
            .collect::<Vec<_>>();
        // check the string size
        StringUTF8Length::try_from(data.len())?;

        Ok(Value::Sequence(SequenceData::String(CharType::UTF8(
            UTF8Data { data },
        ))))
    }

    pub fn expect_ascii(self) -> Result<String> {
        if let Value::Sequence(SequenceData::String(CharType::ASCII(ASCIIData { data }))) = self {
            Ok(String::from_utf8(data)
                .map_err(|_| InterpreterError::Expect("Non UTF-8 data in string".into()))?)
        } else {
            error!("Value '{:?}' is not an ASCII string", &self);
            Err(InterpreterError::Expect("Expected ASCII string".into()).into())
        }
    }

    pub fn expect_u128(self) -> Result<u128> {
        if let Value::UInt(inner) = self {
            Ok(inner)
        } else {
            error!("Value '{:?}' is not a u128", &self);
            Err(InterpreterError::Expect("Expected u128".into()).into())
        }
    }

    pub fn expect_i128(self) -> Result<i128> {
        if let Value::Int(inner) = self {
            Ok(inner)
        } else {
            error!("Value '{:?}' is not an i128", &self);
            Err(InterpreterError::Expect("Expected i128".into()).into())
        }
    }

    pub fn expect_buff(self, sz: usize) -> Result<Vec<u8>> {
        if let Value::Sequence(SequenceData::Buffer(buffdata)) = self {
            if buffdata.data.len() <= sz {
                Ok(buffdata.data)
            } else {
                error!(
                    "Value buffer has len {}, expected {}",
                    buffdata.data.len(),
                    sz
                );
                Err(InterpreterError::Expect("Unexpected buff length".into()).into())
            }
        } else {
            error!("Value '{:?}' is not a buff", &self);
            Err(InterpreterError::Expect("Expected buff".into()).into())
        }
    }

    pub fn expect_list(self) -> Result<Vec<Value>> {
        if let Value::Sequence(SequenceData::List(listdata)) = self {
            Ok(listdata.data)
        } else {
            error!("Value '{:?}' is not a list", &self);
            Err(InterpreterError::Expect("Expected list".into()).into())
        }
    }

    pub fn expect_buff_padded(self, sz: usize, pad: u8) -> Result<Vec<u8>> {
        let mut data = self.expect_buff(sz)?;
        if sz > data.len() {
            for _ in data.len()..sz {
                data.push(pad)
            }
        }
        Ok(data)
    }

    pub fn expect_bool(self) -> Result<bool> {
        if let Value::Bool(b) = self {
            Ok(b)
        } else {
            error!("Value '{:?}' is not a bool", &self);
            Err(InterpreterError::Expect("Expected bool".into()).into())
        }
    }

    pub fn expect_tuple(self) -> Result<TupleData> {
        if let Value::Tuple(data) = self {
            Ok(data)
        } else {
            error!("Value '{:?}' is not a tuple", &self);
            Err(InterpreterError::Expect("Expected tuple".into()).into())
        }
    }

    pub fn expect_optional(self) -> Result<Option<Value>> {
        if let Value::Optional(opt) = self {
            match opt.data {
                Some(boxed_value) => Ok(Some(*boxed_value)),
                None => Ok(None),
            }
        } else {
            error!("Value '{:?}' is not an optional", &self);
            Err(InterpreterError::Expect("Expected optional".into()).into())
        }
    }

    pub fn expect_principal(self) -> Result<PrincipalData> {
        if let Value::Principal(p) = self {
            Ok(p)
        } else {
            error!("Value '{:?}' is not a principal", &self);
            Err(InterpreterError::Expect("Expected principal".into()).into())
        }
    }

    pub fn expect_callable(self) -> Result<CallableData> {
        if let Value::CallableContract(t) = self {
            Ok(t)
        } else {
            error!("Value '{:?}' is not a callable contract", &self);
            Err(InterpreterError::Expect("Expected callable".into()).into())
        }
    }

    pub fn expect_result(self) -> Result<std::result::Result<Value, Value>> {
        if let Value::Response(res_data) = self {
            if res_data.committed {
                Ok(Ok(*res_data.data))
            } else {
                Ok(Err(*res_data.data))
            }
        } else {
            error!("Value '{:?}' is not a response", &self);
            Err(InterpreterError::Expect("Expected response".into()).into())
        }
    }

    pub fn expect_result_ok(self) -> Result<Value> {
        if let Value::Response(res_data) = self {
            if res_data.committed {
                Ok(*res_data.data)
            } else {
                error!("Value is not a (ok ..)");
                Err(InterpreterError::Expect("Expected ok response".into()).into())
            }
        } else {
            error!("Value '{:?}' is not a response", &self);
            Err(InterpreterError::Expect("Expected response".into()).into())
        }
    }

    pub fn expect_result_err(self) -> Result<Value> {
        if let Value::Response(res_data) = self {
            if !res_data.committed {
                Ok(*res_data.data)
            } else {
                error!("Value is not a (err ..)");
                Err(InterpreterError::Expect("Expected err response".into()).into())
            }
        } else {
            error!("Value '{:?}' is not a response", &self);
            Err(InterpreterError::Expect("Expected response".into()).into())
        }
    }
}

impl BuffData {
    pub fn len(&self) -> Result<BufferLength> {
        self.data
            .len()
            .try_into()
            .map_err(|_| InterpreterError::Expect("Data length should be valid".into()).into())
    }

    pub fn as_slice(&self) -> &[u8] {
        self.data.as_slice()
    }

    fn append(&mut self, other_seq: &mut BuffData) -> Result<()> {
        self.data.append(&mut other_seq.data);
        Ok(())
    }

    pub fn empty() -> Self {
        Self { data: Vec::new() }
    }
}

impl ListData {
    pub fn len(&self) -> Result<u32> {
        self.data
            .len()
            .try_into()
            .map_err(|_| InterpreterError::Expect("Data length should be valid".into()).into())
    }

    fn append(&mut self, epoch: &StacksEpochId, other_seq: ListData) -> Result<()> {
        let entry_type_a = self.type_signature.get_list_item_type();
        let entry_type_b = other_seq.type_signature.get_list_item_type();
        let entry_type = TypeSignature::factor_out_no_type(epoch, entry_type_a, entry_type_b)?;
        let max_len = self.type_signature.get_max_len() + other_seq.type_signature.get_max_len();
        for item in other_seq.data.into_iter() {
            let (item, _) = Value::sanitize_value(epoch, &entry_type, item)
                .ok_or_else(|| CheckErrors::ListTypesMustMatch)?;
            self.data.push(item);
        }

        self.type_signature = ListTypeData::new_list(entry_type, max_len)?;
        Ok(())
    }
}

impl ASCIIData {
    fn append(&mut self, other_seq: &mut ASCIIData) -> Result<()> {
        self.data.append(&mut other_seq.data);
        Ok(())
    }

    pub fn len(&self) -> Result<BufferLength> {
        self.data
            .len()
            .try_into()
            .map_err(|_| InterpreterError::Expect("Data length should be valid".into()).into())
    }
}

impl UTF8Data {
    fn append(&mut self, other_seq: &mut UTF8Data) -> Result<()> {
        self.data.append(&mut other_seq.data);
        Ok(())
    }

    pub fn len(&self) -> Result<BufferLength> {
        self.data
            .len()
            .try_into()
            .map_err(|_| InterpreterError::Expect("Data length should be valid".into()).into())
    }
}

impl fmt::Display for OptionalData {
    fn fmt(&self, f: &mut fmt::Formatter) -> fmt::Result {
        match self.data {
            Some(ref x) => write!(f, "(some {})", x),
            None => write!(f, "none"),
        }
    }
}

impl fmt::Display for ResponseData {
    fn fmt(&self, f: &mut fmt::Formatter) -> fmt::Result {
        match self.committed {
            true => write!(f, "(ok {})", self.data),
            false => write!(f, "(err {})", self.data),
        }
    }
}

impl fmt::Display for BuffData {
    fn fmt(&self, f: &mut fmt::Formatter) -> fmt::Result {
        write!(f, "{}", hash::to_hex(&self.data))
    }
}

impl fmt::Debug for BuffData {
    fn fmt(&self, f: &mut fmt::Formatter) -> fmt::Result {
        write!(f, "{}", self)
    }
}

impl fmt::Display for Value {
    fn fmt(&self, f: &mut fmt::Formatter) -> fmt::Result {
        match self {
            Value::Int(int) => write!(f, "{}", int),
            Value::UInt(int) => write!(f, "u{}", int),
            Value::Bool(boolean) => write!(f, "{}", boolean),
            Value::Tuple(data) => write!(f, "{}", data),
            Value::Principal(principal_data) => write!(f, "{}", principal_data),
            Value::Optional(opt_data) => write!(f, "{}", opt_data),
            Value::Response(res_data) => write!(f, "{}", res_data),
            Value::Sequence(SequenceData::Buffer(vec_bytes)) => write!(f, "0x{}", &vec_bytes),
            Value::Sequence(SequenceData::String(string)) => write!(f, "{}", string),
            Value::Sequence(SequenceData::List(list_data)) => {
                write!(f, "(")?;
                for (ix, v) in list_data.data.iter().enumerate() {
                    if ix > 0 {
                        write!(f, " ")?;
                    }
                    write!(f, "{}", v)?;
                }
                write!(f, ")")
            }
            Value::CallableContract(callable_data) => write!(f, "{}", callable_data),
        }
    }
}

impl PrincipalData {
    pub fn version(&self) -> u8 {
        match self {
            PrincipalData::Standard(StandardPrincipalData(version, _)) => *version,
            PrincipalData::Contract(QualifiedContractIdentifier { issuer, name: _ }) => issuer.0,
        }
    }

    pub fn parse(literal: &str) -> Result<PrincipalData> {
        // be permissive about leading single-quote
        let literal = literal.strip_prefix('\'').unwrap_or(literal);

        if literal.contains('.') {
            PrincipalData::parse_qualified_contract_principal(literal)
        } else {
            PrincipalData::parse_standard_principal(literal).map(PrincipalData::from)
        }
    }

    pub fn parse_qualified_contract_principal(literal: &str) -> Result<PrincipalData> {
        let contract_id = QualifiedContractIdentifier::parse(literal)?;
        Ok(PrincipalData::Contract(contract_id))
    }

    pub fn parse_standard_principal(literal: &str) -> Result<StandardPrincipalData> {
        let (version, data) = c32::c32_address_decode(literal).map_err(|x| {
            RuntimeErrorType::ParseError(format!("Invalid principal literal: {}", x))
        })?;
        if data.len() != 20 {
            return Err(RuntimeErrorType::ParseError(
                "Invalid principal literal: Expected 20 data bytes.".to_string(),
            )
            .into());
        }
        let mut fixed_data = [0; 20];
        fixed_data.copy_from_slice(&data[..20]);
        Ok(StandardPrincipalData(version, fixed_data))
    }
}

impl StandardPrincipalData {
    pub fn to_address(&self) -> String {
        c32::c32_address(self.0, &self.1[..]).unwrap_or_else(|_| "INVALID_C32_ADD".to_string())
    }
}

impl fmt::Display for StandardPrincipalData {
    fn fmt(&self, f: &mut fmt::Formatter) -> fmt::Result {
        let c32_str = self.to_address();
        write!(f, "{}", c32_str)
    }
}

impl fmt::Debug for StandardPrincipalData {
    fn fmt(&self, f: &mut fmt::Formatter) -> fmt::Result {
        let c32_str = self.to_address();
        write!(f, "StandardPrincipalData({})", c32_str)
    }
}

impl fmt::Display for PrincipalData {
    fn fmt(&self, f: &mut fmt::Formatter) -> fmt::Result {
        match self {
            PrincipalData::Standard(sender) => write!(f, "{}", sender),
            PrincipalData::Contract(contract_identifier) => write!(
                f,
                "{}.{}",
                contract_identifier.issuer, contract_identifier.name
            ),
        }
    }
}

impl fmt::Display for CallableData {
    fn fmt(&self, f: &mut fmt::Formatter) -> fmt::Result {
        if let Some(trait_identifier) = &self.trait_identifier {
            write!(
                f,
                "({} as <{}>)",
                self.contract_identifier, trait_identifier,
            )
        } else {
            write!(f, "{}", self.contract_identifier,)
        }
    }
}

impl fmt::Display for TraitIdentifier {
    fn fmt(&self, f: &mut fmt::Formatter) -> fmt::Result {
        write!(f, "{}.{}", self.contract_identifier, self.name)
    }
}

impl From<StacksAddress> for StandardPrincipalData {
    fn from(addr: StacksAddress) -> StandardPrincipalData {
        StandardPrincipalData(addr.version, addr.bytes.0)
    }
}

impl From<StacksAddress> for PrincipalData {
    fn from(addr: StacksAddress) -> PrincipalData {
        PrincipalData::from(StandardPrincipalData::from(addr))
    }
}

impl From<StandardPrincipalData> for StacksAddress {
    fn from(o: StandardPrincipalData) -> StacksAddress {
        StacksAddress {
            version: o.0,
            bytes: hash::Hash160(o.1),
        }
    }
}

impl From<StandardPrincipalData> for Value {
    fn from(principal: StandardPrincipalData) -> Self {
        Value::Principal(PrincipalData::from(principal))
    }
}

impl From<QualifiedContractIdentifier> for Value {
    fn from(principal: QualifiedContractIdentifier) -> Self {
        Value::Principal(PrincipalData::Contract(principal))
    }
}

impl From<PrincipalData> for Value {
    fn from(p: PrincipalData) -> Self {
        Value::Principal(p)
    }
}

impl From<StandardPrincipalData> for PrincipalData {
    fn from(p: StandardPrincipalData) -> Self {
        PrincipalData::Standard(p)
    }
}

impl From<QualifiedContractIdentifier> for PrincipalData {
    fn from(principal: QualifiedContractIdentifier) -> Self {
        PrincipalData::Contract(principal)
    }
}

impl From<TupleData> for Value {
    fn from(t: TupleData) -> Self {
        Value::Tuple(t)
    }
}

impl From<ASCIIData> for Value {
    fn from(ascii: ASCIIData) -> Self {
        Value::Sequence(SequenceData::String(CharType::ASCII(ascii)))
    }
}
impl From<ContractName> for ASCIIData {
    fn from(name: ContractName) -> Self {
        // ContractName is guaranteed to be between 5 and 40 bytes and contains only printable
        // ASCII already, so this conversion should not fail.
        ASCIIData {
            data: name.as_str().as_bytes().to_vec(),
        }
    }
}

impl TupleData {
    fn new(
        type_signature: TupleTypeSignature,
        data_map: BTreeMap<ClarityName, Value>,
    ) -> Result<TupleData> {
        let t = TupleData {
            type_signature,
            data_map,
        };
        Ok(t)
    }

    /// Return the number of fields in this tuple value
    pub fn len(&self) -> u64 {
        self.data_map.len() as u64
    }

    /// Checks whether the tuple value is empty
    pub fn is_empty(&self) -> bool {
        self.data_map.is_empty()
    }

<<<<<<< HEAD
=======
    ///TODO: #4587 create default for TupleData, then check if the mutation tests are caught for the case:
    /// Ok((Default::default()))    
    /// Or keep the skip and remove the comment
    #[cfg_attr(test, mutants::skip)]
>>>>>>> 97751022
    pub fn from_data(data: Vec<(ClarityName, Value)>) -> Result<TupleData> {
        let mut type_map = BTreeMap::new();
        let mut data_map = BTreeMap::new();
        for (name, value) in data.into_iter() {
            let type_info = TypeSignature::type_of(&value)?;
            let entry = type_map.entry(name.clone());
            match entry {
                Entry::Vacant(e) => e.insert(type_info),
                Entry::Occupied(_) => return Err(CheckErrors::NameAlreadyUsed(name.into()).into()),
            };
            data_map.insert(name, value);
        }

        Self::new(TupleTypeSignature::try_from(type_map)?, data_map)
    }

    ///TODO: #4587 create default for TupleData, then check if the mutation tests are caught for the case:
    /// Ok((Default::default()))
    /// Or keep the skip and remove the comment
    #[cfg_attr(test, mutants::skip)]
    pub fn from_data_typed(
        epoch: &StacksEpochId,
        data: Vec<(ClarityName, Value)>,
        expected: &TupleTypeSignature,
    ) -> Result<TupleData> {
        let mut data_map = BTreeMap::new();
        for (name, value) in data.into_iter() {
            let expected_type = expected
                .field_type(&name)
                .ok_or(InterpreterError::FailureConstructingTupleWithType)?;
            if !expected_type.admits(epoch, &value)? {
                return Err(InterpreterError::FailureConstructingTupleWithType.into());
            }
            data_map.insert(name, value);
        }
        Self::new(expected.clone(), data_map)
    }

    pub fn get(&self, name: &str) -> Result<&Value> {
        self.data_map.get(name).ok_or_else(|| {
            CheckErrors::NoSuchTupleField(name.to_string(), self.type_signature.clone()).into()
        })
    }

    pub fn get_owned(mut self, name: &str) -> Result<Value> {
        self.data_map.remove(name).ok_or_else(|| {
            CheckErrors::NoSuchTupleField(name.to_string(), self.type_signature.clone()).into()
        })
    }

    pub fn shallow_merge(mut base: TupleData, updates: TupleData) -> Result<TupleData> {
        let TupleData {
            data_map,
            mut type_signature,
        } = updates;
        for (name, value) in data_map.into_iter() {
            base.data_map.insert(name, value);
        }
        base.type_signature.shallow_merge(&mut type_signature);
        Ok(base)
    }
}

impl fmt::Display for TupleData {
    fn fmt(&self, f: &mut fmt::Formatter) -> fmt::Result {
        write!(f, "(tuple")?;
        for (name, value) in self.data_map.iter() {
            write!(f, " ")?;
            write!(f, "({} {})", &**name, value)?;
        }
        write!(f, ")")
    }
}

/// Given the serialized string representation of a Clarity value,
///  return the size of the same byte representation.
pub fn byte_len_of_serialization(serialized: &str) -> u64 {
    serialized.len() as u64 / 2
}

#[cfg(test)]
mod test {
    use super::*;
    #[test]
    fn test_constructors() {
        assert_eq!(
            Value::list_with_type(
                &StacksEpochId::latest(),
                vec![Value::Int(5), Value::Int(2)],
                ListTypeData::new_list(TypeSignature::BoolType, 3).unwrap()
            ),
            Err(InterpreterError::FailureConstructingListWithType.into())
        );
        assert_eq!(
            ListTypeData::new_list(TypeSignature::IntType, MAX_VALUE_SIZE),
            Err(CheckErrors::ValueTooLarge)
        );

        assert_eq!(
            Value::buff_from(vec![0; (MAX_VALUE_SIZE + 1) as usize]),
            Err(CheckErrors::ValueTooLarge.into())
        );

        // Test that wrappers (okay, error, some)
        //   correctly error when _they_ cause the value size
        //   to exceed the max value size (note, the buffer constructor
        //   isn't causing the error).
        assert_eq!(
            Value::okay(Value::buff_from(vec![0; (MAX_VALUE_SIZE) as usize]).unwrap()),
            Err(CheckErrors::ValueTooLarge.into())
        );

        assert_eq!(
            Value::error(Value::buff_from(vec![0; (MAX_VALUE_SIZE) as usize]).unwrap()),
            Err(CheckErrors::ValueTooLarge.into())
        );

        assert_eq!(
            Value::some(Value::buff_from(vec![0; (MAX_VALUE_SIZE) as usize]).unwrap()),
            Err(CheckErrors::ValueTooLarge.into())
        );

        // Test that the depth limit is correctly enforced:
        //   for tuples, lists, somes, okays, errors.

        let cons = || {
            Value::some(Value::some(Value::some(Value::some(Value::some(
                Value::some(Value::some(Value::some(Value::some(Value::some(
                    Value::some(Value::some(Value::some(Value::some(Value::some(
                        Value::some(Value::some(Value::some(Value::some(Value::some(
                            Value::some(Value::some(Value::some(Value::some(Value::some(
                                Value::some(Value::some(Value::some(Value::some(
                                    Value::some(Value::some(Value::Int(1))?)?,
                                )?)?)?)?,
                            )?)?)?)?)?,
                        )?)?)?)?)?,
                    )?)?)?)?)?,
                )?)?)?)?)?,
            )?)?)?)?)
        };
        let inner_value = cons().unwrap();
        assert_eq!(
            TupleData::from_data(vec![("a".into(), inner_value.clone())]),
            Err(CheckErrors::TypeSignatureTooDeep.into())
        );

        assert_eq!(
            Value::list_from(vec![inner_value.clone()]),
            Err(CheckErrors::TypeSignatureTooDeep.into())
        );
        assert_eq!(
            Value::okay(inner_value.clone()),
            Err(CheckErrors::TypeSignatureTooDeep.into())
        );
        assert_eq!(
            Value::error(inner_value.clone()),
            Err(CheckErrors::TypeSignatureTooDeep.into())
        );
        assert_eq!(
            Value::some(inner_value),
            Err(CheckErrors::TypeSignatureTooDeep.into())
        );

        if std::env::var("CIRCLE_TESTING") == Ok("1".to_string()) {
            println!("Skipping allocation test on Circle");
            return;
        }

        // on 32-bit archs, this error cannot even happen, so don't test (and cause an overflow panic)
        if (u32::MAX as usize) < usize::MAX {
            assert_eq!(
                Value::buff_from(vec![0; (u32::MAX as usize) + 10]),
                Err(CheckErrors::ValueTooLarge.into())
            );
        }
    }

    #[test]
    fn simple_size_test() {
        assert_eq!(Value::Int(10).size().unwrap(), 16);
    }

    #[test]
    fn simple_tuple_get_test() {
        let t = TupleData::from_data(vec![("abc".into(), Value::Int(0))]).unwrap();
        assert_eq!(t.get("abc"), Ok(&Value::Int(0)));
        // should error!
        t.get("abcd").unwrap_err();
    }

    #[test]
    fn test_some_displays() {
        assert_eq!(
            &format!(
                "{}",
                Value::list_from(vec![Value::Int(10), Value::Int(5)]).unwrap()
            ),
            "(10 5)"
        );
        assert_eq!(
            &format!("{}", Value::some(Value::Int(10)).unwrap()),
            "(some 10)"
        );
        assert_eq!(
            &format!("{}", Value::okay(Value::Int(10)).unwrap()),
            "(ok 10)"
        );
        assert_eq!(
            &format!("{}", Value::error(Value::Int(10)).unwrap()),
            "(err 10)"
        );
        assert_eq!(&format!("{}", Value::none()), "none");
        assert_eq!(
            &format!(
                "{}",
                Value::from(
                    PrincipalData::parse_standard_principal(
                        "SM2J6ZY48GV1EZ5V2V5RB9MP66SW86PYKKQVX8X0G"
                    )
                    .unwrap()
                )
            ),
            "SM2J6ZY48GV1EZ5V2V5RB9MP66SW86PYKKQVX8X0G"
        );

        assert_eq!(
            &format!(
                "{}",
                Value::from(TupleData::from_data(vec![("a".into(), Value::Int(2))]).unwrap())
            ),
            "(tuple (a 2))"
        );
    }

    #[test]
    fn expect_buff() {
        let buff = Value::Sequence(SequenceData::Buffer(BuffData {
            data: vec![1, 2, 3, 4, 5],
        }));
        assert_eq!(buff.clone().expect_buff(5).unwrap(), vec![1, 2, 3, 4, 5]);
        assert_eq!(buff.clone().expect_buff(6).unwrap(), vec![1, 2, 3, 4, 5]);
        assert_eq!(
            buff.clone().expect_buff_padded(6, 0).unwrap(),
            vec![1, 2, 3, 4, 5, 0]
        );
        assert_eq!(buff.clone().expect_buff(10).unwrap(), vec![1, 2, 3, 4, 5]);
        assert_eq!(
            buff.expect_buff_padded(10, 1).unwrap(),
            vec![1, 2, 3, 4, 5, 1, 1, 1, 1, 1]
        );
    }

    #[test]
    #[should_panic]
    fn expect_buff_too_small() {
        let buff = Value::Sequence(SequenceData::Buffer(BuffData {
            data: vec![1, 2, 3, 4, 5],
        }));
        let _ = buff.expect_buff(4).unwrap();
    }
}<|MERGE_RESOLUTION|>--- conflicted
+++ resolved
@@ -1529,13 +1529,10 @@
         self.data_map.is_empty()
     }
 
-<<<<<<< HEAD
-=======
     ///TODO: #4587 create default for TupleData, then check if the mutation tests are caught for the case:
     /// Ok((Default::default()))    
     /// Or keep the skip and remove the comment
     #[cfg_attr(test, mutants::skip)]
->>>>>>> 97751022
     pub fn from_data(data: Vec<(ClarityName, Value)>) -> Result<TupleData> {
         let mut type_map = BTreeMap::new();
         let mut data_map = BTreeMap::new();
