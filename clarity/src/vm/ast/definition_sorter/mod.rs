// Copyright (C) 2013-2020 Blockstack PBC, a public benefit corporation
// Copyright (C) 2020 Stacks Open Internet Foundation
//
// This program is free software: you can redistribute it and/or modify
// it under the terms of the GNU General Public License as published by
// the Free Software Foundation, either version 3 of the License, or
// (at your option) any later version.
//
// This program is distributed in the hope that it will be useful,
// but WITHOUT ANY WARRANTY; without even the implied warranty of
// MERCHANTABILITY or FITNESS FOR A PARTICULAR PURPOSE.  See the
// GNU General Public License for more details.
//
// You should have received a copy of the GNU General Public License
// along with this program.  If not, see <http://www.gnu.org/licenses/>.

<<<<<<< HEAD
use std::iter::FromIterator;
=======
use hashbrown::{HashMap, HashSet};
>>>>>>> 97751022

use hashbrown::{HashMap, HashSet};

use crate::vm::ast::errors::{ParseError, ParseErrors, ParseResult};
use crate::vm::ast::types::{BuildASTPass, ContractAST};
use crate::vm::costs::cost_functions::ClarityCostFunction;
use crate::vm::costs::{cost_functions, runtime_cost, CostTracker, LimitedCostTracker};
use crate::vm::functions::define::DefineFunctions;
use crate::vm::functions::NativeFunctions;
use crate::vm::representations::PreSymbolicExpressionType::{
    Atom, AtomValue, Comment, FieldIdentifier, List, Placeholder, SugaredContractIdentifier,
    SugaredFieldIdentifier, TraitReference, Tuple,
};
use crate::vm::representations::{ClarityName, PreSymbolicExpression};
use crate::vm::types::Value;
use crate::vm::ClarityVersion;

#[cfg(test)]
mod tests;

pub struct DefinitionSorter {
    graph: Graph,
    top_level_expressions_map: HashMap<ClarityName, TopLevelExpressionIndex>,
}

impl DefinitionSorter {
    fn new() -> Self {
        Self {
            top_level_expressions_map: HashMap::new(),
            graph: Graph::new(),
        }
    }

    pub fn run_pass<T: CostTracker>(
        contract_ast: &mut ContractAST,
        accounting: &mut T,
        version: ClarityVersion,
    ) -> ParseResult<()> {
        let mut pass = DefinitionSorter::new();
        pass.run(contract_ast, accounting, version)?;
        Ok(())
    }

    pub fn run<T: CostTracker>(
        &mut self,
        contract_ast: &mut ContractAST,
        accounting: &mut T,
        version: ClarityVersion,
    ) -> ParseResult<()> {
        let exprs = contract_ast.pre_expressions[..].to_vec();
        for (expr_index, expr) in exprs.iter().enumerate() {
            self.graph.add_node(expr_index);

            if let Some((definition_name, atom_index, _)) = self.find_expression_definition(expr) {
                let tle = TopLevelExpressionIndex {
                    expr_index,
                    atom_index,
                };
                self.top_level_expressions_map.insert(definition_name, tle);
            }
        }

        for (expr_index, expr) in exprs.iter().enumerate() {
            self.probe_for_dependencies(expr, expr_index, version)?;
        }

        runtime_cost(
            ClarityCostFunction::AstCycleDetection,
            accounting,
            self.graph.edges_count()?,
        )?;

        let mut walker = GraphWalker::new();
        let sorted_indexes = walker.get_sorted_dependencies(&self.graph)?;

        if let Some(deps) = walker.get_cycling_dependencies(&self.graph, &sorted_indexes) {
            let functions_names = deps
                .into_iter()
                .filter_map(|i| {
                    let exp = &contract_ast.pre_expressions[i];
                    self.find_expression_definition(exp)
                })
                .map(|i| i.0.to_string())
                .collect::<Vec<_>>();

            let error = ParseError::new(ParseErrors::CircularReference(functions_names));
            return Err(error);
        }

        contract_ast.top_level_expression_sorting = Some(sorted_indexes);
        Ok(())
    }

    fn probe_for_dependencies(
        &mut self,
        expr: &PreSymbolicExpression,
        tle_index: usize,
        version: ClarityVersion,
    ) -> ParseResult<()> {
        match expr.pre_expr {
            Atom(ref name) => {
                if let Some(dep) = self.top_level_expressions_map.get(name) {
                    if dep.atom_index != expr.id {
                        self.graph.add_directed_edge(tle_index, dep.expr_index)?;
                    }
                }
                Ok(())
            }
            TraitReference(ref name) => {
                if let Some(dep) = self.top_level_expressions_map.get(name) {
                    if dep.atom_index != expr.id {
                        self.graph.add_directed_edge(tle_index, dep.expr_index)?;
                    }
                }
                Ok(())
            }
            List(ref exprs) => {
                // Filter comments out of the list of expressions.
                let filtered_exprs: Vec<&PreSymbolicExpression> = exprs
                    .iter()
                    .filter(|expr| expr.match_comment().is_none())
                    .collect();

                // Avoid looking for dependencies in tuples
                // TODO: Eliminate special handling of tuples as it is a separate presymbolic expression type
                if let Some((function_name, rest)) = filtered_exprs.split_first() {
                    let function_args = rest.to_vec();
                    if let Some(function_name) = function_name.match_atom() {
                        if let Some(define_function) =
                            DefineFunctions::lookup_by_name(function_name)
                        {
                            match define_function {
                                DefineFunctions::PersistedVariable | DefineFunctions::Constant => {
                                    // Args: [(define-name-and-types), ...]: ignore 1st arg
                                    if !function_args.is_empty() {
                                        for expr in function_args[1..function_args.len()].iter() {
                                            self.probe_for_dependencies(expr, tle_index, version)?;
                                        }
                                    }
                                    return Ok(());
                                }
                                DefineFunctions::PublicFunction
                                | DefineFunctions::PrivateFunction
                                | DefineFunctions::ReadOnlyFunction => {
                                    // Args: [(define-name-and-types), ...]
                                    if function_args.len() == 2 {
                                        self.probe_for_dependencies_in_define_args(
                                            function_args[0],
                                            tle_index,
                                            version,
                                        )?;
                                        self.probe_for_dependencies(
                                            function_args[1],
                                            tle_index,
                                            version,
                                        )?;
                                    }
                                    return Ok(());
                                }
                                DefineFunctions::Map => {
                                    // Args: [name, key, value]: with key value being potentialy tuples
                                    if function_args.len() == 3 {
                                        self.probe_for_dependencies(
                                            function_args[1],
                                            tle_index,
                                            version,
                                        )?;
                                        self.probe_for_dependencies(
                                            function_args[2],
                                            tle_index,
                                            version,
                                        )?;
                                    }
                                    return Ok(());
                                }
                                DefineFunctions::Trait => {
                                    if function_args.len() != 2 {
                                        return Ok(());
                                    }
                                    if let Some(trait_sig) = function_args[1].match_list() {
                                        for func_sig in trait_sig.iter() {
                                            if let Some(func_sig) = func_sig.match_list() {
                                                if func_sig.len() == 3 {
                                                    self.probe_for_dependencies(
                                                        &func_sig[1],
                                                        tle_index,
                                                        version,
                                                    )?;
                                                    self.probe_for_dependencies(
                                                        &func_sig[2],
                                                        tle_index,
                                                        version,
                                                    )?;
                                                }
                                            }
                                        }
                                    }
                                    return Ok(());
                                }
                                DefineFunctions::ImplTrait | DefineFunctions::UseTrait => {
                                    return Ok(())
                                }
                                DefineFunctions::NonFungibleToken => return Ok(()),
                                DefineFunctions::FungibleToken => {
                                    // probe_for_dependencies if the supply arg (optional) is being passed
                                    if function_args.len() == 2 {
                                        self.probe_for_dependencies(
                                            function_args[1],
                                            tle_index,
                                            version,
                                        )?;
                                    }
                                    return Ok(());
                                }
                            }
                        } else if let Some(native_function) =
                            NativeFunctions::lookup_by_name_at_version(function_name, &version)
                        {
                            match native_function {
                                NativeFunctions::ContractCall => {
                                    // Args: [contract-name, function-name, ...]: ignore contract-name, function-name, handle rest
                                    if function_args.len() > 2 {
                                        for expr in function_args[2..].iter() {
                                            self.probe_for_dependencies(expr, tle_index, version)?;
                                        }
                                    }
                                    return Ok(());
                                }
                                NativeFunctions::Let => {
                                    // Args: [((name-1 value-1) (name-2 value-2)), ...]: handle 1st arg as a tuple
                                    if function_args.len() > 1 {
                                        if let Some(bindings) = function_args[0].match_list() {
                                            self.probe_for_dependencies_in_list_of_wrapped_key_value_pairs(bindings.iter().collect(), tle_index, version)?;
                                        }
                                        for expr in function_args[1..function_args.len()].iter() {
                                            self.probe_for_dependencies(expr, tle_index, version)?;
                                        }
                                    }
                                    return Ok(());
                                }
                                NativeFunctions::TupleGet => {
                                    // Args: [key-name, expr]: ignore key-name
                                    if function_args.len() == 2 {
                                        self.probe_for_dependencies(
                                            function_args[1],
                                            tle_index,
                                            version,
                                        )?;
                                    }
                                    return Ok(());
                                }
                                NativeFunctions::TupleCons => {
                                    // Args: [(key-name A), (key-name-2 B), ...]: handle as a tuple
                                    self.probe_for_dependencies_in_list_of_wrapped_key_value_pairs(
                                        function_args,
                                        tle_index,
                                        version,
                                    )?;
                                    return Ok(());
                                }
                                _ => {}
                            }
                        }
                    }
                }
                for expr in filtered_exprs.into_iter() {
                    self.probe_for_dependencies(expr, tle_index, version)?;
                }
                Ok(())
            }
            Tuple(ref exprs) => {
                self.probe_for_dependencies_in_tuple(exprs, tle_index, version)?;
                Ok(())
            }
            AtomValue(_)
            | FieldIdentifier(_)
            | SugaredContractIdentifier(_)
            | SugaredFieldIdentifier(_, _)
            | Comment(_)
            | Placeholder(_) => Ok(()),
        }
    }

    /// accept a slice of expected-pairs, e.g., [ (a b) (c d) (e f) ], and
    ///   probe them for dependencies as if they were part of a tuple definition.
    fn probe_for_dependencies_in_tuple(
        &mut self,
        pairs: &[PreSymbolicExpression],
        tle_index: usize,
        version: ClarityVersion,
    ) -> ParseResult<()> {
        let pairs = pairs
            .chunks(2)
            .map(|pair| pair.to_vec().into_boxed_slice())
            .collect::<Vec<_>>();

        for pair in pairs.iter() {
            self.probe_for_dependencies_in_key_value_pair(pair, tle_index, version)?;
        }
        Ok(())
    }

    fn probe_for_dependencies_in_define_args(
        &mut self,
        expr: &PreSymbolicExpression,
        tle_index: usize,
        version: ClarityVersion,
    ) -> ParseResult<()> {
        if let Some(func_sig) = expr.match_list() {
            // Func definitions can look like:
            // 1. (define-public func_name body)
            // 2. (define-public (func_name (arg uint) ...) body)
            // The goal here is to traverse case 2, looking for trait references
            if let Some((_, pairs)) = func_sig.split_first() {
                let pairs_vec: Vec<&PreSymbolicExpression> = pairs.iter().collect();
                self.probe_for_dependencies_in_list_of_wrapped_key_value_pairs(
                    pairs_vec, tle_index, version,
                )?;
            }
        }
        Ok(())
    }

    fn probe_for_dependencies_in_list_of_wrapped_key_value_pairs(
        &mut self,
        pairs: Vec<&PreSymbolicExpression>,
        tle_index: usize,
        version: ClarityVersion,
    ) -> ParseResult<()> {
        for pair in pairs.iter() {
            self.probe_for_dependencies_in_wrapped_key_value_pairs(pair, tle_index, version)?;
        }
        Ok(())
    }

    fn probe_for_dependencies_in_wrapped_key_value_pairs(
        &mut self,
        expr: &PreSymbolicExpression,
        tle_index: usize,
        version: ClarityVersion,
    ) -> ParseResult<()> {
        if let Some(pair) = expr.match_list() {
            self.probe_for_dependencies_in_key_value_pair(pair, tle_index, version)?;
        }
        Ok(())
    }

    fn probe_for_dependencies_in_key_value_pair(
        &mut self,
        pair: &[PreSymbolicExpression],
        tle_index: usize,
        version: ClarityVersion,
    ) -> ParseResult<()> {
        if pair.len() == 2 {
            self.probe_for_dependencies(&pair[1], tle_index, version)?;
        }
        Ok(())
    }

    fn find_expression_definition<'b>(
        &mut self,
        exp: &'b PreSymbolicExpression,
    ) -> Option<(ClarityName, u64, &'b PreSymbolicExpression)> {
        let args = {
            let exp = exp.match_list()?;
            let (function_name, args) = exp.split_first()?;
            let function_name = function_name.match_atom()?;
            DefineFunctions::lookup_by_name(function_name)?;
            Some(args)
        }?;
        let defined_name = match args.first()?.match_list() {
            Some(list) => list.first()?,
            _ => &args[0],
        };
        let tle_name = defined_name.match_atom()?;
        Some((tle_name.clone(), defined_name.id, defined_name))
    }
}

pub struct TopLevelExpressionIndex {
    expr_index: usize,
    atom_index: u64,
}

struct Graph {
    adjacency_list: Vec<Vec<usize>>,
}

impl Graph {
    fn new() -> Self {
        Self {
            adjacency_list: Vec::new(),
        }
    }

    fn add_node(&mut self, _expr_index: usize) {
        self.adjacency_list.push(vec![]);
    }

    fn add_directed_edge(
        &mut self,
        src_expr_index: usize,
        dst_expr_index: usize,
    ) -> ParseResult<()> {
        let list = self
            .adjacency_list
            .get_mut(src_expr_index)
            .ok_or_else(|| ParseErrors::InterpreterFailure)?;
        list.push(dst_expr_index);
        Ok(())
    }

    fn get_node_descendants(&self, expr_index: usize) -> Vec<usize> {
        self.adjacency_list[expr_index].clone()
    }

    fn has_node_descendants(&self, expr_index: usize) -> bool {
        !self.adjacency_list[expr_index].is_empty()
    }

    fn nodes_count(&self) -> usize {
        self.adjacency_list.len()
    }

    fn edges_count(&self) -> ParseResult<u64> {
        let mut total: u64 = 0;
        for node in self.adjacency_list.iter() {
            total = total
                .checked_add(node.len() as u64)
                .ok_or(ParseErrors::CostOverflow)?;
        }
        Ok(total)
    }
}

struct GraphWalker {
    seen: HashSet<usize>,
}

impl GraphWalker {
    fn new() -> Self {
        Self {
            seen: HashSet::new(),
        }
    }

    /// Depth-first search producing a post-order sort
    fn get_sorted_dependencies(&mut self, graph: &Graph) -> ParseResult<Vec<usize>> {
        let mut sorted_indexes = Vec::<usize>::new();
        for expr_index in 0..graph.nodes_count() {
            self.sort_dependencies_recursion(expr_index, graph, &mut sorted_indexes);
        }

        Ok(sorted_indexes)
    }

    fn sort_dependencies_recursion(
        &mut self,
        tle_index: usize,
        graph: &Graph,
        branch: &mut Vec<usize>,
    ) {
        if self.seen.contains(&tle_index) {
            return;
        }

        self.seen.insert(tle_index);
        if let Some(list) = graph.adjacency_list.get(tle_index) {
            for neighbor in list.iter() {
                self.sort_dependencies_recursion(*neighbor, graph, branch);
            }
        }
        branch.push(tle_index);
    }

    fn get_cycling_dependencies(
        &mut self,
        graph: &Graph,
        sorted_indexes: &Vec<usize>,
    ) -> Option<Vec<usize>> {
        let mut tainted: HashSet<usize> = HashSet::new();

        for node in sorted_indexes.iter() {
            let mut tainted_descendants_count = 0;
            let descendants = graph.get_node_descendants(*node);
            for descendant in descendants.iter() {
                if !graph.has_node_descendants(*descendant) || tainted.contains(descendant) {
                    tainted.insert(*descendant);
                    tainted_descendants_count += 1;
                }
            }
            if tainted_descendants_count == descendants.len() {
                tainted.insert(*node);
            }
        }

        if tainted.len() == sorted_indexes.len() {
            return None;
        }

        let nodes = HashSet::from_iter(sorted_indexes.iter().cloned());
        let deps = nodes.difference(&tainted).copied().collect();
        Some(deps)
    }
}<|MERGE_RESOLUTION|>--- conflicted
+++ resolved
@@ -13,12 +13,6 @@
 //
 // You should have received a copy of the GNU General Public License
 // along with this program.  If not, see <http://www.gnu.org/licenses/>.
-
-<<<<<<< HEAD
-use std::iter::FromIterator;
-=======
-use hashbrown::{HashMap, HashSet};
->>>>>>> 97751022
 
 use hashbrown::{HashMap, HashSet};
 
