--- conflicted
+++ resolved
@@ -15,10 +15,6 @@
 // along with this program.  If not, see <http://www.gnu.org/licenses/>.
 
 use std::collections::{BTreeMap, BTreeSet};
-<<<<<<< HEAD
-use std::convert::TryInto;
-=======
->>>>>>> 97751022
 use std::fmt;
 use std::mem::replace;
 
@@ -378,14 +374,7 @@
         }
 
         for (principal, asset, amount) in to_add.into_iter() {
-<<<<<<< HEAD
-            let principal_map = self
-                .token_map
-                .entry(principal)
-                .or_insert_with(|| HashMap::new());
-=======
             let principal_map = self.token_map.entry(principal).or_default();
->>>>>>> 97751022
             principal_map.insert(asset, amount);
         }
 
