use std::collections::BTreeMap;
use std::fs::File;
use std::io::Write;

use hashbrown::{HashMap, HashSet};
use serde_json::Value as JsonValue;

use super::functions::define::DefineFunctionsParsed;
use super::EvalHook;
use crate::vm::types::QualifiedContractIdentifier;
use crate::vm::SymbolicExpression;

pub struct CoverageReporter {
    executed_lines: HashMap<QualifiedContractIdentifier, HashMap<u32, u64>>,
}

#[derive(Serialize, Deserialize)]
struct ContractFileInfo {
    contract: String,
    src_file: String,
    executable_lines: Vec<u32>,
}

#[derive(Serialize, Deserialize)]
struct CoverageFileInfo {
    coverage: HashMap<String, Vec<(u32, u64)>>,
}

impl CoverageReporter {
    pub fn new() -> CoverageReporter {
        CoverageReporter {
            executed_lines: HashMap::new(),
        }
    }

    #[cfg(not(feature = "developer-mode"))]
    pub fn report_eval(
        &mut self,
        _expr: &SymbolicExpression,
        _contract: &QualifiedContractIdentifier,
    ) {
    }

    #[cfg(feature = "developer-mode")]
    pub fn report_eval(
        &mut self,
        expr: &SymbolicExpression,
        contract: &QualifiedContractIdentifier,
    ) {
        if expr.match_list().is_some() {
            // don't count the whole list expression: wait until we've eval'ed the
            //   list components
            return;
        }

        // other sexps can only span 1 line
        let line_executed = expr.span.start_line;

        if let Some(execution_map_contract) = self.executed_lines.get_mut(contract) {
            if let Some(execution_count) = execution_map_contract.get_mut(&line_executed) {
                *execution_count += 1;
            } else {
                execution_map_contract.insert(line_executed, 1);
            }
        } else {
            let mut execution_map_contract = HashMap::new();
            execution_map_contract.insert(line_executed, 1);
            self.executed_lines
                .insert(contract.clone(), execution_map_contract);
        }
    }

    pub fn to_file<P: AsRef<std::path::Path> + Copy>(&self, filename: P) -> std::io::Result<()> {
        let f = File::create(filename)?;
<<<<<<< HEAD
        let mut coverage = HashMap::new();
        for (contract, execution_map) in self.executed_lines.iter() {
=======
        let iter = self.executed_lines.iter();
        let mut coverage = HashMap::with_capacity(iter.len());
        for (contract, execution_map) in iter {
>>>>>>> 97751022
            let mut executed_lines = execution_map
                .iter()
                .map(|(line, count)| (*line, *count))
                .collect::<Vec<_>>();

            executed_lines.sort_by_key(|f| f.0);

            coverage.insert(contract.to_string(), executed_lines);
        }

        let out = CoverageFileInfo { coverage };
        if let Err(e) = serde_json::to_writer(f, &out) {
            error!(
                "Failed to serialize JSON to coverage file {}: {}",
                filename.as_ref().display(),
                e
            );
            return Err(e.into());
        }

        Ok(())
    }

    fn executable_lines(exprs: &[SymbolicExpression]) -> Vec<u32> {
        let mut lines = vec![];
        let mut lines_seen = HashSet::new();
        for expression in exprs.iter() {
            let mut frontier = vec![expression];
            while let Some(cur_expr) = frontier.pop() {
                // handle defines: the `define-` atom is non executable, and neither are any of the type arguments,
                //  but the bodies of functions, the value of a constant, initial values for variables, and the
                //  max supply of FTs
                if let Some(define_expr) = DefineFunctionsParsed::try_parse(cur_expr).ok().flatten()
                {
                    match define_expr {
                        DefineFunctionsParsed::Constant { name: _, value } => {
                            frontier.push(value);
                        }
                        DefineFunctionsParsed::PrivateFunction { signature: _, body }
                        | DefineFunctionsParsed::PublicFunction { signature: _, body }
                        | DefineFunctionsParsed::ReadOnlyFunction { signature: _, body } => {
                            frontier.push(body);
                        }
                        DefineFunctionsParsed::BoundedFungibleToken {
                            name: _,
                            max_supply,
                        } => {
                            frontier.push(max_supply);
                        }
                        DefineFunctionsParsed::PersistedVariable {
                            name: _,
                            data_type: _,
                            initial,
                        } => {
                            frontier.push(initial);
                        }
                        DefineFunctionsParsed::NonFungibleToken { .. } => {}
                        DefineFunctionsParsed::UnboundedFungibleToken { .. } => {}
                        DefineFunctionsParsed::Map { .. } => {}
                        DefineFunctionsParsed::Trait { .. } => {}
                        DefineFunctionsParsed::UseTrait { .. } => {}
                        DefineFunctionsParsed::ImplTrait { .. } => {}
                    }

                    continue;
                }

                if let Some(children) = cur_expr.match_list() {
                    // don't count list expressions as a whole, just their children
                    frontier.extend(children);
                } else {
                    let line = cur_expr.span().start_line;
                    if !lines_seen.contains(&line) {
                        lines_seen.insert(line);
                        lines.push(line);
                    }
                }
            }
        }

        lines.sort();
        lines
    }

    pub fn register_src_file<P: AsRef<std::path::Path> + Copy>(
        contract: &QualifiedContractIdentifier,
        src_file_name: &str,
        ast: &[SymbolicExpression],
        filename: P,
    ) -> std::io::Result<()> {
        let f = File::create(filename)?;

        let executable_lines = CoverageReporter::executable_lines(ast);

        let json = ContractFileInfo {
            contract: contract.to_string(),
            src_file: src_file_name.to_string(),
            executable_lines,
        };

        if let Err(e) = serde_json::to_writer(f, &json) {
            error!(
                "Failed to serialize JSON to coverage file {}: {}",
                filename.as_ref().display(),
                e
            );
            return Err(e.into());
        }
        Ok(())
    }

    pub fn produce_lcov<P: AsRef<std::path::Path>>(
        out_filename: &str,
        register_files: &[P],
        coverage_files: &[P],
    ) -> std::io::Result<()> {
        let mut out = File::create(out_filename)?;

        for contract_filename in register_files.iter() {
            let reader = File::open(contract_filename)?;
            let info: ContractFileInfo = serde_json::from_reader(reader)?;
            let mut summed_coverage = BTreeMap::new();
            for coverage_filename in coverage_files.iter() {
                let cov_reader = File::open(coverage_filename)?;
                let coverage: CoverageFileInfo = serde_json::from_reader(cov_reader)?;
                if let Some(contract_coverage) = coverage.coverage.get(&info.contract) {
                    for (line, count) in contract_coverage.iter() {
                        if let Some(line_count) = summed_coverage.get_mut(line) {
                            *line_count += *count;
                        } else {
                            summed_coverage.insert(*line, *count);
                        }
                    }
                }
            }
            writeln!(out, "TN:{}", &info.contract)?;
            writeln!(out, "SF:{}", &info.src_file)?;
            for line in info.executable_lines.iter() {
                let count = summed_coverage.get(line).cloned().unwrap_or(0);
                writeln!(out, "DA:{},{}", line, count)?;
            }
            writeln!(out, "LH:{}", summed_coverage.len())?;
            writeln!(out, "LF:{}", &info.executable_lines.len())?;
            writeln!(out, "end_of_record")?;
        }

        Ok(())
    }
}

impl EvalHook for CoverageReporter {
    fn will_begin_eval(
        &mut self,
        env: &mut crate::vm::contexts::Environment,
        _context: &crate::vm::contexts::LocalContext,
        expr: &SymbolicExpression,
    ) {
        self.report_eval(expr, &env.contract_context.contract_identifier);
    }

    fn did_finish_eval(
        &mut self,
        _env: &mut crate::vm::Environment,
        _context: &crate::vm::LocalContext,
        _expr: &SymbolicExpression,
        _res: &core::result::Result<crate::vm::Value, crate::vm::errors::Error>,
    ) {
    }

    fn did_complete(
        &mut self,
        _result: core::result::Result<&mut crate::vm::ExecutionResult, String>,
    ) {
    }
}<|MERGE_RESOLUTION|>--- conflicted
+++ resolved
@@ -72,14 +72,9 @@
 
     pub fn to_file<P: AsRef<std::path::Path> + Copy>(&self, filename: P) -> std::io::Result<()> {
         let f = File::create(filename)?;
-<<<<<<< HEAD
-        let mut coverage = HashMap::new();
-        for (contract, execution_map) in self.executed_lines.iter() {
-=======
         let iter = self.executed_lines.iter();
         let mut coverage = HashMap::with_capacity(iter.len());
         for (contract, execution_map) in iter {
->>>>>>> 97751022
             let mut executed_lines = execution_map
                 .iter()
                 .map(|(line, count)| (*line, *count))
