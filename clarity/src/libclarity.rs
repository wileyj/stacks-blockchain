--- conflicted
+++ resolved
@@ -27,6 +27,9 @@
 #[macro_use]
 extern crate serde_derive;
 
+#[macro_use]
+extern crate serde_json;
+
 #[cfg(any(test, feature = "testing"))]
 #[macro_use]
 extern crate rstest;
@@ -36,7 +39,6 @@
 pub extern crate rstest_reuse;
 
 #[macro_use]
-<<<<<<< HEAD
 extern crate stacks_common;
 
 pub use stacks_common::codec;
@@ -47,12 +49,6 @@
     impl_array_hexstring_fmt, impl_array_newtype, impl_byte_array_message_codec,
     impl_byte_array_serde,
 };
-=======
-pub extern crate prometheus;
-
-#[macro_use]
-pub extern crate stacks_common;
->>>>>>> ca9f84be
 
 #[macro_use]
 /// The Clarity virtual machine
