[workspace]
resolver = "2"
members = [
    "stackslib",
    "stacks-common",
    "pox-locking",
    "clarity",
    "stx-genesis",
    "libstackerdb",
    "contrib/tools/relay-server",
    "libsigner",
    "stacks-signer",
    "testnet/stacks-node"]

# Dependencies we want to keep the same between workspace members
[workspace.dependencies]  
<<<<<<< HEAD
ed25519-dalek = { version = "2.1.1", features = ["serde", "rand_core"] } 
hashbrown = "0.14.3"
rand_core = "0.6"
rand = "0.8"
rand_chacha = "0.3.1"
tikv-jemallocator = "0.5.4"
wsts = { version = "8.1", default-features = false }
=======
wsts = { version = "7.0", default-features = false }
rand_core = "0.6"
rand = "0.8"
>>>>>>> 9b377f9c

# Use a bit more than default optimization for
#  dev builds to speed up test execution
[profile.dev]
opt-level = 1

# Use release-level optimization for dependencies
# This slows down "first" builds on development environments,
#  but won't impact subsequent builds.
[profile.dev.package."*"]
opt-level = 3

[profile.release]
debug = true
codegen-units = 1
lto = "fat"<|MERGE_RESOLUTION|>--- conflicted
+++ resolved
@@ -14,19 +14,9 @@
 
 # Dependencies we want to keep the same between workspace members
 [workspace.dependencies]  
-<<<<<<< HEAD
-ed25519-dalek = { version = "2.1.1", features = ["serde", "rand_core"] } 
-hashbrown = "0.14.3"
-rand_core = "0.6"
-rand = "0.8"
-rand_chacha = "0.3.1"
-tikv-jemallocator = "0.5.4"
-wsts = { version = "8.1", default-features = false }
-=======
 wsts = { version = "7.0", default-features = false }
 rand_core = "0.6"
 rand = "0.8"
->>>>>>> 9b377f9c
 
 # Use a bit more than default optimization for
 #  dev builds to speed up test execution
