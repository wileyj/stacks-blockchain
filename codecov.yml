<<<<<<< HEAD
# coverage:
#   range: 30..70 # coverage lower than 30 is red, higher than 70 green, between color code
#   patch: false
#   project:
#     default:
#       target: auto # auto % coverage target
#       threshold: 2% # allow for 2% reduction of coverage without failing
#       base: auto
#       # only_pulls: true
#       # removed_code_behavior: fully_covered_patch
#   # notify:
#   #   after_n_builds: 70 # stacks-core-tests.yml & bitcoin-test.yml as a minimum
# github_checks:
#   annotations: false
=======
>>>>>>> 1ed29f9a
coverage:
  range: 30..70 # coverage lower than 30 is red, higher than 70 green, between color code
  status:
    patch: off
  notify:
<<<<<<< HEAD
    after_n_builds: 200 # stacks-core-tests.yml & bitcoin-test.yml as a minimum
comment: false
# comment:
#   after_n_builds: 200
#   layout: "condensed_header, condensed_files, condensed_footer" # add "condensed_" to "header", "files" and "footer"
#   hide_project_coverage: TRUE # set to true
=======
    after_n_builds: 10000 # stacks-core-tests.yml & bitcoin-test.yml as a minimum
comment: false
>>>>>>> 1ed29f9a
<|MERGE_RESOLUTION|>--- conflicted
+++ resolved
@@ -1,33 +1,8 @@
-<<<<<<< HEAD
-# coverage:
-#   range: 30..70 # coverage lower than 30 is red, higher than 70 green, between color code
-#   patch: false
-#   project:
-#     default:
-#       target: auto # auto % coverage target
-#       threshold: 2% # allow for 2% reduction of coverage without failing
-#       base: auto
-#       # only_pulls: true
-#       # removed_code_behavior: fully_covered_patch
-#   # notify:
-#   #   after_n_builds: 70 # stacks-core-tests.yml & bitcoin-test.yml as a minimum
-# github_checks:
-#   annotations: false
-=======
->>>>>>> 1ed29f9a
+
 coverage:
   range: 30..70 # coverage lower than 30 is red, higher than 70 green, between color code
   status:
     patch: off
   notify:
-<<<<<<< HEAD
-    after_n_builds: 200 # stacks-core-tests.yml & bitcoin-test.yml as a minimum
-comment: false
-# comment:
-#   after_n_builds: 200
-#   layout: "condensed_header, condensed_files, condensed_footer" # add "condensed_" to "header", "files" and "footer"
-#   hide_project_coverage: TRUE # set to true
-=======
     after_n_builds: 10000 # stacks-core-tests.yml & bitcoin-test.yml as a minimum
-comment: false
->>>>>>> 1ed29f9a
+comment: false