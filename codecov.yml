<<<<<<< HEAD
# coverage:
#   range: 30..70 # coverage lower than 30 is red, higher than 70 green, between color code
#   patch: false
#   project:
#     default:
#       target: auto # auto % coverage target
#       threshold: 2% # allow for 2% reduction of coverage without failing
#       base: auto
#       # only_pulls: true
#       # removed_code_behavior: fully_covered_patch
#   # notify:
#   #   after_n_builds: 70 # stacks-core-tests.yml & bitcoin-test.yml as a minimum
# github_checks:
#   annotations: false
coverage:
  range: 30..70 # coverage lower than 30 is red, higher than 70 green, between color code
  status:
    patch: off
  notify:
    after_n_builds: 200 # stacks-core-tests.yml & bitcoin-test.yml as a minimum
comment: false
# comment:
#   after_n_builds: 200
#   layout: "condensed_header, condensed_files, condensed_footer" # add "condensed_" to "header", "files" and "footer"
#   hide_project_coverage: TRUE # set to true
=======
 coverage:
  status:
    patch: off

github_checks:
  annotations: false
comment: false
>>>>>>> 67b539d4
<|MERGE_RESOLUTION|>--- conflicted
+++ resolved
@@ -1,4 +1,3 @@
-<<<<<<< HEAD
 # coverage:
 #   range: 30..70 # coverage lower than 30 is red, higher than 70 green, between color code
 #   patch: false
@@ -24,12 +23,3 @@
 #   after_n_builds: 200
 #   layout: "condensed_header, condensed_files, condensed_footer" # add "condensed_" to "header", "files" and "footer"
 #   hide_project_coverage: TRUE # set to true
-=======
- coverage:
-  status:
-    patch: off
-
-github_checks:
-  annotations: false
-comment: false
->>>>>>> 67b539d4
