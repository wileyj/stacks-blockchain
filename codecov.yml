codecov:
  notify:
    require_ci_to_pass: yes
    after_n_builds: 10000
<<<<<<< HEAD

coverage:
  round: up
  precision: 2
  range: "30...100"

  status:
    changes: no
    patch: yes #off
    project: no

comment:
  after_n_builds: 10
# comment: false
=======
comment:
  after_n_builds: 10
github_checks:
  annotations: false
>>>>>>> 989610f1
<|MERGE_RESOLUTION|>--- conflicted
+++ resolved
@@ -2,8 +2,6 @@
   notify:
     require_ci_to_pass: yes
     after_n_builds: 10000
-<<<<<<< HEAD
-
 coverage:
   round: up
   precision: 2
@@ -13,13 +11,6 @@
     changes: no
     patch: yes #off
     project: no
-
 comment:
   after_n_builds: 10
-# comment: false
-=======
-comment:
-  after_n_builds: 10
-github_checks:
-  annotations: false
->>>>>>> 989610f1
+# comment: false