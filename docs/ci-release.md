# Releases

<<<<<<< HEAD
All releases are built via a Github Actions workflow named `CI` ([ci.yml](../.github/workflows/ci.yml)), and is responsible for

=======
All releases are built via a Github Actions workflow named `CI` ([ci.yml](../.github/workflows/ci.yml)), and is responsible for:

- Verifying code is formatted correctly
>>>>>>> 6bdc9d5f
- Building binary archives and checksums
- Docker images
- Triggering tests conditionally (different tests run for a release vs a PR)

1. Releases are only created if a tag is **manually** provided when the [CI workflow](../.github/workflows/ci.yml) is triggered.
2. [Caching](https://docs.github.com/en/actions/using-workflows/caching-dependencies-to-speed-up-workflows) is used to speed up testing - a cache is created based on the type of data (i.e. cargo) and the commit sha. tests can be retried quickly since the cache will persist until the cleanup job is run.
3. [nextest](https://nexte.st/) is used to run the tests from an archived file that is cached (using commit sha as a key))
   - Two [archives](https://nexte.st/book/reusing-builds.html) are created, one for genesis tests and one for generic tests (it is done this way to reduce the time spent building)
   - Unit-tests are [partitioned](https://nexte.st/book/partitioning.html) and multi-threaded to speed up execution time

## TL;DR

- Pushing a feature branch will not trigger a workflow
- An open/re-opened/synchronized PR will produce a single image built from source on Debian with glibc with 2 tags:
<<<<<<< HEAD
  - `stacks-blockchain:<branch-name>`
  - `stacks-blockchain:<pr-number>`
- A merged PR into `default-branch` from `develop` will produce a single image built from source on Debian with glibc:
  - `stacks-blockchain:<default-branch-name>`
- An untagged build of any branch will produce a single image built from source on Debian with glibc:
  - `stacks-blockchain:<branch-name>`
- A tagged release on a non-default branch will produces:
  - Docker Alpine image for several architectures tagged with:
    - `stacks-blockchain:<x.x.x.x.x>`
  - Docker Debian image for several architectures tagged with:
    - `stacks-blockchain:<x.x.x.x.x-debian>`
=======
  - `stacks-core:<branch-name>`
  - `stacks-core:<pr-number>`
- A merged PR into `default-branch` from `develop` will produce a single image built from source on Debian with glibc:
  - `stacks-core:<default-branch-name>`
- An untagged build of any branch will produce a single image built from source on Debian with glibc:
  - `stacks-core:<branch-name>`
- A tagged release on a non-default branch will produces:
  - Docker Alpine image for several architectures tagged with:
    - `stacks-core:<x.x.x.x.x>`
  - Docker Debian image for several architectures tagged with:
    - `stacks-core:<x.x.x.x.x-debian>`
>>>>>>> 6bdc9d5f
- A tagged release on the default branch will produce:
  - Github Release of the specified tag with:
    - Binary archives for several architectures
  - Docker Alpine image for several architectures tagged with:
<<<<<<< HEAD
    - `stacks-blockchain:<x.x.x.x.x>`
    - `stacks-blockchain:<latest>`
  - Docker Debian image for several architectures tagged with:
    - `stacks-blockchain:<x.x.x.x.x-debian>`
    - `stacks-blockchain:<latest-debian>`
=======
    - `stacks-core:<x.x.x.x.x>`
    - `stacks-core:<latest>`
  - Docker Debian image for several architectures tagged with:
    - `stacks-core:<x.x.x.x.x-debian>`
    - `stacks-core:<latest-debian>`
>>>>>>> 6bdc9d5f

## Release workflow

1. Create a feature branch: `feat/fix-something`
2. PR `feat/fix-something` to the `develop` branch where the PR is numbered `112`
   1. Docker image tagged with the **branch name** and **PR number**
   - ex:
<<<<<<< HEAD
     - `stacks-blockchain:feat-fix-something`
     - `stacks-blockchain:pr-112`
=======
     - `stacks-core:feat-fix-something`
     - `stacks-core:pr-112`
>>>>>>> 6bdc9d5f
   2. CI tests are run
3. PR `develop` to the default branch where the PR is numbered `112`
   1. Docker image tagged with the **branch name** and **PR number**
   - ex:
<<<<<<< HEAD
     - `stacks-blockchain:feat-fix-something`
     - `stacks-blockchain:pr-112`
=======
     - `stacks-core:feat-fix-something`
     - `stacks-core:pr-112`
>>>>>>> 6bdc9d5f
   2. CI tests are run
4. Merge `develop` branch to the default branch
   1. Docker image is tagged with the **default branch** `master`
   - ex:
<<<<<<< HEAD
     - `stacks-blockchain:master`
=======
     - `stacks-core:master`
>>>>>>> 6bdc9d5f
   2. CI tests are run
5. CI workflow is manually triggered on **non-default branch** with a version, i.e. `2.1.0.0.0-rc0`
   1. No Docker images/binaries are created
   2. All release tests are run
6. CI workflow is manually triggered on **default branch** with a version, i.e. `2.1.0.0.0`
   1. Github release for the manually input version is created with binaries
   2. All release tests are run
   3. Docker image pushed with tags of the **input version** and **latest**
   - ex:
<<<<<<< HEAD
   - `stacks-blockchain:2.1.0.0.0-debian`
   - `stacks-blockchain:latest-debian`
   - `stacks-blockchain:2.1.0.0.0`
   - `stacks-blockchain:latest`
=======
   - `stacks-core:2.1.0.0.0-debian`
   - `stacks-core:latest-debian`
   - `stacks-core:2.1.0.0.0`
   - `stacks-core:latest`
>>>>>>> 6bdc9d5f

## Tests

Tests are separated into several different workflows, with the intention that they can be _conditionally_ run depending upon the triggering operation. For example, on a PR synchronize we don't want to run some identified "slow" tests, but we do want to run the [Stacks Blockchain Tests](../.github/workflows/stacks-blockchain-tests.yml) and [Bitcoin Tests](../.github/workflows/bitcoin-tests.yml).

There are also 2 different methods in use with regard to running tests:

1. [Github Actions matrix](https://docs.github.com/en/actions/using-jobs/using-a-matrix-for-your-jobs)
2. [nextest partitioning](https://nexte.st/book/partitioning.html)

A matrix is used when there are several known tests that need to be run. Partitions (shards) are used when there is a large and unknown number of tests to run (ex: `cargo test` to run all tests).

There is also a workflow designed to run tests that are manually triggered: [Standalone Tests](../.github/workflows/standalone-tests.yml).
This workflow requires you to select which test(s) you want to run, which then triggers a reusbale workflow via conditional. For example, selecting "Epoch Tests" will run the tests defined in [Epoch Tests](../.github/workflows/epoch-tests.yml). Likewise, selecting `Release Tests` will run the same tests as a release workflow.

Files:

- [Standalone Tests](../.github/workflows/standalone-tests.yml)
- [Stacks Blockchain Tests](../.github/workflows/stacks-blockchain-tests.yml)
- [Bitcoin Tests](../.github/workflows/bitcoin-tests.yml)
- [Atlas Tests](../.github/workflows/atlas-tests.yml)
- [Epoch Tests](../.github/workflows/epoch-tests.yml)
- [Slow Tests](../.github/workflows/slow-tests.yml)

### Adding/changing tests

With the exception of `unit-tests` in [Stacks Blockchain Tests](../.github/workflows/stacks-blockchain-tests.yml), adding/removing a test requires a change to the workflow matrix. Example from [Atlas Tests](../.github/workflows/atlas-tests.yml):

```yaml
atlas-tests:
  name: Atlas Test
  runs-on: ubuntu-latest
  strategy:
    ## Continue with the test matrix even if we've had a failure
    fail-fast: false
    ## Run a maximum of 2 concurrent tests from the test matrix
    max-parallel: 2
    matrix:
      test-name:
        - tests::neon_integrations::atlas_integration_test
        - tests::neon_integrations::atlas_stress_integration_test
```

Example of adding a new test `tests::neon_integrations::atlas_new_test`:

```yaml
    ...
    matrix:
      test-name:
        - tests::neon_integrations::atlas_integration_test
        - tests::neon_integrations::atlas_stress_integration_test
        - tests::neon_integrations::atlas_new_test
```

The separation of tests (outside of [Slow Tests](../.github/workflows/slow-tests.yml)) is performed by creating a separate workflow for each _type_ of test that is being run. Using the example above, to add/remove any tests from being run - the `matrix` will need to be adjusted.

ex:

- `Atlas Tests`: Tests related to Atlas
- `Bitcoin Tests`: Tests relating to burnchain operations
- `Epoch Tests`: Tests related to epoch changes
- `Slow Tests`: These tests have been identified as taking longer than others. The threshold used is if a test takes longer than `10 minutes` to complete successfully (or times out semi-regularly), it should be added here.
- `Stacks Blockchain Tests`:
  - `full-genesis`: Tests related to full genesis

## Triggering a workflow

### PR a branch to develop

ex: Branch is named `feat/fix-something` and the PR is numbered `112`

- [Rust format](../.github/workflows/ci.yml)
- [Create Test Cache](../.github/workflows/create-cache.yml)
- [Stacks Blockchain Tests](../.github/workflows/stacks-blockchain-tests.yml)
- [Bitcoin Tests](../.github/workflows/bitcoin-tests.yml)
- [Docker image](../.github/workflows/image-build-source.yml) is built from source on a debian distribution and pushed with the branch name and PR number as tags
- ex:
<<<<<<< HEAD
  - `stacks-blockchain:feat-fix-something`
  - `stacks-blockchain:pr-112`
=======
  - `stacks-core:feat-fix-something`
  - `stacks-core:pr-112`
>>>>>>> 6bdc9d5f

---

### Merging a branch to develop

Nothing is triggered automatically

---

### PR develop to master branches

ex: Branch is named `develop` and the PR is numbered `113`

- [Rust format](../.github/workflows/ci.yml)
- [Create Test Cache](../.github/workflows/create-cache.yml)
- [Stacks Blockchain Tests](../.github/workflows/stacks-blockchain-tests.yml)
- [Bitcoin Tests](../.github/workflows/bitcoin-tests.yml)
- [Docker image](../.github/workflows/image-build-source.yml) is built from source on a debian distribution and pushed with the branch name and PR number as tags
- ex:
<<<<<<< HEAD
  - `stacks-blockchain:develop`
  - `stacks-blockchain:pr-113`
=======
  - `stacks-core:develop`
  - `stacks-core:pr-113`
>>>>>>> 6bdc9d5f

---

### Merging a PR from develop to master

- [Rust format](../.github/workflows/ci.yml)
- [Create Test Cache](../.github/workflows/create-cache.yml)
- [Stacks Blockchain Tests](../.github/workflows/stacks-blockchain-tests.yml)
- [Bitcoin Tests](../.github/workflows/bitcoin-tests.yml)
- [Docker image](../.github/workflows/image-build-source.yml) is built from source on a debian distribution and pushed with the branch name as a tag
- ex:
<<<<<<< HEAD
  - `stacks-blockchain:master`
=======
  - `stacks-core:master`
>>>>>>> 6bdc9d5f

---

### Manually triggering workflow without tag (any branch)

- [Rust format](../.github/workflows/ci.yml)
- [Create Test Cache](../.github/workflows/create-cache.yml)
- [Stacks Blockchain Tests](../.github/workflows/stacks-blockchain-tests.yml)
- [Bitcoin Tests](../.github/workflows/bitcoin-tests.yml)
- [Docker image](../.github/workflows/image-build-source.yml) is built from source on a debian distribution and pushed with the branch name as a tag
- ex:
<<<<<<< HEAD
  - `stacks-blockchain:<branch name>`
=======
  - `stacks-core:<branch name>`
>>>>>>> 6bdc9d5f

---

### Manually triggering workflow with tag on a non-default branch (i.e. tag of `2.1.0.0.0-rc0`)

- [Rust format](../.github/workflows/ci.yml)
- [Create Test Cache](../.github/workflows/create-cache.yml)
- [Stacks Blockchain Tests](../.github/workflows/stacks-blockchain-tests.yml)
- [Bitcoin Tests](../.github/workflows/bitcoin-tests.yml)
- [Atlas Tests](../.github/workflows/atlas-tests.yml)
- [Epoch Tests](../.github/workflows/epoch-tests.yml)
- [Slow Tests](../.github/workflows/slow-tests.yml)

---

### Manually triggering workflow with tag on default branch (i.e. tag of `2.1.0.0.0`)

- [Rust format](../.github/workflows/ci.yml)
- [Create Test Cache](../.github/workflows/create-cache.yml)
- [Stacks Blockchain Tests](../.github/workflows/stacks-blockchain-tests.yml)
- [Bitcoin Tests](../.github/workflows/bitcoin-tests.yml)
- [Atlas Tests](../.github/workflows/atlas-tests.yml)
- [Epoch Tests](../.github/workflows/epoch-tests.yml)
- [Slow Tests](../.github/workflows/slow-tests.yml)
- [Binaries built for specified architectures](../.github/workflows/create-source-binary.yml)
  - Archive and checksum files added to github release
- [Github release](../.github/workflows/github-release.yml) (with artifacts/checksum) is created using the manually input tag
- [Docker image](../.github/workflows/image-build-binary.yml) built from binaries on debian/alpine distributions and pushed with the provided input tag and `latest`
- ex:
<<<<<<< HEAD
  - `stacks-blockchain:2.1.0.0.0-debian`
  - `stacks-blockchain:latest-debian`
  - `stacks-blockchain:2.1.0.0.0`
  - `stacks-blockchain:latest`
=======
  - `stacks-core:2.1.0.0.0-debian`
  - `stacks-core:latest-debian`
  - `stacks-core:2.1.0.0.0`
  - `stacks-core:latest`
>>>>>>> 6bdc9d5f

---<|MERGE_RESOLUTION|>--- conflicted
+++ resolved
@@ -1,13 +1,8 @@
 # Releases
 
-<<<<<<< HEAD
-All releases are built via a Github Actions workflow named `CI` ([ci.yml](../.github/workflows/ci.yml)), and is responsible for
-
-=======
 All releases are built via a Github Actions workflow named `CI` ([ci.yml](../.github/workflows/ci.yml)), and is responsible for:
 
 - Verifying code is formatted correctly
->>>>>>> 6bdc9d5f
 - Building binary archives and checksums
 - Docker images
 - Triggering tests conditionally (different tests run for a release vs a PR)
@@ -22,19 +17,6 @@
 
 - Pushing a feature branch will not trigger a workflow
 - An open/re-opened/synchronized PR will produce a single image built from source on Debian with glibc with 2 tags:
-<<<<<<< HEAD
-  - `stacks-blockchain:<branch-name>`
-  - `stacks-blockchain:<pr-number>`
-- A merged PR into `default-branch` from `develop` will produce a single image built from source on Debian with glibc:
-  - `stacks-blockchain:<default-branch-name>`
-- An untagged build of any branch will produce a single image built from source on Debian with glibc:
-  - `stacks-blockchain:<branch-name>`
-- A tagged release on a non-default branch will produces:
-  - Docker Alpine image for several architectures tagged with:
-    - `stacks-blockchain:<x.x.x.x.x>`
-  - Docker Debian image for several architectures tagged with:
-    - `stacks-blockchain:<x.x.x.x.x-debian>`
-=======
   - `stacks-core:<branch-name>`
   - `stacks-core:<pr-number>`
 - A merged PR into `default-branch` from `develop` will produce a single image built from source on Debian with glibc:
@@ -46,24 +28,15 @@
     - `stacks-core:<x.x.x.x.x>`
   - Docker Debian image for several architectures tagged with:
     - `stacks-core:<x.x.x.x.x-debian>`
->>>>>>> 6bdc9d5f
 - A tagged release on the default branch will produce:
   - Github Release of the specified tag with:
     - Binary archives for several architectures
   - Docker Alpine image for several architectures tagged with:
-<<<<<<< HEAD
-    - `stacks-blockchain:<x.x.x.x.x>`
-    - `stacks-blockchain:<latest>`
-  - Docker Debian image for several architectures tagged with:
-    - `stacks-blockchain:<x.x.x.x.x-debian>`
-    - `stacks-blockchain:<latest-debian>`
-=======
     - `stacks-core:<x.x.x.x.x>`
     - `stacks-core:<latest>`
   - Docker Debian image for several architectures tagged with:
     - `stacks-core:<x.x.x.x.x-debian>`
     - `stacks-core:<latest-debian>`
->>>>>>> 6bdc9d5f
 
 ## Release workflow
 
@@ -71,33 +44,19 @@
 2. PR `feat/fix-something` to the `develop` branch where the PR is numbered `112`
    1. Docker image tagged with the **branch name** and **PR number**
    - ex:
-<<<<<<< HEAD
-     - `stacks-blockchain:feat-fix-something`
-     - `stacks-blockchain:pr-112`
-=======
      - `stacks-core:feat-fix-something`
      - `stacks-core:pr-112`
->>>>>>> 6bdc9d5f
    2. CI tests are run
 3. PR `develop` to the default branch where the PR is numbered `112`
    1. Docker image tagged with the **branch name** and **PR number**
    - ex:
-<<<<<<< HEAD
-     - `stacks-blockchain:feat-fix-something`
-     - `stacks-blockchain:pr-112`
-=======
      - `stacks-core:feat-fix-something`
      - `stacks-core:pr-112`
->>>>>>> 6bdc9d5f
    2. CI tests are run
 4. Merge `develop` branch to the default branch
    1. Docker image is tagged with the **default branch** `master`
    - ex:
-<<<<<<< HEAD
-     - `stacks-blockchain:master`
-=======
      - `stacks-core:master`
->>>>>>> 6bdc9d5f
    2. CI tests are run
 5. CI workflow is manually triggered on **non-default branch** with a version, i.e. `2.1.0.0.0-rc0`
    1. No Docker images/binaries are created
@@ -107,17 +66,10 @@
    2. All release tests are run
    3. Docker image pushed with tags of the **input version** and **latest**
    - ex:
-<<<<<<< HEAD
-   - `stacks-blockchain:2.1.0.0.0-debian`
-   - `stacks-blockchain:latest-debian`
-   - `stacks-blockchain:2.1.0.0.0`
-   - `stacks-blockchain:latest`
-=======
    - `stacks-core:2.1.0.0.0-debian`
    - `stacks-core:latest-debian`
    - `stacks-core:2.1.0.0.0`
    - `stacks-core:latest`
->>>>>>> 6bdc9d5f
 
 ## Tests
 
@@ -195,13 +147,8 @@
 - [Bitcoin Tests](../.github/workflows/bitcoin-tests.yml)
 - [Docker image](../.github/workflows/image-build-source.yml) is built from source on a debian distribution and pushed with the branch name and PR number as tags
 - ex:
-<<<<<<< HEAD
-  - `stacks-blockchain:feat-fix-something`
-  - `stacks-blockchain:pr-112`
-=======
   - `stacks-core:feat-fix-something`
   - `stacks-core:pr-112`
->>>>>>> 6bdc9d5f
 
 ---
 
@@ -221,13 +168,8 @@
 - [Bitcoin Tests](../.github/workflows/bitcoin-tests.yml)
 - [Docker image](../.github/workflows/image-build-source.yml) is built from source on a debian distribution and pushed with the branch name and PR number as tags
 - ex:
-<<<<<<< HEAD
-  - `stacks-blockchain:develop`
-  - `stacks-blockchain:pr-113`
-=======
   - `stacks-core:develop`
   - `stacks-core:pr-113`
->>>>>>> 6bdc9d5f
 
 ---
 
@@ -239,11 +181,7 @@
 - [Bitcoin Tests](../.github/workflows/bitcoin-tests.yml)
 - [Docker image](../.github/workflows/image-build-source.yml) is built from source on a debian distribution and pushed with the branch name as a tag
 - ex:
-<<<<<<< HEAD
-  - `stacks-blockchain:master`
-=======
   - `stacks-core:master`
->>>>>>> 6bdc9d5f
 
 ---
 
@@ -255,11 +193,7 @@
 - [Bitcoin Tests](../.github/workflows/bitcoin-tests.yml)
 - [Docker image](../.github/workflows/image-build-source.yml) is built from source on a debian distribution and pushed with the branch name as a tag
 - ex:
-<<<<<<< HEAD
-  - `stacks-blockchain:<branch name>`
-=======
   - `stacks-core:<branch name>`
->>>>>>> 6bdc9d5f
 
 ---
 
@@ -289,16 +223,9 @@
 - [Github release](../.github/workflows/github-release.yml) (with artifacts/checksum) is created using the manually input tag
 - [Docker image](../.github/workflows/image-build-binary.yml) built from binaries on debian/alpine distributions and pushed with the provided input tag and `latest`
 - ex:
-<<<<<<< HEAD
-  - `stacks-blockchain:2.1.0.0.0-debian`
-  - `stacks-blockchain:latest-debian`
-  - `stacks-blockchain:2.1.0.0.0`
-  - `stacks-blockchain:latest`
-=======
   - `stacks-core:2.1.0.0.0-debian`
   - `stacks-core:latest-debian`
   - `stacks-core:2.1.0.0.0`
   - `stacks-core:latest`
->>>>>>> 6bdc9d5f
 
 ---