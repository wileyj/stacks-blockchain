--- conflicted
+++ resolved
@@ -40,10 +40,7 @@
                 $ref: ./api/transaction/post-core-node-transactions-error.schema.json
               example:
                 $ref: ./api/transaction/post-core-node-transactions-error.example.json
-<<<<<<< HEAD
-=======
-
->>>>>>> 97751022
+
   /v2/burn_ops/{burn_height}/{op_type}:
     get:
       summary: Get burn operations
@@ -51,8 +48,6 @@
       tags:
         - Info
       operationId: get_burn_ops
-<<<<<<< HEAD
-=======
       parameters:
         - name: burn_height
           in: path
@@ -66,7 +61,6 @@
           description: name of the burnchain operation type
           schema:
             type: string
->>>>>>> 97751022
       responses:
         200:
           description: Burn operations list
@@ -82,10 +76,7 @@
                 peg_out_fulfill:
                   value:
                     $ref: ./api/core-node/get-burn-ops-peg-out-fulfill.example.json
-<<<<<<< HEAD
-=======
-
->>>>>>> 97751022
+
   /v2/contracts/interface/{contract_address}/{contract_name}:
     get:
       summary: Get contract interface
@@ -585,13 +576,8 @@
       operationId: post_block_proposal
       description: |
         Used by stackers to validate a proposed Stacks block from a miner.
-<<<<<<< HEAD
-        
-        **This endpoint will only accept requests over the local loopback network interface.**
-=======
 
         **This API endpoint requires a basic Authorization header.**
->>>>>>> 97751022
       responses:
         202:
           description: Block proposal has been accepted for processing. The result will be returned via the event observer.
@@ -624,8 +610,6 @@
         Used to get stacker and signer set information for a given cycle.
 
         This will only return information for cycles started in Epoch-2.5 where PoX-4 was active and subsequent cycles.
-<<<<<<< HEAD
-=======
       parameters:
         - name: cycle_number
           in: path
@@ -633,7 +617,6 @@
           description: reward cycle number
           schema:
             type: integer
->>>>>>> 97751022
       responses:
         200:
           description: Information for the given reward cycle
@@ -646,9 +629,6 @@
           content:
             application/json:
               example:
-<<<<<<< HEAD
-                $ref: ./api/core-node/get_stacker_set.400.example.json
-=======
                 $ref: ./api/core-node/get_stacker_set.400.example.json
 
   /v3/blocks/{block_id}:
@@ -726,4 +706,3 @@
         required: false
         schema:
           type: string
->>>>>>> 97751022
