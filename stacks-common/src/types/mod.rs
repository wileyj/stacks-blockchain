use std::cmp::Ordering;
use std::fmt;

use crate::address::c32::{c32_address, c32_address_decode};
use crate::address::{
    public_keys_to_address_hash, to_bits_p2pkh, AddressHashMode,
    C32_ADDRESS_VERSION_MAINNET_MULTISIG, C32_ADDRESS_VERSION_MAINNET_SINGLESIG,
    C32_ADDRESS_VERSION_TESTNET_MULTISIG, C32_ADDRESS_VERSION_TESTNET_SINGLESIG,
};
use crate::deps_common::bitcoin::blockdata::transaction::TxOut;
use crate::types::chainstate::{StacksAddress, StacksPublicKey};
use crate::util::hash::Hash160;
use crate::util::secp256k1::{MessageSignature, Secp256k1PublicKey};

pub mod chainstate;
pub mod net;

/// A container for public keys (compressed secp256k1 public keys)
pub struct StacksPublicKeyBuffer(pub [u8; 33]);
impl_array_newtype!(StacksPublicKeyBuffer, u8, 33);
impl_array_hexstring_fmt!(StacksPublicKeyBuffer);
impl_byte_array_newtype!(StacksPublicKeyBuffer, u8, 33);
impl_byte_array_message_codec!(StacksPublicKeyBuffer, 33);
impl_byte_array_serde!(StacksPublicKeyBuffer);

impl StacksPublicKeyBuffer {
    pub fn from_public_key(pubkey: &Secp256k1PublicKey) -> StacksPublicKeyBuffer {
        let pubkey_bytes_vec = pubkey.to_bytes_compressed();
        let mut pubkey_bytes = [0u8; 33];
        pubkey_bytes.copy_from_slice(&pubkey_bytes_vec[..]);
        StacksPublicKeyBuffer(pubkey_bytes)
    }

    pub fn to_public_key(&self) -> Result<Secp256k1PublicKey, &'static str> {
        Secp256k1PublicKey::from_slice(&self.0)
            .map_err(|_e_str| "Failed to decode Stacks public key")
    }
}

pub trait PublicKey: Clone + fmt::Debug + serde::Serialize + serde::de::DeserializeOwned {
    fn to_bytes(&self) -> Vec<u8>;
    fn verify(&self, data_hash: &[u8], sig: &MessageSignature) -> Result<bool, &'static str>;
}

pub trait PrivateKey: Clone + fmt::Debug + serde::Serialize + serde::de::DeserializeOwned {
    fn to_bytes(&self) -> Vec<u8>;
    fn sign(&self, data_hash: &[u8]) -> Result<MessageSignature, &'static str>;
}

pub trait Address: Clone + fmt::Debug + fmt::Display {
    fn to_bytes(&self) -> Vec<u8>;
    fn from_string(from: &str) -> Option<Self>
    where
        Self: Sized;
    fn is_burn(&self) -> bool;
}

pub const PEER_VERSION_EPOCH_1_0: u8 = 0x00;
pub const PEER_VERSION_EPOCH_2_0: u8 = 0x00;
pub const PEER_VERSION_EPOCH_2_05: u8 = 0x05;
pub const PEER_VERSION_EPOCH_2_1: u8 = 0x06;

#[repr(u32)]
#[derive(Debug, Clone, Eq, PartialEq, PartialOrd, Ord, Hash, Copy, Serialize, Deserialize)]
pub enum StacksEpochId {
    Epoch10 = 0x01000,
    Epoch20 = 0x02000,
    Epoch2_05 = 0x02005,
    Epoch21 = 0x0200a,
    Epoch22 = 0x0200f,
    Epoch23 = 0x02014,
    Epoch24 = 0x02019,
    Epoch25 = 0x0201a,
    Epoch30 = 0x03000,
}

impl StacksEpochId {
    pub fn latest() -> StacksEpochId {
        StacksEpochId::Epoch30
<<<<<<< HEAD
=======
    }

    /// Returns whether or not this Epoch should perform
    ///  memory checks during analysis
    pub fn analysis_memory(&self) -> bool {
        match self {
            StacksEpochId::Epoch10
            | StacksEpochId::Epoch20
            | StacksEpochId::Epoch2_05
            | StacksEpochId::Epoch21
            | StacksEpochId::Epoch22
            | StacksEpochId::Epoch23
            | StacksEpochId::Epoch24 => false,
            StacksEpochId::Epoch25 | StacksEpochId::Epoch30 => true,
        }
>>>>>>> 97751022
    }

    /// Returns whether or not this Epoch should perform
    ///  Clarity value sanitization
    pub fn value_sanitizing(&self) -> bool {
        match self {
            StacksEpochId::Epoch10
            | StacksEpochId::Epoch20
            | StacksEpochId::Epoch2_05
            | StacksEpochId::Epoch21
            | StacksEpochId::Epoch22
            | StacksEpochId::Epoch23 => false,
            StacksEpochId::Epoch24 | StacksEpochId::Epoch25 | StacksEpochId::Epoch30 => true,
        }
    }

    /// Does this epoch support unlocking PoX contributors that miss a slot?
    ///
    /// Epoch 2.0 - 2.05 didn't support this feature, but they weren't epoch-guarded on it. Instead,
    ///  the behavior never activates in those epochs because the Pox1 contract does not provide
    ///  `contibuted_stackers` information. This check maintains that exact semantics by returning
    ///  true for all epochs before 2.5. For 2.5 and after, this returns false.
    pub fn supports_pox_missed_slot_unlocks(&self) -> bool {
        self < &StacksEpochId::Epoch25
    }
}

impl std::fmt::Display for StacksEpochId {
    fn fmt(&self, f: &mut std::fmt::Formatter<'_>) -> std::fmt::Result {
        match self {
            StacksEpochId::Epoch10 => write!(f, "1.0"),
            StacksEpochId::Epoch20 => write!(f, "2.0"),
            StacksEpochId::Epoch2_05 => write!(f, "2.05"),
            StacksEpochId::Epoch21 => write!(f, "2.1"),
            StacksEpochId::Epoch22 => write!(f, "2.2"),
            StacksEpochId::Epoch23 => write!(f, "2.3"),
            StacksEpochId::Epoch24 => write!(f, "2.4"),
            StacksEpochId::Epoch25 => write!(f, "2.5"),
            StacksEpochId::Epoch30 => write!(f, "3.0"),
        }
    }
}

impl TryFrom<u32> for StacksEpochId {
    type Error = &'static str;

    fn try_from(value: u32) -> Result<StacksEpochId, Self::Error> {
        match value {
            x if x == StacksEpochId::Epoch10 as u32 => Ok(StacksEpochId::Epoch10),
            x if x == StacksEpochId::Epoch20 as u32 => Ok(StacksEpochId::Epoch20),
            x if x == StacksEpochId::Epoch2_05 as u32 => Ok(StacksEpochId::Epoch2_05),
            x if x == StacksEpochId::Epoch21 as u32 => Ok(StacksEpochId::Epoch21),
            x if x == StacksEpochId::Epoch22 as u32 => Ok(StacksEpochId::Epoch22),
            x if x == StacksEpochId::Epoch23 as u32 => Ok(StacksEpochId::Epoch23),
            x if x == StacksEpochId::Epoch24 as u32 => Ok(StacksEpochId::Epoch24),
            x if x == StacksEpochId::Epoch25 as u32 => Ok(StacksEpochId::Epoch25),
            x if x == StacksEpochId::Epoch30 as u32 => Ok(StacksEpochId::Epoch30),
            _ => Err("Invalid epoch"),
        }
    }
}

impl PartialOrd for StacksAddress {
    fn partial_cmp(&self, other: &StacksAddress) -> Option<Ordering> {
        Some(self.cmp(other))
    }
}

impl Ord for StacksAddress {
    fn cmp(&self, other: &StacksAddress) -> Ordering {
        match self.version.cmp(&other.version) {
            Ordering::Equal => self.bytes.cmp(&other.bytes),
            inequality => inequality,
        }
    }
}

impl StacksAddress {
    pub fn new(version: u8, hash: Hash160) -> StacksAddress {
        StacksAddress {
            version,
            bytes: hash,
        }
    }

    pub fn is_mainnet(&self) -> bool {
        match self.version {
            C32_ADDRESS_VERSION_MAINNET_MULTISIG | C32_ADDRESS_VERSION_MAINNET_SINGLESIG => true,
            C32_ADDRESS_VERSION_TESTNET_MULTISIG | C32_ADDRESS_VERSION_TESTNET_SINGLESIG => false,
            _ => false,
        }
    }

    pub fn burn_address(mainnet: bool) -> StacksAddress {
        StacksAddress {
            version: if mainnet {
                C32_ADDRESS_VERSION_MAINNET_SINGLESIG
            } else {
                C32_ADDRESS_VERSION_TESTNET_SINGLESIG
            },
            bytes: Hash160([0u8; 20]),
        }
    }

    /// Generate an address from a given address hash mode, signature threshold, and list of public
    /// keys.  Only return an address if the combination given is supported.
    /// The version is may be arbitrary.
    pub fn from_public_keys(
        version: u8,
        hash_mode: &AddressHashMode,
        num_sigs: usize,
        pubkeys: &Vec<StacksPublicKey>,
    ) -> Option<StacksAddress> {
        // must be sufficient public keys
        if pubkeys.len() < num_sigs {
            return None;
        }

        // address hash mode must be consistent with the number of keys
        match *hash_mode {
            AddressHashMode::SerializeP2PKH | AddressHashMode::SerializeP2WPKH => {
                // must be a single public key, and must require one signature
                if num_sigs != 1 || pubkeys.len() != 1 {
                    return None;
                }
            }
            _ => {}
        }

        // if segwit, then keys must all be compressed
        match *hash_mode {
            AddressHashMode::SerializeP2WPKH | AddressHashMode::SerializeP2WSH => {
                for pubkey in pubkeys {
                    if !pubkey.compressed() {
                        return None;
                    }
                }
            }
            _ => {}
        }

        let hash_bits = public_keys_to_address_hash(hash_mode, num_sigs, pubkeys);
        Some(StacksAddress::new(version, hash_bits))
    }

    /// Make a P2PKH StacksAddress
    pub fn p2pkh(mainnet: bool, pubkey: &StacksPublicKey) -> StacksAddress {
        let bytes = to_bits_p2pkh(pubkey);
        Self::p2pkh_from_hash(mainnet, bytes)
    }

    /// Make a P2PKH StacksAddress
    pub fn p2pkh_from_hash(mainnet: bool, hash: Hash160) -> StacksAddress {
        let version = if mainnet {
            C32_ADDRESS_VERSION_MAINNET_SINGLESIG
        } else {
            C32_ADDRESS_VERSION_TESTNET_SINGLESIG
        };
        Self {
            version,
            bytes: hash,
        }
    }
}

impl std::fmt::Display for StacksAddress {
    fn fmt(&self, f: &mut std::fmt::Formatter<'_>) -> std::fmt::Result {
        c32_address(self.version, self.bytes.as_bytes())
            .expect("Stacks version is not C32-encodable")
            .fmt(f)
    }
}

impl Address for StacksAddress {
    fn to_bytes(&self) -> Vec<u8> {
        self.bytes.as_bytes().to_vec()
    }

    fn from_string(s: &str) -> Option<StacksAddress> {
        let (version, bytes) = match c32_address_decode(s) {
            Ok((v, b)) => (v, b),
            Err(_) => {
                return None;
            }
        };

        if bytes.len() != 20 {
            return None;
        }

        let mut hash_bytes = [0u8; 20];
        hash_bytes.copy_from_slice(&bytes[..]);
        Some(StacksAddress {
            version,
            bytes: Hash160(hash_bytes),
        })
    }

    fn is_burn(&self) -> bool {
        self.bytes == Hash160([0u8; 20])
    }
}

#[derive(Debug, Clone, PartialEq, Eq, Hash, Deserialize)]
pub struct StacksEpoch<L> {
    pub epoch_id: StacksEpochId,
    pub start_height: u64,
    pub end_height: u64,
    pub block_limit: L,
    pub network_epoch: u8,
}

impl<L> StacksEpoch<L> {
    /// Determine which epoch, if any, in a list of epochs, a given burnchain height falls into.
    /// Returns Some(index) if there is such an epoch in the list.
    /// Returns None if not.
    pub fn find_epoch(epochs: &[StacksEpoch<L>], height: u64) -> Option<usize> {
        for (i, epoch) in epochs.iter().enumerate() {
            if epoch.start_height <= height && height < epoch.end_height {
                return Some(i);
            }
        }
        None
    }

    /// Find an epoch by its ID
    /// Returns Some(index) if the epoch is in the list
    /// Returns None if not
    pub fn find_epoch_by_id(epochs: &[StacksEpoch<L>], epoch_id: StacksEpochId) -> Option<usize> {
        for (i, epoch) in epochs.iter().enumerate() {
            if epoch.epoch_id == epoch_id {
                return Some(i);
            }
        }
        None
    }
}

// StacksEpochs are ordered by start block height
impl<L: PartialEq> PartialOrd for StacksEpoch<L> {
    fn partial_cmp(&self, other: &StacksEpoch<L>) -> Option<Ordering> {
        self.epoch_id.partial_cmp(&other.epoch_id)
    }
}

impl<L: PartialEq + Eq> Ord for StacksEpoch<L> {
    fn cmp(&self, other: &StacksEpoch<L>) -> Ordering {
        self.epoch_id.cmp(&other.epoch_id)
    }
}<|MERGE_RESOLUTION|>--- conflicted
+++ resolved
@@ -77,8 +77,6 @@
 impl StacksEpochId {
     pub fn latest() -> StacksEpochId {
         StacksEpochId::Epoch30
-<<<<<<< HEAD
-=======
     }
 
     /// Returns whether or not this Epoch should perform
@@ -94,7 +92,6 @@
             | StacksEpochId::Epoch24 => false,
             StacksEpochId::Epoch25 | StacksEpochId::Epoch30 => true,
         }
->>>>>>> 97751022
     }
 
     /// Returns whether or not this Epoch should perform
